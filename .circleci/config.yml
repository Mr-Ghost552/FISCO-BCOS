<<<<<<< HEAD
version: 2
jobs:
  build_static_test:
    working_directory: /FISCO-BCOS
    docker:
      - image: ubuntu:16.04
    steps:
      - run:
          name: Setup dependencies
          command: |
            apt-get update
            apt-get install -y git g++ make curl lcov build-essential cmake libssl-dev zlib1g-dev ccache
            echo 'export CCACHE_DIR=/ccache' >> $BASH_ENV
      - checkout
      - restore_cache:
          keys:
            - deps-cache-{{ checksum "/proc/version" }}-{{ .Environment.CIRCLE_JOB }}-{{ .Branch }}-{{ checksum ".circleci/config.yml" }}
            - deps-cache-{{ checksum "/proc/version" }}-{{ .Environment.CIRCLE_JOB }}-{{ .Branch }}-
            - deps-cache-{{ checksum "/proc/version" }}-{{ .Environment.CIRCLE_JOB }}-
      - run:
          name: Compile
          command: |
            mkdir -p build && cd build
            cmake -DSTATIC_BUILD=ON -DTESTS=ON -DCOVERAGE=ON ..
            make -j2
      - save_cache:
          key: deps-cache-{{ checksum "/proc/version" }}-{{ .Environment.CIRCLE_JOB }}-{{ .Branch }}-{{ checksum ".circleci/config.yml" }}
          paths:
            - deps
            - /ccache
      - run:
          name: Unit test
          command: |
            cd build
            CTEST_OUTPUT_ON_FAILURE=TRUE make test
      - run:
          name: Upload Coverage
          command: |
            bash <(curl -s https://codecov.io/bash) -C $CIRCLE_SHA1 -g ./deps/** > /dev/null

  build_test_guomi:
    working_directory: /FISCO-BCOS-GM
    docker:
        - image: centos:7
    steps:
      - run:
          name: Setup dependencies
          command: |
            yum install -y epel-release
            yum install -y git make gcc-c++ cmake3 openssl-devel openssl ccache
            echo 'export CCACHE_DIR=/ccache' >> $BASH_ENV
      - checkout
      - restore_cache:
          keys:
            - deps-cache-{{ checksum "/proc/version" }}-{{ .Environment.CIRCLE_JOB }}-{{ .Branch }}-{{ checksum ".circleci/config.yml" }}
            - deps-cache-{{ checksum "/proc/version" }}-{{ .Environment.CIRCLE_JOB }}-{{ .Branch }}-
            - deps-cache-{{ checksum "/proc/version" }}-{{ .Environment.CIRCLE_JOB }}-
      - run:
          name: Compile
          command: |
            mkdir -p build && cd build
            cmake3 -DBUILD_GM=ON -DTESTS=ON -DDEMO=ON -DEASYLOG=ON ..
            make -j2
      - save_cache:
          key: deps-cache-{{ checksum "/proc/version" }}-{{ .Environment.CIRCLE_JOB }}-{{ .Branch }}-{{ checksum ".circleci/config.yml" }}
          paths:
            - deps
            - /ccache
      - run:
          name: Unit test
          command: |
            cd build
            ./bin/test-fisco-bcos -- --testpath=../test/data/ 
      - run:
          name: Run GM nodes
          command: |
            cd build
            ../tools/build_chain.sh -l "127.0.0.1:4" -e bin/fisco-bcos -g && cd nodes/127.0.0.1 && bash start_all.sh && sleep 2 && [[ $(ps -ef| grep fisco-bcos |grep -v grep | wc -l) == 4 ]]

  build_static:
    working_directory: /FISCO-BCOS
    docker:
      - image: ubuntu:18.04
    steps:
      - run:
          name: Setup dependencies
          command: |
            apt-get update
            apt-get install -y git clang make curl build-essential cmake libssl-dev zlib1g-dev g++ ccache
            echo 'export CCACHE_DIR=/ccache' >> $BASH_ENV
      - checkout
      - restore_cache:
          keys:
            - deps-cache-{{ checksum "/proc/version" }}-{{ .Environment.CIRCLE_JOB }}-{{ .Branch }}-{{ checksum ".circleci/config.yml" }}
      - run:
          name: Compile
          command: |
            mkdir -p build && cd build
            CC=/usr/bin/clang CXX=/usr/bin/clang++ cmake -DSTATIC_BUILD=ON ..
            make -j2
      - save_cache:
          key: deps-cache-{{ checksum "/proc/version" }}-{{ .Environment.CIRCLE_JOB }}-{{ .Branch }}-{{ checksum ".circleci/config.yml" }}
          paths:
            - deps
            - /ccache
      - run:
          name: Upload binary
          command: |
            cd build/bin
            tar -zcf fisco-bcos.tar.gz fisco-bcos
      - store_artifacts:
          path: /FISCO-BCOS/build/bin/fisco-bcos.tar.gz
          destination: fisco-bcos.tar.gz
      # - persist_to_workspace:
      #     root: build
      #     paths:
      #       - bin

  build_guomi:
    working_directory: /FISCO-BCOS-GM
    docker:
      - image: ubuntu:18.04
    steps:
      - run:
          name: Setup dependencies
          command: |
            apt-get update
            apt-get install -y git clang make curl build-essential cmake libssl-dev zlib1g-dev g++ ccache
            echo 'export CCACHE_DIR=/ccache' >> $BASH_ENV
      - checkout
      - restore_cache:
          keys:
            - deps-cache-{{ checksum "/proc/version" }}-{{ .Environment.CIRCLE_JOB }}-{{ .Branch }}-{{ checksum ".circleci/config.yml" }}
      - run:
          name: Compile
          command: |
            mkdir -p build && cd build 
            CC=/usr/bin/clang CXX=/usr/bin/clang++ cmake -DSTATIC_BUILD=ON -DBUILD_GM=ON ..
            make -j2
      - save_cache:
          key: deps-cache-{{ checksum "/proc/version" }}-{{ .Environment.CIRCLE_JOB }}-{{ .Branch }}-{{ checksum ".circleci/config.yml" }}
          paths:
            - deps
            - /ccache
      - run:
          name: Upload binary
          command: |
            cd build/bin
            tar -zcf fisco-bcos-gm.tar.gz fisco-bcos
      - store_artifacts:
          path: /FISCO-BCOS-GM/build/bin/fisco-bcos-gm.tar.gz
          destination: fisco-bcos-gm.tar.gz
      # - persist_to_workspace:
      #     root: build
      #     paths:
      #       - bin

  deploy_static:
    working_directory: /FISCO-BCOS
    docker:
      - image: ubuntu:18.04
    steps:
      - run:
          name: Setup dependencies
          command: |
            apt-get update
            apt-get install -y ca-certificates golang-go clang git clang make curl build-essential cmake libssl-dev zlib1g-dev
      - checkout
      - run:
          name: Compile
          command: |
            mkdir -p build && cd build
            CC=/usr/bin/clang CXX=/usr/bin/clang++ cmake -DSTATIC_BUILD=ON -DCMAKE_BUILD_TYPE=Release ..
            make -j2
      - run:
          name: Strip
          command: |
            cd build/bin
            strip fisco-bcos
            tar -zcf fisco-bcos.tar.gz fisco-bcos
      - run:
          name: Upload to GitHub Release
          command: |
            go get github.com/tcnksm/ghr
            ghr -t ${GITHUB_TOKEN} -u ${CIRCLE_PROJECT_USERNAME} -r ${CIRCLE_PROJECT_REPONAME} -c ${CIRCLE_SHA1} -delete ${CIRCLE_TAG} /FISCO-BCOS/build/bin/fisco-bcos.tar.gz

  deploy_guomi:
    working_directory: /FISCO-BCOS-GM
    docker:
      - image: ubuntu:18.04
    steps:
      - run:
          name: Setup dependencies
          command: |
            apt-get update
            apt-get install -y ca-certificates golang-go clang git clang make curl build-essential cmake libssl-dev zlib1g-dev
      - checkout
      - run:
          name: Compile
          command: |
            mkdir -p build && cd build
            CC=/usr/bin/clang CXX=/usr/bin/clang++ cmake -DSTATIC_BUILD=ON -DBUILD_GM=ON  -DCMAKE_BUILD_TYPE=Release ..
            make -j2
      - run:
          name: Strip
          command: |
            cd build/bin
            strip fisco-bcos
            tar -zcf fisco-bcos-gm.tar.gz fisco-bcos
      - run:
          name: Upload to GitHub Release
          command: |
            go get github.com/tcnksm/ghr
            ghr -t ${GITHUB_TOKEN} -u ${CIRCLE_PROJECT_USERNAME} -r ${CIRCLE_PROJECT_REPONAME} -c ${CIRCLE_SHA1} -delete ${CIRCLE_TAG} /FISCO-BCOS-GM/build/bin/fisco-bcos-gm.tar.gz

workflows:
  version: 2
  build_and_test:
    jobs:
      - build_static_test:
          filters:
            branches:
              only: /^pull.*/
            tags:
              ignore: /.*/
      - build_test_guomi:
          filters:
            branches:
              only: /^pull.*/
            tags:
              ignore: /.*/
      - build_static:
          filters:
            branches:
              ignore: /^pull.*/
            tags:
              ignore: /.*/
      - build_guomi:
          filters:
            branches:
              ignore: /^pull.*/
            tags:
              ignore: /.*/
  deploy:
    jobs:
      - deploy_static:
          filters:
            tags:
              only:
                - /v2.*/
            branches:
              ignore: /.*/
      - deploy_guomi:
          filters:
            tags:
              only:
                - /v2.*/
            branches:
              ignore: /.*/
=======
version: 2
jobs:
  build_static_test:
    working_directory: /FISCO-BCOS
    docker:
      - image: ubuntu:16.04
    steps:
      - run:
          name: Setup dependencies
          command: |
            apt-get update
            apt-get install -y git g++ make curl lcov build-essential cmake libssl-dev zlib1g-dev ccache
            echo 'export CCACHE_DIR=/ccache' >> $BASH_ENV
      - checkout
      - restore_cache:
          keys:
            - deps-cache-{{ checksum "/proc/version" }}-{{ .Environment.CIRCLE_JOB }}-{{ .Branch }}-{{ checksum ".circleci/config.yml" }}
            - deps-cache-{{ checksum "/proc/version" }}-{{ .Environment.CIRCLE_JOB }}-{{ .Branch }}-
            - deps-cache-{{ checksum "/proc/version" }}-{{ .Environment.CIRCLE_JOB }}-
      - run:
          name: Compile
          command: |
            mkdir -p build && cd build
            cmake -DSTATIC_BUILD=ON -DTESTS=ON -DCOVERAGE=ON ..
            make -j2
      - save_cache:
          key: deps-cache-{{ checksum "/proc/version" }}-{{ .Environment.CIRCLE_JOB }}-{{ .Branch }}-{{ checksum ".circleci/config.yml" }}
          paths:
            - deps
            - /ccache
      - run:
          name: Unit test
          command: |
            cd build
            CTEST_OUTPUT_ON_FAILURE=TRUE make test
      - run:
          name: Upload Coverage
          command: |
            bash <(curl -s https://codecov.io/bash) -C $CIRCLE_SHA1 -g ./deps/** > /dev/null

  build_test_guomi:
    working_directory: /FISCO-BCOS-GM
    docker:
        - image: centos:7
    steps:
      - run:
          name: Setup dependencies
          command: |
            yum install -y epel-release
            yum install -y git make gcc-c++ cmake3 openssl-devel openssl ccache
            echo 'export CCACHE_DIR=/ccache' >> $BASH_ENV
      - checkout
      - restore_cache:
          keys:
            - deps-cache-{{ checksum "/proc/version" }}-{{ .Environment.CIRCLE_JOB }}-{{ .Branch }}-{{ checksum ".circleci/config.yml" }}
            - deps-cache-{{ checksum "/proc/version" }}-{{ .Environment.CIRCLE_JOB }}-{{ .Branch }}-
            - deps-cache-{{ checksum "/proc/version" }}-{{ .Environment.CIRCLE_JOB }}-
      - run:
          name: Compile
          command: |
            mkdir -p build && cd build
            cmake3 -DBUILD_GM=ON -DTESTS=ON -DDEMO=ON -DEASYLOG=ON ..
            make -j2
      - save_cache:
          key: deps-cache-{{ checksum "/proc/version" }}-{{ .Environment.CIRCLE_JOB }}-{{ .Branch }}-{{ checksum ".circleci/config.yml" }}
          paths:
            - deps
            - /ccache
      - run:
          name: Unit test
          command: |
            cd build
            ./bin/test-fisco-bcos -- --testpath=../test/data/ 
      - run:
          name: Run GM nodes
          command: |
            cd build
            ../tools/build_chain.sh -l "127.0.0.1:4" -e bin/fisco-bcos -g && cd nodes/127.0.0.1 && bash start_all.sh && sleep 2 && [[ $(ps -ef| grep fisco-bcos |grep -v grep | wc -l) == 4 ]]

  build_static:
    working_directory: /FISCO-BCOS
    docker:
      - image: ubuntu:18.04
    steps:
      - run:
          name: Setup dependencies
          command: |
            apt-get update
            apt-get install -y git clang make curl build-essential cmake libssl-dev zlib1g-dev g++ ccache
            echo 'export CCACHE_DIR=/ccache' >> $BASH_ENV
      - checkout
      - restore_cache:
          keys:
            - deps-cache-{{ checksum "/proc/version" }}-{{ .Environment.CIRCLE_JOB }}-{{ .Branch }}-{{ checksum ".circleci/config.yml" }}
      - run:
          name: Compile
          command: |
            mkdir -p build && cd build
            CC=/usr/bin/clang CXX=/usr/bin/clang++ cmake -DSTATIC_BUILD=ON ..
            make -j2
      - save_cache:
          key: deps-cache-{{ checksum "/proc/version" }}-{{ .Environment.CIRCLE_JOB }}-{{ .Branch }}-{{ checksum ".circleci/config.yml" }}
          paths:
            - deps
            - /ccache
      - run:
          name: Upload binary
          command: |
            cd build/bin
            tar -zcf fisco-bcos.tar.gz fisco-bcos
      - store_artifacts:
          path: /FISCO-BCOS/build/bin/fisco-bcos.tar.gz
          destination: fisco-bcos.tar.gz
      # - persist_to_workspace:
      #     root: build
      #     paths:
      #       - bin

  build_guomi:
    working_directory: /FISCO-BCOS-GM
    docker:
      - image: ubuntu:18.04
    steps:
      - run:
          name: Setup dependencies
          command: |
            apt-get update
            apt-get install -y git clang make curl build-essential cmake libssl-dev zlib1g-dev g++ ccache
            echo 'export CCACHE_DIR=/ccache' >> $BASH_ENV
      - checkout
      - restore_cache:
          keys:
            - deps-cache-{{ checksum "/proc/version" }}-{{ .Environment.CIRCLE_JOB }}-{{ .Branch }}-{{ checksum ".circleci/config.yml" }}
      - run:
          name: Compile
          command: |
            mkdir -p build && cd build 
            CC=/usr/bin/clang CXX=/usr/bin/clang++ cmake -DSTATIC_BUILD=ON -DBUILD_GM=ON ..
            make -j2
      - save_cache:
          key: deps-cache-{{ checksum "/proc/version" }}-{{ .Environment.CIRCLE_JOB }}-{{ .Branch }}-{{ checksum ".circleci/config.yml" }}
          paths:
            - deps
            - /ccache
      - run:
          name: Upload binary
          command: |
            cd build/bin
            tar -zcf fisco-bcos-gm.tar.gz fisco-bcos
      - store_artifacts:
          path: /FISCO-BCOS-GM/build/bin/fisco-bcos-gm.tar.gz
          destination: fisco-bcos-gm.tar.gz
      # - persist_to_workspace:
      #     root: build
      #     paths:
      #       - bin

  deploy_static:
    working_directory: /FISCO-BCOS
    docker:
      - image: ubuntu:18.04
    steps:
      - run:
          name: Setup dependencies
          command: |
            apt-get update
            apt-get install -y ca-certificates golang-go clang git clang make curl build-essential cmake libssl-dev zlib1g-dev
      - checkout
      - run:
          name: Compile
          command: |
            mkdir -p build && cd build
            CC=/usr/bin/clang CXX=/usr/bin/clang++ cmake -DSTATIC_BUILD=ON -DCMAKE_BUILD_TYPE=Release ..
            make -j2
      - run:
          name: Strip
          command: |
            cd build/bin
            strip fisco-bcos
            tar -zcf fisco-bcos.tar.gz fisco-bcos
      - run:
          name: Upload to GitHub Release
          command: |
            go get github.com/tcnksm/ghr
            ghr -t ${GITHUB_TOKEN} -u ${CIRCLE_PROJECT_USERNAME} -r ${CIRCLE_PROJECT_REPONAME} -c ${CIRCLE_SHA1} -delete ${CIRCLE_TAG} /FISCO-BCOS/build/bin/fisco-bcos.tar.gz

  deploy_guomi:
    working_directory: /FISCO-BCOS-GM
    docker:
      - image: ubuntu:18.04
    steps:
      - run:
          name: Setup dependencies
          command: |
            apt-get update
            apt-get install -y ca-certificates golang-go clang git clang make curl build-essential cmake libssl-dev zlib1g-dev
      - checkout
      - run:
          name: Compile
          command: |
            mkdir -p build && cd build
            CC=/usr/bin/clang CXX=/usr/bin/clang++ cmake -DSTATIC_BUILD=ON -DBUILD_GM=ON  -DCMAKE_BUILD_TYPE=Release ..
            make -j2
      - run:
          name: Strip
          command: |
            cd build/bin
            strip fisco-bcos
            tar -zcf fisco-bcos-gm.tar.gz fisco-bcos
      - run:
          name: Upload to GitHub Release
          command: |
            go get github.com/tcnksm/ghr
            ghr -t ${GITHUB_TOKEN} -u ${CIRCLE_PROJECT_USERNAME} -r ${CIRCLE_PROJECT_REPONAME} -c ${CIRCLE_SHA1} -delete ${CIRCLE_TAG} /FISCO-BCOS-GM/build/bin/fisco-bcos-gm.tar.gz

workflows:
  version: 2
  build_and_test:
    jobs:
      - build_static_test:
          filters:
            branches:
              only: /^pull.*/
            tags:
              ignore: /.*/
      - build_test_guomi:
          filters:
            branches:
              only: /^pull.*/
            tags:
              ignore: /.*/
      - build_static:
          filters:
            branches:
              ignore: /^pull.*/
            tags:
              ignore: /.*/
      - build_guomi:
          filters:
            branches:
              ignore: /^pull.*/
            tags:
              ignore: /.*/
  deploy:
    jobs:
      - deploy_static:
          filters:
            tags:
              only:
                - /v2.*/
            branches:
              ignore: /.*/
      - deploy_guomi:
          filters:
            tags:
              only:
                - /v2.*/
            branches:
              ignore: /.*/
>>>>>>> 8cd53039
<|MERGE_RESOLUTION|>--- conflicted
+++ resolved
@@ -1,4 +1,3 @@
-<<<<<<< HEAD
 version: 2
 jobs:
   build_static_test:
@@ -257,265 +256,4 @@
               only:
                 - /v2.*/
             branches:
-              ignore: /.*/
-=======
-version: 2
-jobs:
-  build_static_test:
-    working_directory: /FISCO-BCOS
-    docker:
-      - image: ubuntu:16.04
-    steps:
-      - run:
-          name: Setup dependencies
-          command: |
-            apt-get update
-            apt-get install -y git g++ make curl lcov build-essential cmake libssl-dev zlib1g-dev ccache
-            echo 'export CCACHE_DIR=/ccache' >> $BASH_ENV
-      - checkout
-      - restore_cache:
-          keys:
-            - deps-cache-{{ checksum "/proc/version" }}-{{ .Environment.CIRCLE_JOB }}-{{ .Branch }}-{{ checksum ".circleci/config.yml" }}
-            - deps-cache-{{ checksum "/proc/version" }}-{{ .Environment.CIRCLE_JOB }}-{{ .Branch }}-
-            - deps-cache-{{ checksum "/proc/version" }}-{{ .Environment.CIRCLE_JOB }}-
-      - run:
-          name: Compile
-          command: |
-            mkdir -p build && cd build
-            cmake -DSTATIC_BUILD=ON -DTESTS=ON -DCOVERAGE=ON ..
-            make -j2
-      - save_cache:
-          key: deps-cache-{{ checksum "/proc/version" }}-{{ .Environment.CIRCLE_JOB }}-{{ .Branch }}-{{ checksum ".circleci/config.yml" }}
-          paths:
-            - deps
-            - /ccache
-      - run:
-          name: Unit test
-          command: |
-            cd build
-            CTEST_OUTPUT_ON_FAILURE=TRUE make test
-      - run:
-          name: Upload Coverage
-          command: |
-            bash <(curl -s https://codecov.io/bash) -C $CIRCLE_SHA1 -g ./deps/** > /dev/null
-
-  build_test_guomi:
-    working_directory: /FISCO-BCOS-GM
-    docker:
-        - image: centos:7
-    steps:
-      - run:
-          name: Setup dependencies
-          command: |
-            yum install -y epel-release
-            yum install -y git make gcc-c++ cmake3 openssl-devel openssl ccache
-            echo 'export CCACHE_DIR=/ccache' >> $BASH_ENV
-      - checkout
-      - restore_cache:
-          keys:
-            - deps-cache-{{ checksum "/proc/version" }}-{{ .Environment.CIRCLE_JOB }}-{{ .Branch }}-{{ checksum ".circleci/config.yml" }}
-            - deps-cache-{{ checksum "/proc/version" }}-{{ .Environment.CIRCLE_JOB }}-{{ .Branch }}-
-            - deps-cache-{{ checksum "/proc/version" }}-{{ .Environment.CIRCLE_JOB }}-
-      - run:
-          name: Compile
-          command: |
-            mkdir -p build && cd build
-            cmake3 -DBUILD_GM=ON -DTESTS=ON -DDEMO=ON -DEASYLOG=ON ..
-            make -j2
-      - save_cache:
-          key: deps-cache-{{ checksum "/proc/version" }}-{{ .Environment.CIRCLE_JOB }}-{{ .Branch }}-{{ checksum ".circleci/config.yml" }}
-          paths:
-            - deps
-            - /ccache
-      - run:
-          name: Unit test
-          command: |
-            cd build
-            ./bin/test-fisco-bcos -- --testpath=../test/data/ 
-      - run:
-          name: Run GM nodes
-          command: |
-            cd build
-            ../tools/build_chain.sh -l "127.0.0.1:4" -e bin/fisco-bcos -g && cd nodes/127.0.0.1 && bash start_all.sh && sleep 2 && [[ $(ps -ef| grep fisco-bcos |grep -v grep | wc -l) == 4 ]]
-
-  build_static:
-    working_directory: /FISCO-BCOS
-    docker:
-      - image: ubuntu:18.04
-    steps:
-      - run:
-          name: Setup dependencies
-          command: |
-            apt-get update
-            apt-get install -y git clang make curl build-essential cmake libssl-dev zlib1g-dev g++ ccache
-            echo 'export CCACHE_DIR=/ccache' >> $BASH_ENV
-      - checkout
-      - restore_cache:
-          keys:
-            - deps-cache-{{ checksum "/proc/version" }}-{{ .Environment.CIRCLE_JOB }}-{{ .Branch }}-{{ checksum ".circleci/config.yml" }}
-      - run:
-          name: Compile
-          command: |
-            mkdir -p build && cd build
-            CC=/usr/bin/clang CXX=/usr/bin/clang++ cmake -DSTATIC_BUILD=ON ..
-            make -j2
-      - save_cache:
-          key: deps-cache-{{ checksum "/proc/version" }}-{{ .Environment.CIRCLE_JOB }}-{{ .Branch }}-{{ checksum ".circleci/config.yml" }}
-          paths:
-            - deps
-            - /ccache
-      - run:
-          name: Upload binary
-          command: |
-            cd build/bin
-            tar -zcf fisco-bcos.tar.gz fisco-bcos
-      - store_artifacts:
-          path: /FISCO-BCOS/build/bin/fisco-bcos.tar.gz
-          destination: fisco-bcos.tar.gz
-      # - persist_to_workspace:
-      #     root: build
-      #     paths:
-      #       - bin
-
-  build_guomi:
-    working_directory: /FISCO-BCOS-GM
-    docker:
-      - image: ubuntu:18.04
-    steps:
-      - run:
-          name: Setup dependencies
-          command: |
-            apt-get update
-            apt-get install -y git clang make curl build-essential cmake libssl-dev zlib1g-dev g++ ccache
-            echo 'export CCACHE_DIR=/ccache' >> $BASH_ENV
-      - checkout
-      - restore_cache:
-          keys:
-            - deps-cache-{{ checksum "/proc/version" }}-{{ .Environment.CIRCLE_JOB }}-{{ .Branch }}-{{ checksum ".circleci/config.yml" }}
-      - run:
-          name: Compile
-          command: |
-            mkdir -p build && cd build 
-            CC=/usr/bin/clang CXX=/usr/bin/clang++ cmake -DSTATIC_BUILD=ON -DBUILD_GM=ON ..
-            make -j2
-      - save_cache:
-          key: deps-cache-{{ checksum "/proc/version" }}-{{ .Environment.CIRCLE_JOB }}-{{ .Branch }}-{{ checksum ".circleci/config.yml" }}
-          paths:
-            - deps
-            - /ccache
-      - run:
-          name: Upload binary
-          command: |
-            cd build/bin
-            tar -zcf fisco-bcos-gm.tar.gz fisco-bcos
-      - store_artifacts:
-          path: /FISCO-BCOS-GM/build/bin/fisco-bcos-gm.tar.gz
-          destination: fisco-bcos-gm.tar.gz
-      # - persist_to_workspace:
-      #     root: build
-      #     paths:
-      #       - bin
-
-  deploy_static:
-    working_directory: /FISCO-BCOS
-    docker:
-      - image: ubuntu:18.04
-    steps:
-      - run:
-          name: Setup dependencies
-          command: |
-            apt-get update
-            apt-get install -y ca-certificates golang-go clang git clang make curl build-essential cmake libssl-dev zlib1g-dev
-      - checkout
-      - run:
-          name: Compile
-          command: |
-            mkdir -p build && cd build
-            CC=/usr/bin/clang CXX=/usr/bin/clang++ cmake -DSTATIC_BUILD=ON -DCMAKE_BUILD_TYPE=Release ..
-            make -j2
-      - run:
-          name: Strip
-          command: |
-            cd build/bin
-            strip fisco-bcos
-            tar -zcf fisco-bcos.tar.gz fisco-bcos
-      - run:
-          name: Upload to GitHub Release
-          command: |
-            go get github.com/tcnksm/ghr
-            ghr -t ${GITHUB_TOKEN} -u ${CIRCLE_PROJECT_USERNAME} -r ${CIRCLE_PROJECT_REPONAME} -c ${CIRCLE_SHA1} -delete ${CIRCLE_TAG} /FISCO-BCOS/build/bin/fisco-bcos.tar.gz
-
-  deploy_guomi:
-    working_directory: /FISCO-BCOS-GM
-    docker:
-      - image: ubuntu:18.04
-    steps:
-      - run:
-          name: Setup dependencies
-          command: |
-            apt-get update
-            apt-get install -y ca-certificates golang-go clang git clang make curl build-essential cmake libssl-dev zlib1g-dev
-      - checkout
-      - run:
-          name: Compile
-          command: |
-            mkdir -p build && cd build
-            CC=/usr/bin/clang CXX=/usr/bin/clang++ cmake -DSTATIC_BUILD=ON -DBUILD_GM=ON  -DCMAKE_BUILD_TYPE=Release ..
-            make -j2
-      - run:
-          name: Strip
-          command: |
-            cd build/bin
-            strip fisco-bcos
-            tar -zcf fisco-bcos-gm.tar.gz fisco-bcos
-      - run:
-          name: Upload to GitHub Release
-          command: |
-            go get github.com/tcnksm/ghr
-            ghr -t ${GITHUB_TOKEN} -u ${CIRCLE_PROJECT_USERNAME} -r ${CIRCLE_PROJECT_REPONAME} -c ${CIRCLE_SHA1} -delete ${CIRCLE_TAG} /FISCO-BCOS-GM/build/bin/fisco-bcos-gm.tar.gz
-
-workflows:
-  version: 2
-  build_and_test:
-    jobs:
-      - build_static_test:
-          filters:
-            branches:
-              only: /^pull.*/
-            tags:
-              ignore: /.*/
-      - build_test_guomi:
-          filters:
-            branches:
-              only: /^pull.*/
-            tags:
-              ignore: /.*/
-      - build_static:
-          filters:
-            branches:
-              ignore: /^pull.*/
-            tags:
-              ignore: /.*/
-      - build_guomi:
-          filters:
-            branches:
-              ignore: /^pull.*/
-            tags:
-              ignore: /.*/
-  deploy:
-    jobs:
-      - deploy_static:
-          filters:
-            tags:
-              only:
-                - /v2.*/
-            branches:
-              ignore: /.*/
-      - deploy_guomi:
-          filters:
-            tags:
-              only:
-                - /v2.*/
-            branches:
-              ignore: /.*/
->>>>>>> 8cd53039
+              ignore: /.*/