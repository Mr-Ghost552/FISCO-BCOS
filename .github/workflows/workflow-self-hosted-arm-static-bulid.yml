name: Arm Static Buld
on:
  pull_request:
    branches:
      - release-3.*
      - feature-3.*
      - master
    types: [closed]

concurrency:
  group: ${{ github.workflow }}-${{ github.event.pull_request.number || github.ref }}

jobs:
  if_merged:
    name: arm static build
    if: github.event.pull_request.merged == true
    runs-on: self-hosted-static-arm
    strategy:
      fail-fast: false
    env:
      VCPKG_ROOT: ~/cache/vcpkg
      DEPS_ROOT: ~/cache/deps
    steps:
      - uses: actions/checkout@v3
        with:
          clean: false

      - name: Prepare centos tools
        run: |
          yum install -y epel-release centos-release-scl flex bison patch gmp-static java glibc-static glibc-devel libzstd-devel
          yum install -y devtoolset-10 llvm-toolset-7.0 rh-perl530-perl zlib-devel ccache lcov python-devel python3-devel automake
      - uses: actions-rs/toolchain@v1
        with:
          toolchain: nightly-2022-07-28
          override: true

      - name: Reuse build cache
        run: |
          mkdir -p ./build
          rm -rf deps
          ln -s ${{ env.DEPS_ROOT }} deps

      - name: Remove cache if correspond dir change
        run: ./tools/.ci/clear_build_cache.sh

      - name: Config vcpkg registry proxy
        run: sed -i "s/https:\/\/github.com/http:\/\/ghproxy.com\/https:\/\/github.com/g" vcpkg-configuration.json

      - name: update vcpkg
        run: |
          cd ${{ env.VCPKG_ROOT }} && git checkout master
          git pull && cd -

      - name: Build for linux
        run: |
          export PATH="/usr/lib/ccache:/usr/local/opt/ccache/libexec:$PATH"
          . /opt/rh/rh-perl530/enable
          export LIBCLANG_PATH=/opt/rh/llvm-toolset-7.0/root/lib64/
          . /opt/rh/llvm-toolset-7.0/enable
          alias cmake='cmake3'
          mkdir -p build && cd build
<<<<<<< HEAD
          cmake3 -DCMAKE_TOOLCHAIN_FILE=${{ env.VCPKG_ROOT }}/scripts/buildsystems/vcpkg.cmake -DBUILD_STATIC=ON -DCMAKE_BUILD_TYPE=Debug  -DWITH_LIGHTNODE=ON  -DWITH_TIKV=Off .. || cat *.log
          make -j8
=======
          cmake3 -DBUILD_STATIC=ON -DCMAKE_BUILD_TYPE=Debug  -DWITH_LIGHTNODE=ON  -DWITH_TIKV=Off -DURL_BASE=ghproxy.com/github.com .. || cat *.log
          make -j3
>>>>>>> 8654912b
<|MERGE_RESOLUTION|>--- conflicted
+++ resolved
@@ -59,10 +59,5 @@
           . /opt/rh/llvm-toolset-7.0/enable
           alias cmake='cmake3'
           mkdir -p build && cd build
-<<<<<<< HEAD
-          cmake3 -DCMAKE_TOOLCHAIN_FILE=${{ env.VCPKG_ROOT }}/scripts/buildsystems/vcpkg.cmake -DBUILD_STATIC=ON -DCMAKE_BUILD_TYPE=Debug  -DWITH_LIGHTNODE=ON  -DWITH_TIKV=Off .. || cat *.log
-          make -j8
-=======
           cmake3 -DBUILD_STATIC=ON -DCMAKE_BUILD_TYPE=Debug  -DWITH_LIGHTNODE=ON  -DWITH_TIKV=Off -DURL_BASE=ghproxy.com/github.com .. || cat *.log
-          make -j3
->>>>>>> 8654912b
+          make -j3