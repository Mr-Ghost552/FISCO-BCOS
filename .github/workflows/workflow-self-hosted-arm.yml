--- conflicted
+++ resolved
@@ -71,11 +71,7 @@
           export LIBCLANG_PATH=/opt/rh/llvm-toolset-7.0/root/lib64/
           . /opt/rh/llvm-toolset-7.0/enable
           mkdir -p build && cd build
-<<<<<<< HEAD
-          cmake3 -DCMAKE_BUILD_TYPE=Release -DTESTS=ON -DCMAKE_TOOLCHAIN_FILE=${{ env.VCPKG_ROOT }}/scripts/buildsystems/vcpkg.cmake -DWITH_CPPSDK=ON -DWITH_TARS_SERVICES=ON -DWITH_TIKV=OFF -DWITH_TARS_SERVICES=ON .. || cat *.log
-=======
           cmake -DCMAKE_BUILD_TYPE=Release -DTESTS=ON -DWITH_CPPSDK=ON -DWITH_TARS_SERVICES=ON -DWITH_TIKV=OFF -DWITH_TARS_SERVICES=ON .. || cat *.log
->>>>>>> 1143b81e
           make -j8
       - name: Test
         run:
