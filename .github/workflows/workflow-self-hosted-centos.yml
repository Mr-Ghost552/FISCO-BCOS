name: Centos CI Check
on:
  push:
    paths-ignore:
      - "docs/**"
      - "Changelog.md"
      - "README.md"
  pull_request:
    paths-ignore:
      - "docs/**"
      - "Changelog.md"
      - "README.md"
  release:
    types: [push]
concurrency:
  group: ${{ github.workflow }}-${{ github.event.pull_request.number || github.ref }}
  cancel-in-progress: true

jobs:
  build_centos:
    name: centos ci check
    runs-on: self-hosted-centos
    strategy:
      fail-fast: false
    env:
      VCPKG_ROOT: ~/cache/vcpkg
      DEPS_ROOT: ~/cache/deps
    steps:
      - uses: actions/checkout@v3
        with:
          clean: false

      - name: Set up JDK 1.8
        uses: actions/setup-java@v3
        with:
          distribution: 'zulu'
          java-version: 8
          java-package: jdk

      - name: yum install
        run: |
          sudo yum install -y -q epel-release centos-release-scl flex bison patch gmp-static  glibc-static glibc-devel libzstd-devel
          sudo yum install -y -q devtoolset-11 llvm-toolset-7.0 rh-perl530-perl cmake3 zlib-devel ccache lcov python-devel python3-devel python3-pip automake
          sudo yum reinstall -y -q https://packages.endpointdev.com/rhel/7/os/x86_64/endpoint-repo.x86_64.rpm
          sudo yum install -y -q git

      - uses: actions-rs/toolchain@v1
        with:
          toolchain: nightly-2022-07-28
          override: true

      - name: Reuse build cache
        run: |
          mkdir -p ./build
          rm -rf deps
          ln -s ${{ env.DEPS_ROOT }} deps

      - name: Remove cache if correspond dir change
        run: ./tools/.ci/clear_build_cache.sh

      - name: Config vcpkg registry proxy
        run: sed -i "s/https:\/\/github.com/http:\/\/ghproxy.com\/https:\/\/github.com/g" vcpkg-configuration.json

      - name: update vcpkg
        run: |
          cd ${{ env.VCPKG_ROOT }} && git checkout master
          git pull && cd -

      - name: Build for linux
        run: |
          . /opt/rh/devtoolset-11/enable
          . /opt/rh/rh-perl530/enable
          export LIBCLANG_PATH=/opt/rh/llvm-toolset-7.0/root/lib64/
          . /opt/rh/llvm-toolset-7.0/enable
          alias cmake='cmake3'
<<<<<<< HEAD
          cd build && cmake3 -DALLOCATOR=default -DCMAKE_TOOLCHAIN_FILE=${{ env.VCPKG_ROOT }}/scripts/buildsystems/vcpkg.cmake -DTESTS=ON -DLINKER=gold -DCOVERAGE=OFF -DWITH_LIGHTNODE=ON -DWITH_CPPSDK=ON -DWITH_TIKV=OFF -DWITH_TARS_SERVICES=ON .. || cat *.log
=======
          cd build && cmake3 -DALLOCATOR=jemalloc -DCMAKE_TOOLCHAIN_FILE=${{ env.VCPKG_ROOT }}/scripts/buildsystems/vcpkg.cmake -DTESTS=ON -DCOVERAGE=ON -DWITH_LIGHTNODE=ON -DWITH_CPPSDK=ON -DWITH_TIKV=OFF -DWITH_TARS_SERVICES=ON -DURL_BASE=ghproxy.com/github.com .. || cat *.log
>>>>>>> 8654912b
          make -j8
      - name: Test
        run:
          cd build && CTEST_OUTPUT_ON_FAILURE=TRUE make test

      - name: Integration test - Air
        run: cd tools && bash .ci/ci_check_air.sh ${{ github.base_ref }}<|MERGE_RESOLUTION|>--- conflicted
+++ resolved
@@ -73,11 +73,7 @@
           export LIBCLANG_PATH=/opt/rh/llvm-toolset-7.0/root/lib64/
           . /opt/rh/llvm-toolset-7.0/enable
           alias cmake='cmake3'
-<<<<<<< HEAD
-          cd build && cmake3 -DALLOCATOR=default -DCMAKE_TOOLCHAIN_FILE=${{ env.VCPKG_ROOT }}/scripts/buildsystems/vcpkg.cmake -DTESTS=ON -DLINKER=gold -DCOVERAGE=OFF -DWITH_LIGHTNODE=ON -DWITH_CPPSDK=ON -DWITH_TIKV=OFF -DWITH_TARS_SERVICES=ON .. || cat *.log
-=======
           cd build && cmake3 -DALLOCATOR=jemalloc -DCMAKE_TOOLCHAIN_FILE=${{ env.VCPKG_ROOT }}/scripts/buildsystems/vcpkg.cmake -DTESTS=ON -DCOVERAGE=ON -DWITH_LIGHTNODE=ON -DWITH_CPPSDK=ON -DWITH_TIKV=OFF -DWITH_TARS_SERVICES=ON -DURL_BASE=ghproxy.com/github.com .. || cat *.log
->>>>>>> 8654912b
           make -j8
       - name: Test
         run:
