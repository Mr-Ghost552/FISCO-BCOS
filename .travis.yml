
#------------------------------------------------------------------------------
# TravisCI configuration file for FISCO-BCOS
# ------------------------------------------------------------------------------
# This file is part of FISCO-BCOS.
#
# FISCO-BCOS is free software: you can redistribute it and/or modify
# it under the terms of the GNU General Public License as published by
# the Free Software Foundation, either version 3 of the License, or
# (at your option) any later version.
#
# FISCO-BCOS is distributed in the hope that it will be useful,
# but WITHOUT ANY WARRANTY; without even the implied warranty of
# MERCHANTABILITY or FITNESS FOR A PARTICULAR PURPOSE.  See the
# GNU General Public License for more details.
#
# You should have received a copy of the GNU General Public License
# along with FISCO-BCOS.  If not, see <http://www.gnu.org/licenses/>
#
# (c) 2016-2018 FISCO-BCOS contributors.
#------------------------------------------------------------------------------
language: cpp
branches:
  only:
      - dev
      - master
env:
    global:
      - TRAVIS_BUILD_TYPE=RelWithDebInfo
      - TRAVIS_TESTS=ON
matrix:
    include:
        - os: linux
          dist: trusty
          sudo: required
          node_js:
              - "8"
    env:
        - ZIP_SUFFIX=ubuntu-trusty
git:
    depth: 2
cache:
  directories:
  - $TRAVIS_BUILD_DIR/deps
  - $TRAVIS_BUILD_DIR/build/test
addons:
  apt:
    packages:
    - cmake
install: |
    if [[ "$TRAVIS_OS_NAME" == "linux" ]]; then
      sudo chmod a+x ./tools/ci/*.sh &&  chmod a+x ./tools/ci/*.py && bash -x ./tools/ci/check-commit.sh;
    fi
script:
    cd tools/ci && bash build.sh && cd ../../ && ./build/bin/test-fisco-bcos -- --testpath=test/data/ 
after_success:
    bash <(curl -s https://codecov.io/bash)
after_failure:
<<<<<<< HEAD
    # cd tools/ci && bash clean_cache.sh 
=======
    cd tools && bash clean_cache.sh 
>>>>>>> 128359df
webhooks:
    urls:
      - https://webhooks.gitter.im/e/334c46f8aee9f5fb65dc
    on_success: change  # options: [always|never|change] default: always
    on_failure: always  # options: [always|never|change] default: always
    on_start: never     # options: [always|never|change] default: always
<|MERGE_RESOLUTION|>--- conflicted
+++ resolved
@@ -56,11 +56,7 @@
 after_success:
     bash <(curl -s https://codecov.io/bash)
 after_failure:
-<<<<<<< HEAD
-    # cd tools/ci && bash clean_cache.sh 
-=======
-    cd tools && bash clean_cache.sh 
->>>>>>> 128359df
+    cd tools/ci && bash clean_cache.sh 
 webhooks:
     urls:
       - https://webhooks.gitter.im/e/334c46f8aee9f5fb65dc
