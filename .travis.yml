
#------------------------------------------------------------------------------
# TravisCI configuration file for FISCO-BCOS
# ------------------------------------------------------------------------------
# This file is part of FISCO-BCOS.
#
# FISCO-BCOS is free software: you can redistribute it and/or modify
# it under the terms of the GNU General Public License as published by
# the Free Software Foundation, either version 3 of the License, or
# (at your option) any later version.
#
# FISCO-BCOS is distributed in the hope that it will be useful,
# but WITHOUT ANY WARRANTY; without even the implied warranty of
# MERCHANTABILITY or FITNESS FOR A PARTICULAR PURPOSE.  See the
# GNU General Public License for more details.
#
# You should have received a copy of the GNU General Public License
# along with FISCO-BCOS.  If not, see <http://www.gnu.org/licenses/>
#
# (c) 2016-2018 FISCO-BCOS contributors.
#------------------------------------------------------------------------------
language: cpp
branches:
  only:
<<<<<<< HEAD
      - feature-Raft
      - dev
      - master
      - release
=======
      - /.*/
>>>>>>> 0c9972f0
env:
    global:
      - TRAVIS_BUILD_TYPE=RelWithDebInfo
      - TRAVIS_TESTS=ON
matrix:
    include:
        - os: linux
          dist: xenial
          sudo: required
          node_js:
              - "8"
    env:
        - ZIP_SUFFIX=ubuntu-xenial
git:
    depth: 2
cache:
  directories:
  - $TRAVIS_BUILD_DIR/deps
  - $TRAVIS_BUILD_DIR/build
before_cache:
      - cd $TRAVIS_BUILD_DIR && rm -rf $TRAVIS_BUILD_DIR/build/nodes
addons:
  apt:
    packages:
    - cmake
    - libssl-dev
    - libleveldb-dev
    - ninja-build
    - openssl
install: |
    if [[ "$TRAVIS_OS_NAME" == "linux" ]]; then
      chmod a+x ./tools/ci/*.sh &&  chmod a+x ./tools/ci/*.py && bash ./tools/ci/check-commit.sh;
    fi
script:
    mkdir -p build && cd build && cmake -DTESTS=ON -DCOVERAGE=ON .. && make -j2 && CTEST_OUTPUT_ON_FAILURE=TRUE make test && ../tools/build_chain.sh -l "127.0.0.1:1" -e bin/fisco-bcos && cd nodes/127.0.0.1 && bash start_all.sh && sleep 2 && [ $(bash transTest.sh | grep "result" | wc -l) -eq 1 ]
after_success:
    cd $TRAVIS_BUILD_DIR && bash <(curl -s https://codecov.io/bash)
after_failure:
    # rm -rf $TRAVIS_BUILD_DIR/build $TRAVIS_BUILD_DIR/deps
webhooks:
    urls:
      - https://webhooks.gitter.im/e/334c46f8aee9f5fb65dc
    on_success: change  # options: [always|never|change] default: always
    on_failure: always  # options: [always|never|change] default: always
    on_start: never     # options: [always|never|change] default: always
<|MERGE_RESOLUTION|>--- conflicted
+++ resolved
@@ -22,14 +22,7 @@
 language: cpp
 branches:
   only:
-<<<<<<< HEAD
-      - feature-Raft
-      - dev
-      - master
-      - release
-=======
       - /.*/
->>>>>>> 0c9972f0
 env:
     global:
       - TRAVIS_BUILD_TYPE=RelWithDebInfo
