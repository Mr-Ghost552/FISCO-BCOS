
#------------------------------------------------------------------------------
# TravisCI configuration file for FISCO-BCOS
# ------------------------------------------------------------------------------
# This file is part of FISCO-BCOS.
#
# FISCO-BCOS is free software: you can redistribute it and/or modify
# it under the terms of the GNU General Public License as published by
# the Free Software Foundation, either version 3 of the License, or
# (at your option) any later version.
#
# FISCO-BCOS is distributed in the hope that it will be useful,
# but WITHOUT ANY WARRANTY; without even the implied warranty of
# MERCHANTABILITY or FITNESS FOR A PARTICULAR PURPOSE.  See the
# GNU General Public License for more details.
#
# You should have received a copy of the GNU General Public License
# along with FISCO-BCOS.  If not, see <http://www.gnu.org/licenses/>
#
# (c) 2016-2018 FISCO-BCOS contributors.
#------------------------------------------------------------------------------
language: cpp
branches:
  only:
      - /.*/
env:
    global:
      - TRAVIS_BUILD_TYPE=RelWithDebInfo
      - TRAVIS_TESTS=ON
matrix:
    fast_finish: true
    include:
        - os: linux
          dist: xenial
          sudo: required
          env: 
            - CACHE_NAME=ubuntu16
            - ZIP_SUFFIX=ubuntu-xenial
        - os: osx
          osx_image: xcode9.4
          env: CACHE_NAME=osx
git:
    depth: 1
compiler: clang
cache:
  directories:
  - $TRAVIS_BUILD_DIR/deps
#   - $TRAVIS_BUILD_DIR/build
before_cache:
    #   - rm -rf $TRAVIS_BUILD_DIR/build/nodes $TRAVIS_BUILD_DIR/build/bin
addons:
  apt:
    packages:
    - cmake
    - libssl-dev
    - clang
    # - ninja-build
    - openssl
  homebrew:
    packages:
    - openssl
    - clang-format
install: |
<<<<<<< HEAD
    chmod a+x ./tools/ci/*.sh &&  chmod a+x ./tools/ci/*.py && bash ./tools/ci/check-commit.sh;
=======
    bash tools/ci/check-commit.sh;
>>>>>>> a8a41a8f
script: |
    mkdir -p build && cd build && CC=/usr/bin/clang CXX=/usr/bin/clang++ cmake .. && make -j2 && \
    ../tools/build_chain.sh -l "127.0.0.1:4" -e bin/fisco-bcos && cd nodes/127.0.0.1 && bash start_all.sh && sleep 2 && [ $(bash transTest.sh | grep "result" | wc -l) -eq 1 ]
after_success:
    # if [ $TRAVIS_OS_NAME == linux ]; then
    #   cd $TRAVIS_BUILD_DIR && bash <(curl -s https://codecov.io/bash)
    # fi
after_failure:
    # rm -rf $TRAVIS_BUILD_DIR/build $TRAVIS_BUILD_DIR/deps
webhooks:
    urls:
      - https://webhooks.gitter.im/e/334c46f8aee9f5fb65dc
    on_success: change  # options: [always|never|change] default: always
    on_failure: always  # options: [always|never|change] default: always
    on_start: never     # options: [always|never|change] default: always
<|MERGE_RESOLUTION|>--- conflicted
+++ resolved
@@ -61,11 +61,7 @@
     - openssl
     - clang-format
 install: |
-<<<<<<< HEAD
-    chmod a+x ./tools/ci/*.sh &&  chmod a+x ./tools/ci/*.py && bash ./tools/ci/check-commit.sh;
-=======
     bash tools/ci/check-commit.sh;
->>>>>>> a8a41a8f
 script: |
     mkdir -p build && cd build && CC=/usr/bin/clang CXX=/usr/bin/clang++ cmake .. && make -j2 && \
     ../tools/build_chain.sh -l "127.0.0.1:4" -e bin/fisco-bcos && cd nodes/127.0.0.1 && bash start_all.sh && sleep 2 && [ $(bash transTest.sh | grep "result" | wc -l) -eq 1 ]
