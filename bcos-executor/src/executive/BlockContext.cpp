--- conflicted
+++ resolved
@@ -60,32 +60,17 @@
         return;
     }
 
-<<<<<<< HEAD
-    task::syncWait(m_features.readFromStorage(*m_storage, m_blockNumber));
+    task::syncWait(readFromStorage(m_features, *m_storage, m_blockNumber));
     setVMSchedule();
 }
 
 BlockContext::BlockContext(std::shared_ptr<storage::StateStorageInterface> storage,
-    LedgerCache::Ptr ledgerCache, crypto::Hash::Ptr _hashImpl,
-    protocol::BlockHeader::ConstPtr _current, bool _isWasm, bool _isAuthCheck,
-    storage::StorageInterface::Ptr backendStorage,
-    std::shared_ptr<std::set<std::string, std::less<>>> _keyPageIgnoreTables)
-  : BlockContext(std::move(storage), std::move(ledgerCache), std::move(_hashImpl),
-        _current->number(), _current->hash(), _current->timestamp(), _current->version(), _isWasm,
-        _isAuthCheck, std::move(backendStorage))
-=======
-    task::syncWait(readFromStorage(m_features, *m_storage, m_blockNumber));
-}
-
-BlockContext::BlockContext(std::shared_ptr<storage::StateStorageInterface> storage,
     LedgerCache::Ptr ledgerCache, crypto::Hash::Ptr _hashImpl, protocol::BlockHeader const& current,
-    const VMSchedule& _schedule, bool _isWasm, bool _isAuthCheck,
-    storage::StorageInterface::Ptr backendStorage,
+    bool _isWasm, bool _isAuthCheck, storage::StorageInterface::Ptr backendStorage,
     std::shared_ptr<std::set<std::string, std::less<>>> _keyPageIgnoreTables)
   : BlockContext(std::move(storage), std::move(ledgerCache), std::move(_hashImpl), current.number(),
-        current.hash(), current.timestamp(), current.version(), _schedule, _isWasm, _isAuthCheck,
+        current.hash(), current.timestamp(), current.version(), _isWasm, _isAuthCheck,
         std::move(backendStorage))
->>>>>>> 73e385f8
 {
     if (current.number() > 0 && !current.parentInfo().empty())
     {
