/*
 *  Copyright (C) 2021 FISCO BCOS.
 *  SPDX-License-Identifier: Apache-2.0
 *  Licensed under the Apache License, Version 2.0 (the "License");
 *  you may not use this file except in compliance with the License.
 *  You may obtain a copy of the License at
 *
 *   http://www.apache.org/licenses/LICENSE-2.0
 *
 *  Unless required by applicable law or agreed to in writing, software
 *  distributed under the License is distributed on an "AS IS" BASIS,
 *  WITHOUT WARRANTIES OR CONDITIONS OF ANY KIND, either express or implied.
 *  See the License for the specific language governing permissions and
 *  limitations under the License.
 *
 * @brief TransactionExecutor
 * @file TransactionExecutor.cpp
 * @author: xingqiangbai
 * @date: 2021-09-01
 */

#include "TransactionExecutor.h"
#include "../Common.h"
#include "../dag/Abi.h"
#include "../dag/ClockCache.h"
#include "../dag/CriticalFields.h"
#include "../dag/ScaleUtils.h"
#include "../dag/TxDAG2.h"
#include "../executive/BlockContext.h"
#include "../executive/ExecutiveFactory.h"
#include "../executive/ExecutiveSerialFlow.h"
#include "../executive/ExecutiveStackFlow.h"
#include "../executive/TransactionExecutive.h"
#include "../precompiled/BFSPrecompiled.h"
#include "../precompiled/CastPrecompiled.h"
#include "../precompiled/ConsensusPrecompiled.h"
#include "../precompiled/CryptoPrecompiled.h"
#include "../precompiled/KVTablePrecompiled.h"
#include "../precompiled/ShardingPrecompiled.h"
#include "../precompiled/SystemConfigPrecompiled.h"
#include "../precompiled/TableManagerPrecompiled.h"
#include "../precompiled/TablePrecompiled.h"
#include "../precompiled/extension/AccountManagerPrecompiled.h"
#include "../precompiled/extension/AccountPrecompiled.h"
#include "../precompiled/extension/AuthManagerPrecompiled.h"
#include "../precompiled/extension/ContractAuthMgrPrecompiled.h"
#include "../precompiled/extension/DagTransferPrecompiled.h"
#include "../precompiled/extension/GroupSigPrecompiled.h"
#include "../precompiled/extension/RingSigPrecompiled.h"
#include "../precompiled/extension/UserPrecompiled.h"
#include "../precompiled/extension/ZkpPrecompiled.h"
#include "../vm/Precompiled.h"

#ifdef WITH_WASM
#include "../vm/gas_meter/GasInjector.h"
#endif

#include "ExecuteOutputs.h"
#include "bcos-codec/abi/ContractABIType.h"
#include "bcos-executor/src/precompiled/common/Common.h"
#include "bcos-executor/src/precompiled/common/PrecompiledResult.h"
#include "bcos-executor/src/precompiled/common/Utilities.h"
#include "bcos-framework/dispatcher/SchedulerInterface.h"
#include "bcos-framework/executor/ExecutionMessage.h"
#include "bcos-framework/executor/PrecompiledTypeDef.h"
#include "bcos-framework/ledger/LedgerTypeDef.h"
#include "bcos-framework/protocol/ProtocolTypeDef.h"
#include "bcos-framework/protocol/TransactionReceipt.h"
#include "bcos-framework/storage/StorageInterface.h"
#include "bcos-framework/storage/Table.h"
#include "bcos-table/src/KeyPageStorage.h"
#include "bcos-table/src/StateStorage.h"
#include "bcos-table/src/StateStorageFactory.h"
#include "bcos-tool/BfsFileFactory.h"
#include "tbb/flow_graph.h"
#include <bcos-framework/executor/ExecuteError.h>
#include <bcos-framework/protocol/LogEntry.h>
#include <bcos-framework/protocol/Protocol.h>
#include <bcos-utilities/Error.h>
#include <bcos-utilities/ThreadPool.h>
#include <tbb/blocked_range.h>
#include <tbb/parallel_for.h>
#include <boost/algorithm/hex.hpp>
#include <boost/exception/detail/exception_ptr.hpp>
#include <boost/exception/diagnostic_information.hpp>
#include <boost/format.hpp>
#include <boost/format/format_fwd.hpp>
#include <boost/lexical_cast.hpp>
#include <boost/thread/latch.hpp>
#include <boost/throw_exception.hpp>
#include <algorithm>
#include <cassert>
#include <exception>
#include <functional>
#include <gsl/util>
#include <iterator>
#include <memory>
#include <mutex>
#include <shared_mutex>
#include <string>
#include <thread>
#include <vector>


using namespace bcos;
using namespace std;
using namespace bcos::executor;
using namespace bcos::executor::critical;
using namespace bcos::wasm;
using namespace bcos::protocol;
using namespace bcos::storage;
using namespace bcos::precompiled;
using namespace tbb::flow;

crypto::Hash::Ptr GlobalHashImpl::g_hashImpl;


TransactionExecutor::TransactionExecutor(bcos::ledger::LedgerInterface::Ptr ledger,
    txpool::TxPoolInterface::Ptr txpool, storage::MergeableStorageInterface::Ptr cachedStorage,
    storage::TransactionalStorageInterface::Ptr backendStorage,
    protocol::ExecutionMessageFactory::Ptr executionMessageFactory,
    storage::StateStorageFactory::Ptr stateStorageFactory, bcos::crypto::Hash::Ptr hashImpl,
    bool isWasm, bool isAuthCheck, std::shared_ptr<VMFactory> vmFactory,
    std::shared_ptr<std::set<std::string, std::less<>>> keyPageIgnoreTables = nullptr,
    std::string name = "default-executor-name")
  : m_name(std::move(name)),
    m_ledger(ledger),
    m_txpool(std::move(txpool)),
    m_cachedStorage(std::move(cachedStorage)),
    m_backendStorage(std::move(backendStorage)),
    m_executionMessageFactory(std::move(executionMessageFactory)),
    m_stateStorageFactory(stateStorageFactory),
    m_hashImpl(std::move(hashImpl)),
    m_isAuthCheck(isAuthCheck),
    m_isWasm(isWasm),
    m_keyPageIgnoreTables(std::move(keyPageIgnoreTables)),
    m_ledgerCache(std::make_shared<LedgerCache>(ledger)),
    m_vmFactory(std::move(vmFactory))
{
    assert(m_backendStorage);
    m_ledgerCache->fetchCompatibilityVersion();
<<<<<<< HEAD
    m_ledgerCache->fetchAuthCheckStatus();
    m_isAuthCheck = m_isAuthCheck || m_ledgerCache->ledgerConfig()->authCheckStatus() != 0;
=======

>>>>>>> fe6c00bf
    GlobalHashImpl::g_hashImpl = m_hashImpl;
    m_abiCache = make_shared<ClockCache<bcos::bytes, FunctionAbi>>(32);
#ifdef WITH_WASM
    m_gasInjector = std::make_shared<wasm::GasInjector>(wasm::GetInstructionTable());
#endif

    m_threadPool = std::make_shared<bcos::ThreadPool>(name, std::thread::hardware_concurrency());
    setBlockVersion(m_ledgerCache->ledgerConfig()->compatibilityVersion());
    assert(!m_constantPrecompiled->empty());
    assert(m_builtInPrecompiled);
    start();
}

void TransactionExecutor::setBlockVersion(uint32_t blockVersion)
{
    if (m_blockVersion == blockVersion)
    {
        return;
    }

    RecursiveGuard l(x_resetEnvironmentLock);
    if (m_blockVersion != blockVersion)
    {
        m_blockVersion = blockVersion;

        resetEnvironment();  // should not be called concurrently, if called, there's a bug in
<<<<<<< HEAD
                             // caller
=======
        // caller
>>>>>>> fe6c00bf
    }
}

void TransactionExecutor::resetEnvironment()
{
    RecursiveGuard l(x_resetEnvironmentLock);
    if (m_isWasm)
    {
        initWasmEnvironment();
    }
    else
    {
        initEvmEnvironment();
    }
}

void TransactionExecutor::initEvmEnvironment()
{
    auto fillZero = [](int _num) -> std::string {
        std::stringstream stream;
        stream << std::setfill('0') << std::setw(40) << std::hex << _num;
        return stream.str();
    };
    m_precompiledContract =
        std::make_shared<std::map<std::string, std::shared_ptr<PrecompiledContract>>>();
    m_builtInPrecompiled = std::make_shared<std::set<std::string>>();
    m_constantPrecompiled =
        std::make_shared<std::map<std::string, std::shared_ptr<precompiled::Precompiled>>>();

    m_precompiledContract->insert(std::make_pair(fillZero(1),
        make_shared<PrecompiledContract>(3000, 0, PrecompiledRegistrar::executor("ecrecover"))));
    m_precompiledContract->insert(std::make_pair(fillZero(2),
        make_shared<PrecompiledContract>(60, 12, PrecompiledRegistrar::executor("sha256"))));
    m_precompiledContract->insert(std::make_pair(fillZero(3),
        make_shared<PrecompiledContract>(600, 120, PrecompiledRegistrar::executor("ripemd160"))));
    m_precompiledContract->insert(std::make_pair(fillZero(4),
        make_shared<PrecompiledContract>(15, 3, PrecompiledRegistrar::executor("identity"))));
    m_precompiledContract->insert(
        {fillZero(5), make_shared<PrecompiledContract>(PrecompiledRegistrar::pricer("modexp"),
                          PrecompiledRegistrar::executor("modexp"))});
    m_precompiledContract->insert(
        {fillZero(6), make_shared<PrecompiledContract>(
                          150, 0, PrecompiledRegistrar::executor("alt_bn128_G1_add"))});
    m_precompiledContract->insert(
        {fillZero(7), make_shared<PrecompiledContract>(
                          6000, 0, PrecompiledRegistrar::executor("alt_bn128_G1_mul"))});
    m_precompiledContract->insert({fillZero(8),
        make_shared<PrecompiledContract>(PrecompiledRegistrar::pricer("alt_bn128_pairing_product"),
            PrecompiledRegistrar::executor("alt_bn128_pairing_product"))});
    m_precompiledContract->insert({fillZero(9),
        make_shared<PrecompiledContract>(PrecompiledRegistrar::pricer("blake2_compression"),
            PrecompiledRegistrar::executor("blake2_compression"))});
    assert(m_precompiledContract);

    auto sysConfig = std::make_shared<precompiled::SystemConfigPrecompiled>();
    auto consensusPrecompiled = std::make_shared<precompiled::ConsensusPrecompiled>(m_hashImpl);
    auto tableManagerPrecompiled =
        std::make_shared<precompiled::TableManagerPrecompiled>(m_hashImpl);
    auto kvTablePrecompiled = std::make_shared<precompiled::KVTablePrecompiled>(m_hashImpl);
    auto tablePrecompiled = std::make_shared<precompiled::TablePrecompiled>(m_hashImpl);

    // in EVM
    m_constantPrecompiled->insert({SYS_CONFIG_ADDRESS, sysConfig});
    m_constantPrecompiled->insert({CONSENSUS_ADDRESS, consensusPrecompiled});
    m_constantPrecompiled->insert({TABLE_MANAGER_ADDRESS, tableManagerPrecompiled});
    m_constantPrecompiled->insert({KV_TABLE_ADDRESS, kvTablePrecompiled});
    m_constantPrecompiled->insert({TABLE_ADDRESS, tablePrecompiled});
    m_constantPrecompiled->insert(
        {DAG_TRANSFER_ADDRESS, std::make_shared<precompiled::DagTransferPrecompiled>(m_hashImpl)});
    m_constantPrecompiled->insert(
        {CRYPTO_ADDRESS, std::make_shared<CryptoPrecompiled>(m_hashImpl)});
    m_constantPrecompiled->insert(
        {BFS_ADDRESS, std::make_shared<precompiled::BFSPrecompiled>(m_hashImpl)});
    /// auth precompiled
    if (m_isAuthCheck)
    {
        m_constantPrecompiled->insert({AUTH_MANAGER_ADDRESS,
            std::make_shared<precompiled::AuthManagerPrecompiled>(m_hashImpl, m_isWasm)});
        m_constantPrecompiled->insert({AUTH_CONTRACT_MGR_ADDRESS,
            std::make_shared<precompiled::ContractAuthMgrPrecompiled>(m_hashImpl, m_isWasm)});
    }

    if (m_blockVersion >= (uint32_t)protocol::BlockVersion::V3_3_VERSION)
    {
        m_constantPrecompiled->insert({SHARDING_PRECOMPILED_ADDRESS,
            std::make_shared<precompiled::ShardingPrecompiled>(GlobalHashImpl::g_hashImpl)});
    }

    if (m_blockVersion >= (uint32_t)protocol::BlockVersion::V3_2_VERSION)
    {
        m_constantPrecompiled->insert(
            {CAST_ADDRESS, std::make_shared<CastPrecompiled>(GlobalHashImpl::g_hashImpl)});
    }
    if (m_blockVersion >= static_cast<uint32_t>(BlockVersion::V3_1_VERSION))
    {
        m_constantPrecompiled->insert(
            {ACCOUNT_MGR_ADDRESS, std::make_shared<AccountManagerPrecompiled>()});
        m_constantPrecompiled->insert({ACCOUNT_ADDRESS, std::make_shared<AccountPrecompiled>()});
    }

    m_constantPrecompiled->insert(
        {GROUP_SIG_ADDRESS, std::make_shared<precompiled::GroupSigPrecompiled>(m_hashImpl)});
    m_constantPrecompiled->insert(
        {RING_SIG_ADDRESS, std::make_shared<precompiled::RingSigPrecompiled>(m_hashImpl)});

    set<string> builtIn = {CRYPTO_ADDRESS, GROUP_SIG_ADDRESS, RING_SIG_ADDRESS};
    m_builtInPrecompiled = make_shared<set<string>>(builtIn);

    // create the zkp-precompiled
    m_constantPrecompiled->insert(
        {DISCRETE_ZKP_ADDRESS, std::make_shared<bcos::precompiled::ZkpPrecompiled>(m_hashImpl)});


    // test precompiled
    CpuHeavyPrecompiled::registerPrecompiled(m_constantPrecompiled, m_hashImpl);
    SmallBankPrecompiled::registerPrecompiled(m_constantPrecompiled, m_hashImpl);
}

void TransactionExecutor::initWasmEnvironment()
{
    m_builtInPrecompiled = std::make_shared<std::set<std::string>>();
    m_constantPrecompiled =
        std::make_shared<std::map<std::string, std::shared_ptr<precompiled::Precompiled>>>();

    auto sysConfig = std::make_shared<precompiled::SystemConfigPrecompiled>();
    auto consensusPrecompiled = std::make_shared<precompiled::ConsensusPrecompiled>(m_hashImpl);
    auto tableManagerPrecompiled =
        std::make_shared<precompiled::TableManagerPrecompiled>(m_hashImpl);
    auto kvTablePrecompiled = std::make_shared<precompiled::KVTablePrecompiled>(m_hashImpl);
    auto tablePrecompiled = std::make_shared<precompiled::TablePrecompiled>(m_hashImpl);

    // in WASM
    m_constantPrecompiled->insert({SYS_CONFIG_NAME, sysConfig});
    m_constantPrecompiled->insert({CONSENSUS_NAME, consensusPrecompiled});
    m_constantPrecompiled->insert({TABLE_MANAGER_NAME, tableManagerPrecompiled});
    m_constantPrecompiled->insert({KV_TABLE_NAME, kvTablePrecompiled});
    m_constantPrecompiled->insert({TABLE_NAME, tablePrecompiled});
    m_constantPrecompiled->insert(
        {DAG_TRANSFER_NAME, std::make_shared<precompiled::DagTransferPrecompiled>(m_hashImpl)});
    m_constantPrecompiled->insert({CRYPTO_NAME, std::make_shared<CryptoPrecompiled>(m_hashImpl)});
    m_constantPrecompiled->insert(
        {BFS_NAME, std::make_shared<precompiled::BFSPrecompiled>(m_hashImpl)});
    m_constantPrecompiled->insert(
        {GROUP_SIG_NAME, std::make_shared<precompiled::GroupSigPrecompiled>(m_hashImpl)});
    m_constantPrecompiled->insert(
        {RING_SIG_NAME, std::make_shared<precompiled::RingSigPrecompiled>(m_hashImpl)});
    if (m_isAuthCheck)
    {
        m_constantPrecompiled->insert({AUTH_MANAGER_NAME,
            std::make_shared<precompiled::AuthManagerPrecompiled>(m_hashImpl, m_isWasm)});
        m_constantPrecompiled->insert({AUTH_CONTRACT_MGR_ADDRESS,
            std::make_shared<precompiled::ContractAuthMgrPrecompiled>(m_hashImpl, m_isWasm)});
    }

    if (m_blockVersion >= (uint32_t)protocol::BlockVersion::V3_3_VERSION)
    {
        m_constantPrecompiled->insert({SHARDING_PRECOMPILED_NAME,
            std::make_shared<precompiled::ShardingPrecompiled>(GlobalHashImpl::g_hashImpl)});
    }
    if (m_blockVersion >= (uint32_t)protocol::BlockVersion::V3_2_VERSION)
    {
        m_constantPrecompiled->insert(
            {CAST_NAME, std::make_shared<CastPrecompiled>(GlobalHashImpl::g_hashImpl)});
    }
    if (m_blockVersion >= static_cast<uint32_t>(BlockVersion::V3_1_VERSION))
    {
        m_constantPrecompiled->insert(
            {ACCOUNT_MANAGER_NAME, std::make_shared<AccountManagerPrecompiled>()});
        m_constantPrecompiled->insert({ACCOUNT_ADDRESS, std::make_shared<AccountPrecompiled>()});
    }

    set<string> builtIn = {CRYPTO_NAME, GROUP_SIG_NAME, RING_SIG_NAME};
    m_builtInPrecompiled = make_shared<set<string>>(builtIn);
    // create the zkp-precompiled
    m_constantPrecompiled->insert(
        {DISCRETE_ZKP_NAME, std::make_shared<bcos::precompiled::ZkpPrecompiled>(m_hashImpl)});

    // test precompiled
    CpuHeavyPrecompiled::registerPrecompiled(m_constantPrecompiled, m_hashImpl);
    SmallBankPrecompiled::registerPrecompiled(m_constantPrecompiled, m_hashImpl);
}

void TransactionExecutor::initTestPrecompiledTable(storage::StorageInterface::Ptr storage)
{
    SmallBankPrecompiled::createTable(storage);
    DagTransferPrecompiled::createDagTable(storage);
}

BlockContext::Ptr TransactionExecutor::createBlockContext(
    const protocol::BlockHeader::ConstPtr& currentHeader,
    storage::StateStorageInterface::Ptr storage)
{
    BlockContext::Ptr context = make_shared<BlockContext>(storage, m_ledgerCache, m_hashImpl,
        currentHeader, getVMSchedule((uint32_t)currentHeader->version()), m_isWasm, m_isAuthCheck,
        m_keyPageIgnoreTables);
    context->setVMFactory(m_vmFactory);
    if (f_onNeedSwitchEvent)
    {
        context->registerNeedSwitchEvent(f_onNeedSwitchEvent);
    }

    return context;
}

std::shared_ptr<BlockContext> TransactionExecutor::createBlockContextForCall(
    bcos::protocol::BlockNumber blockNumber, h256 blockHash, uint64_t timestamp,
    int32_t blockVersion, storage::StateStorageInterface::Ptr storage)
{
    BlockContext::Ptr context = make_shared<BlockContext>(storage, m_ledgerCache, m_hashImpl,
        blockNumber, blockHash, timestamp, blockVersion, getVMSchedule((uint32_t)blockVersion),
        m_isWasm, m_isAuthCheck);
    context->setVMFactory(m_vmFactory);
    return context;
}


void TransactionExecutor::nextBlockHeader(int64_t schedulerTermId,
    const bcos::protocol::BlockHeader::ConstPtr& blockHeader,
    std::function<void(bcos::Error::UniquePtr)> callback)
{
    m_schedulerTermId = schedulerTermId;

    if (!m_isRunning)
    {
        EXECUTOR_NAME_LOG(ERROR) << "TransactionExecutor is not running";
        callback(
            BCOS_ERROR_UNIQUE_PTR(ExecuteError::STOPPED, "TransactionExecutor is not running"));
        return;
    }

    try
    {
        auto view = blockHeader->parentInfo();
        auto parentInfoIt = view.begin();
<<<<<<< HEAD
        EXECUTOR_NAME_LOG(INFO) << BLOCK_NUMBER(blockHeader->number())
                                << "NextBlockHeader request: "
                                << LOG_KV("blockVersion", blockHeader->version())
                                << LOG_KV("schedulerTermId", schedulerTermId)
                                << LOG_KV("parentHash", blockHeader->number() > 0 ?
                                                            (*parentInfoIt).blockHash.abridged() :
                                                            "null");
=======
        EXECUTOR_NAME_LOG(DEBUG) << BLOCK_NUMBER(blockHeader->number())
                                 << "NextBlockHeader request: "
                                 << LOG_KV("blockVersion", blockHeader->version())
                                 << LOG_KV("schedulerTermId", schedulerTermId)
                                 << LOG_KV("parentHash", blockHeader->number() > 0 ?
                                                             (*parentInfoIt).blockHash.abridged() :
                                                             "null");
>>>>>>> fe6c00bf
        setBlockVersion(blockHeader->version());
        {
            std::unique_lock<std::shared_mutex> lock(m_stateStoragesMutex);
            bcos::storage::StateStorageInterface::Ptr stateStorage;
            if (m_stateStorages.empty())
            {
                if (m_cachedStorage)
                {
                    stateStorage = createStateStorage(m_cachedStorage);
                }
                else
                {
                    stateStorage = createStateStorage(m_backendStorage);
                }

                // check storage block Number
                auto storageBlockNumber = getBlockNumberInStorage();
                EXECUTOR_NAME_LOG(DEBUG) << "NextBlockHeader, executor load from backend storage, "
                                            "check storage blockNumber"
                                         << LOG_KV("storageBlockNumber", storageBlockNumber)
                                         << LOG_KV("requestBlockNumber", blockHeader->number());
                // Note: skip check for sys contract deploy
                if (blockHeader->number() - storageBlockNumber != 1 &&
                    !isSysContractDeploy(blockHeader->number()))
                {
                    auto fmt = boost::format(
                                   "[%s] Block number mismatch in storage! request: %d, current in "
                                   "storage: %d, trigger switch") %
                               m_name % blockHeader->number() % storageBlockNumber;
                    EXECUTOR_NAME_LOG(ERROR) << fmt;
                    // to trigger switch operation
                    callback(
                        BCOS_ERROR_UNIQUE_PTR(ExecuteError::SCHEDULER_TERM_ID_ERROR, fmt.str()));
                    return;
                }
            }
            else
            {
                auto& prev = m_stateStorages.back();

                // check number continuity
                if (blockHeader->number() - prev.number != 1)
                {
                    // m_stateStorages.pop_back();
                    auto fmt = boost::format(
                                   "[%s] Block number mismatch! request: %d, current: %d. trigger "
                                   "switch.") %
                               m_name % blockHeader->number() % prev.number;
                    EXECUTOR_NAME_LOG(ERROR) << fmt;
                    callback(
                        BCOS_ERROR_UNIQUE_PTR(ExecuteError::SCHEDULER_TERM_ID_ERROR, fmt.str()));
                    return;
                }

                prev.storage->setReadOnly(true);
                stateStorage = createStateStorage(prev.storage);
            }

            if (m_blockContext)
            {
                m_blockContext->clear();
            }

            // set last commit state storage to blockContext, to auth read last block state
            m_blockContext = createBlockContext(blockHeader, stateStorage);
            m_stateStorages.emplace_back(blockHeader->number(), stateStorage);

            if (blockHeader->number() == 0)
            {
                initTestPrecompiledTable(stateStorage);
            }
        }

        // cache parentHash
        if (blockHeader->number() > 0)
        {
            m_ledgerCache->setBlockNumber2Hash(
                blockHeader->number() - 1, (*parentInfoIt).blockHash);
        }

        EXECUTOR_NAME_LOG(DEBUG) << BLOCK_NUMBER(blockHeader->number()) << "NextBlockHeader success"
                                 << LOG_KV("number", blockHeader->number())
                                 << LOG_KV("parentHash", blockHeader->number() > 0 ?
                                                             (*parentInfoIt).blockHash.abridged() :
                                                             "null");
        callback(nullptr);
    }
    catch (std::exception& e)
    {
        EXECUTOR_NAME_LOG(ERROR) << "NextBlockHeader error: " << boost::diagnostic_information(e);

        callback(BCOS_ERROR_WITH_PREV_UNIQUE_PTR(-1, "nextBlockHeader unknown error", e));
    }
}

void TransactionExecutor::dmcExecuteTransaction(bcos::protocol::ExecutionMessage::UniquePtr input,
    std::function<void(bcos::Error::UniquePtr, bcos::protocol::ExecutionMessage::UniquePtr)>
        callback)
{
    EXECUTOR_NAME_LOG(TRACE) << "ExecuteTransaction request"
                             << LOG_KV("ContextID", input->contextID())
                             << LOG_KV("seq", input->seq())
                             << LOG_KV("messageType", (int32_t)input->type())
                             << LOG_KV("to", input->to()) << LOG_KV("create", input->create());

    if (!m_isRunning)
    {
        EXECUTOR_NAME_LOG(ERROR) << "TransactionExecutor is not running";
        callback(BCOS_ERROR_UNIQUE_PTR(ExecuteError::STOPPED, "TransactionExecutor is not running"),
            nullptr);
        return;
    }

    if (!m_blockContext)
    {
        callback(BCOS_ERROR_UNIQUE_PTR(
                     ExecuteError::EXECUTE_ERROR, "Execute failed with empty blockContext!"),
            nullptr);
        return;
    }

    asyncExecute(m_blockContext, std::move(input), true,
        [this, callback = std::move(callback)](
            Error::UniquePtr&& error, bcos::protocol::ExecutionMessage::UniquePtr&& result) {
            if (error)
            {
                std::string errorMessage = "ExecuteTransaction failed: " + error->errorMessage();
                EXECUTOR_NAME_LOG(ERROR) << errorMessage;
                callback(BCOS_ERROR_WITH_PREV_UNIQUE_PTR(-1, errorMessage, *error), nullptr);
                return;
            }

            callback(std::move(error), std::move(result));
        });
}

void TransactionExecutor::dmcCall(bcos::protocol::ExecutionMessage::UniquePtr input,
    std::function<void(bcos::Error::UniquePtr, bcos::protocol::ExecutionMessage::UniquePtr)>
        callback)
{
    EXECUTOR_NAME_LOG(TRACE) << "dmcCall request" << LOG_KV("ContextID", input->contextID())
                             << LOG_KV("seq", input->seq()) << LOG_KV("Message type", input->type())
                             << LOG_KV("To", input->to()) << LOG_KV("Create", input->create());

    if (!m_isRunning)
    {
        EXECUTOR_NAME_LOG(ERROR) << "TransactionExecutor is not running";
        callback(BCOS_ERROR_UNIQUE_PTR(ExecuteError::STOPPED, "TransactionExecutor is not running"),
            nullptr);
        return;
    }

    BlockContext::Ptr blockContext;
    switch (input->type())
    {
    case protocol::ExecutionMessage::MESSAGE:
    {
        auto blockHeader = m_lastCommittedBlockHeader;
        if (!blockHeader)
        {
            auto message = "dmcCall could not get current block header, contextID: " +
                           boost::lexical_cast<std::string>(input->contextID()) +
                           " seq: " + boost::lexical_cast<std::string>(input->seq());
            EXECUTOR_NAME_LOG(ERROR) << message;
            callback(BCOS_ERROR_UNIQUE_PTR(ExecuteError::CALL_ERROR, message), nullptr);
            return;
        }

        storage::StorageInterface::Ptr prev;

        if (m_cachedStorage)
        {
            prev = m_cachedStorage;
        }
        else
        {
            prev = m_backendStorage;
        }

        // Create a temp storage
        auto storage = createStateStorage(std::move(prev), true);

        // Create a temp block context
        blockContext = createBlockContextForCall(
            blockHeader->number() + 1, h256(), utcTime(), m_blockVersion, std::move(storage));

        auto inserted = m_calledContext->emplace(
            std::tuple{input->contextID(), input->seq()}, CallState{blockContext});

        if (!inserted)
        {
            auto message = "dmcCall error, contextID: " +
                           boost::lexical_cast<std::string>(input->contextID()) +
                           " seq: " + boost::lexical_cast<std::string>(input->seq()) + " exists";
            EXECUTOR_NAME_LOG(ERROR) << message;
            callback(BCOS_ERROR_UNIQUE_PTR(ExecuteError::CALL_ERROR, message), nullptr);
            return;
        }

        break;
    }
    case protocol::ExecutionMessage::FINISHED:
    case protocol::ExecutionMessage::REVERT:
    {
        tbb::concurrent_hash_map<std::tuple<int64_t, int64_t>, CallState, HashCombine>::accessor it;
        m_calledContext->find(it, std::tuple{input->contextID(), input->seq()});

        if (it.empty())
        {
            auto message = "dmcCall error, contextID: " +
                           boost::lexical_cast<std::string>(input->contextID()) +
                           " seq: " + boost::lexical_cast<std::string>(input->seq()) +
                           " does not exists";
            EXECUTOR_NAME_LOG(ERROR) << message;
            callback(BCOS_ERROR_UNIQUE_PTR(ExecuteError::CALL_ERROR, message), nullptr);
            return;
        }

        blockContext = it->second.blockContext;

        break;
    }
    default:
    {
        auto message =
            "dmcCall error, Unknown call type: " + boost::lexical_cast<std::string>(input->type());
        EXECUTOR_NAME_LOG(ERROR) << message;
        callback(BCOS_ERROR_UNIQUE_PTR(ExecuteError::CALL_ERROR, message), nullptr);
        return;

        break;
    }
    }

    asyncExecute(std::move(blockContext), std::move(input), true,
        [this, callback = std::move(callback)](
            Error::UniquePtr&& error, bcos::protocol::ExecutionMessage::UniquePtr&& result) {
            if (error)
            {
                std::string errorMessage = "Call failed: " + error->errorMessage();
                EXECUTOR_NAME_LOG(WARNING)
                    << LOG_DESC("Call error") << LOG_KV("code", error->errorCode())
                    << LOG_KV("msg", error->errorMessage());
                callback(BCOS_ERROR_WITH_PREV_UNIQUE_PTR(-1, errorMessage, *error), nullptr);
                return;
            }

            if (result->type() == protocol::ExecutionMessage::FINISHED ||
                result->type() == protocol::ExecutionMessage::REVERT)
            {
                auto erased =
                    m_calledContext->erase(std::tuple{result->contextID(), result->seq()});

                if (!erased)
                {
                    auto message = "dmcCall error, erase contextID: " +
                                   boost::lexical_cast<std::string>(result->contextID()) +
                                   " seq: " + boost::lexical_cast<std::string>(result->seq()) +
                                   " does not exists";
                    EXECUTOR_NAME_LOG(ERROR) << message;

                    callback(BCOS_ERROR_UNIQUE_PTR(ExecuteError::CALL_ERROR, message), nullptr);
                    return;
                }
            }

            EXECUTOR_NAME_LOG(TRACE)
                << "dmcCall success" << LOG_KV("staticCall", result->staticCall())
                << LOG_KV("from", result->from()) << LOG_KV("to", result->to())
                << LOG_KV("context", result->contextID());
            callback(std::move(error), std::move(result));
        });
}

void TransactionExecutor::executeTransaction(bcos::protocol::ExecutionMessage::UniquePtr input,
    std::function<void(bcos::Error::UniquePtr, bcos::protocol::ExecutionMessage::UniquePtr)>
        callback)
{
    EXECUTOR_NAME_LOG(TRACE) << "ExecuteTransaction request"
                             << LOG_KV("ContextID", input->contextID())
                             << LOG_KV("seq", input->seq())
                             << LOG_KV("messageType", (int32_t)input->type())
                             << LOG_KV("to", input->to()) << LOG_KV("create", input->create());

    if (!m_isRunning)
    {
        EXECUTOR_NAME_LOG(ERROR) << "TransactionExecutor is not running";
        callback(BCOS_ERROR_UNIQUE_PTR(ExecuteError::STOPPED, "TransactionExecutor is not running"),
            nullptr);
        return;
    }

    if (!m_blockContext)
    {
        callback(BCOS_ERROR_UNIQUE_PTR(
                     ExecuteError::EXECUTE_ERROR, "Execute failed with empty blockContext!"),
            nullptr);
        return;
    }

    asyncExecute(m_blockContext, std::move(input), false,
        [this, callback = std::move(callback)](
            Error::UniquePtr&& error, bcos::protocol::ExecutionMessage::UniquePtr&& result) {
            if (error)
            {
                std::string errorMessage = "ExecuteTransaction failed: " + error->errorMessage();
                EXECUTOR_NAME_LOG(ERROR) << errorMessage;
                callback(BCOS_ERROR_WITH_PREV_UNIQUE_PTR(-1, errorMessage, *error), nullptr);
                return;
            }

            callback(std::move(error), std::move(result));
        });
}

void TransactionExecutor::call(bcos::protocol::ExecutionMessage::UniquePtr input,
    std::function<void(bcos::Error::UniquePtr, bcos::protocol::ExecutionMessage::UniquePtr)>
        callback)
{
    EXECUTOR_NAME_LOG(TRACE) << "Call request" << LOG_KV("ContextID", input->contextID())
                             << LOG_KV("seq", input->seq()) << LOG_KV("Message type", input->type())
                             << LOG_KV("To", input->to()) << LOG_KV("Create", input->create());

    if (!m_isRunning)
    {
        EXECUTOR_NAME_LOG(ERROR) << "TransactionExecutor is not running";
        callback(BCOS_ERROR_UNIQUE_PTR(ExecuteError::STOPPED, "TransactionExecutor is not running"),
            nullptr);
        return;
    }

    BlockContext::Ptr blockContext;
    switch (input->type())
    {
    case protocol::ExecutionMessage::MESSAGE:
    {
        auto blockHeader = m_lastCommittedBlockHeader;
        if (!blockHeader)
        {
            auto message = "call could not get current block header, contextID: " +
                           boost::lexical_cast<std::string>(input->contextID()) +
                           " seq: " + boost::lexical_cast<std::string>(input->seq());
            EXECUTOR_NAME_LOG(ERROR) << message;
            callback(BCOS_ERROR_UNIQUE_PTR(ExecuteError::CALL_ERROR, message), nullptr);
            return;
        }

        storage::StorageInterface::Ptr prev;

        if (m_cachedStorage)
        {
            prev = m_cachedStorage;
        }
        else
        {
            prev = m_backendStorage;
        }

        // Create a temp storage
        auto storage = createStateStorage(std::move(prev), true);

        // Create a temp block context
        blockContext = createBlockContextForCall(
            blockHeader->number() + 1, h256(), utcTime(), m_blockVersion, std::move(storage));

        auto inserted = m_calledContext->emplace(
            std::tuple{input->contextID(), input->seq()}, CallState{blockContext});

        if (!inserted)
        {
            auto message =
                "Call error, contextID: " + boost::lexical_cast<std::string>(input->contextID()) +
                " seq: " + boost::lexical_cast<std::string>(input->seq()) + " exists";
            EXECUTOR_NAME_LOG(ERROR) << message;
            callback(BCOS_ERROR_UNIQUE_PTR(ExecuteError::CALL_ERROR, message), nullptr);
            return;
        }

        break;
    }
    case protocol::ExecutionMessage::FINISHED:
    case protocol::ExecutionMessage::REVERT:
    {
        tbb::concurrent_hash_map<std::tuple<int64_t, int64_t>, CallState, HashCombine>::accessor it;
        m_calledContext->find(it, std::tuple{input->contextID(), input->seq()});

        if (it.empty())
        {
            auto message =
                "Call error, contextID: " + boost::lexical_cast<std::string>(input->contextID()) +
                " seq: " + boost::lexical_cast<std::string>(input->seq()) + " does not exists";
            EXECUTOR_NAME_LOG(ERROR) << message;
            callback(BCOS_ERROR_UNIQUE_PTR(ExecuteError::CALL_ERROR, message), nullptr);
            return;
        }

        blockContext = it->second.blockContext;

        break;
    }
    default:
    {
        auto message =
            "Call error, Unknown call type: " + boost::lexical_cast<std::string>(input->type());
        EXECUTOR_NAME_LOG(ERROR) << message;
        callback(BCOS_ERROR_UNIQUE_PTR(ExecuteError::CALL_ERROR, message), nullptr);
        return;

        break;
    }
    }

    asyncExecute(std::move(blockContext), std::move(input), false,
        [this, callback = std::move(callback)](
            Error::UniquePtr&& error, bcos::protocol::ExecutionMessage::UniquePtr&& result) {
            if (error)
            {
                std::string errorMessage = "Call failed: " + error->errorMessage();
                EXECUTOR_NAME_LOG(WARNING)
                    << LOG_DESC("Call error") << LOG_KV("code", error->errorCode())
                    << LOG_KV("msg", error->errorMessage());
                callback(BCOS_ERROR_WITH_PREV_UNIQUE_PTR(-1, errorMessage, *error), nullptr);
                return;
            }

            if (result->type() == protocol::ExecutionMessage::FINISHED ||
                result->type() == protocol::ExecutionMessage::REVERT)
            {
                auto erased =
                    m_calledContext->erase(std::tuple{result->contextID(), result->seq()});

                if (!erased)
                {
                    auto message = "Call error, erase contextID: " +
                                   boost::lexical_cast<std::string>(result->contextID()) +
                                   " seq: " + boost::lexical_cast<std::string>(result->seq()) +
                                   " does not exists";
                    EXECUTOR_NAME_LOG(ERROR) << message;

                    callback(BCOS_ERROR_UNIQUE_PTR(ExecuteError::CALL_ERROR, message), nullptr);
                    return;
                }
            }

            EXECUTOR_NAME_LOG(TRACE) << "Call success" << LOG_KV("staticCall", result->staticCall())
                                     << LOG_KV("from", result->from()) << LOG_KV("to", result->to())
                                     << LOG_KV("context", result->contextID());
            callback(std::move(error), std::move(result));
        });
}

void TransactionExecutor::executeTransactionsInternal(std::string contractAddress,
    gsl::span<bcos::protocol::ExecutionMessage::UniquePtr> inputs, bool useCoroutine,
    std::function<void(
        bcos::Error::UniquePtr, std::vector<bcos::protocol::ExecutionMessage::UniquePtr>)>
        _callback)
{
    if (!m_blockContext)
    {
        _callback(BCOS_ERROR_UNIQUE_PTR(
                      ExecuteError::EXECUTE_ERROR, "Execute failed with empty blockContext!"),
            {});
        return;
    }

    auto requestTimestamp = utcTime();
    auto txNum = inputs.size();
    auto blockNumber = m_blockContext->number();
    EXECUTOR_NAME_LOG(DEBUG) << BLOCK_NUMBER(blockNumber) << "executeTransactionsInternal request"
                             << LOG_KV("useCoroutine", useCoroutine) << LOG_KV("txNum", txNum)
                             << LOG_KV("contractAddress", contractAddress)
                             << LOG_KV("requestTimestamp", requestTimestamp);

    auto callback = [this, useCoroutine, _callback = _callback, requestTimestamp, blockNumber,
                        txNum, contractAddress](bcos::Error::UniquePtr error,
                        std::vector<bcos::protocol::ExecutionMessage::UniquePtr> outputs) {
        EXECUTOR_NAME_LOG(DEBUG) << BLOCK_NUMBER(blockNumber)
                                 << "executeTransactionsInternal response"
                                 << LOG_KV("useCoroutine", useCoroutine) << LOG_KV("txNum", txNum)
                                 << LOG_KV("outputNum", outputs.size())
                                 << LOG_KV("contractAddress", contractAddress)
                                 << LOG_KV("requestTimestamp", requestTimestamp)
                                 << LOG_KV("msg", error ? error->errorMessage() : "ok")
                                 << LOG_KV("timeCost", utcTime() - requestTimestamp);
        _callback(std::move(error), std::move(outputs));
    };

    if (!m_isRunning)
    {
        EXECUTOR_NAME_LOG(ERROR) << "TransactionExecutor is not running";
        callback(
            BCOS_ERROR_UNIQUE_PTR(ExecuteError::STOPPED, "TransactionExecutor is not running"), {});
        return;
    }

    auto recoredT = utcTime();
    auto startT = utcTime();
    // for fill block
    auto txHashes = make_shared<HashList>();
    std::vector<decltype(inputs)::size_type> indexes;
    auto fillInputs = std::make_shared<std::vector<bcos::protocol::ExecutionMessage::UniquePtr>>();

    // final result
    auto callParametersList =
        std::make_shared<std::vector<CallParameters::UniquePtr>>(inputs.size());

    bool isStaticCall = true;

    std::mutex writeMutex;
    tbb::parallel_for(tbb::blocked_range<size_t>(0U, inputs.size()), [&, this](auto const& range) {
        for (auto i = range.begin(); i < range.end(); ++i)
        {
            auto& params = inputs[i];

            if (!params->staticCall())
            {
                isStaticCall = false;
            }

            switch (params->type())
            {
            case ExecutionMessage::TXHASH:
            {
                std::unique_lock lock(writeMutex);
                txHashes->emplace_back(params->transactionHash());
                indexes.emplace_back(i);
                fillInputs->emplace_back(std::move(params));

                break;
            }
            case ExecutionMessage::MESSAGE:
            case bcos::protocol::ExecutionMessage::REVERT:
            case bcos::protocol::ExecutionMessage::FINISHED:
            case bcos::protocol::ExecutionMessage::KEY_LOCK:
            {
                callParametersList->at(i) = createCallParameters(*params, params->staticCall());
                break;
            }
            default:
            {
                auto message =
                    (boost::format("Unsupported message type: %d") % params->type()).str();
                EXECUTOR_NAME_LOG(ERROR)
                    << BLOCK_NUMBER(blockNumber) << "DAG Execute error, " << message;
                // callback(BCOS_ERROR_UNIQUE_PTR(ExecuteError::DAG_ERROR, message), {});
                break;
            }
            }
        }
    });

    if (isStaticCall)
    {
        EXECUTOR_NAME_LOG(FATAL)
            << "executeTransactionsInternal() only handle non static transactions but "
               "receive static call";
        assert(false);
    }

    auto prepareT = utcTime() - startT;
    startT = utcTime();

    if (!txHashes->empty())
    {
        m_txpool->asyncFillBlock(txHashes,
            [this, startT, useCoroutine, contractAddress, indexes = std::move(indexes),
                fillInputs = std::move(fillInputs),
                callParametersList = std::move(callParametersList), callback = std::move(callback),
                txHashes,
                blockNumber](Error::Ptr error, protocol::TransactionsPtr transactions) mutable {
                auto fillTxsT = (utcTime() - startT);

                if (!m_isRunning)
                {
                    callback(BCOS_ERROR_UNIQUE_PTR(
                                 ExecuteError::STOPPED, "TransactionExecutor is not running"),
                        {});
                    return;
                }


                if (error)
                {
                    auto errorMessage = "[" + m_name + "] asyncFillBlock failed";
                    EXECUTOR_NAME_LOG(ERROR)
                        << BLOCK_NUMBER(blockNumber) << errorMessage << error->errorMessage();
                    callback(BCOS_ERROR_WITH_PREV_UNIQUE_PTR(
                                 ExecuteError::DAG_ERROR, errorMessage, *error),
                        {});
                    return;
                }
                auto recordT = utcTime();
                tbb::parallel_for(tbb::blocked_range<size_t>(0U, transactions->size()),
                    [this, &transactions, &callParametersList, &indexes, &fillInputs](
                        auto const& range) {
                        for (auto i = range.begin(); i < range.end(); ++i)
                        {
                            assert(transactions->at(i));
                            callParametersList->at(indexes[i]) =
                                createCallParameters(*fillInputs->at(i), *transactions->at(i));
                        }
                    });

                auto prepareT = utcTime() - recordT;
                recordT = utcTime();

                auto executiveFlow =
                    getExecutiveFlow(m_blockContext, contractAddress, useCoroutine);
                executiveFlow->submit(callParametersList);

                asyncExecuteExecutiveFlow(executiveFlow,
                    [callback = std::move(callback)](bcos::Error::UniquePtr&& error,
                        std::vector<bcos::protocol::ExecutionMessage::UniquePtr>&& messages) {
                        callback(std::move(error), std::move(messages));
                    });

                EXECUTOR_NAME_LOG(INFO)
                    << BLOCK_NUMBER(blockNumber)
                    << LOG_DESC("executeTransactionsInternal after fillblock")
                    << LOG_KV("useCoroutine", useCoroutine) << LOG_KV("fillTxsT", fillTxsT)
                    << LOG_KV("prepareT", prepareT) << LOG_KV("dmcT", (utcTime() - recordT));
            });
    }
    else
    {
        auto executiveFlow = getExecutiveFlow(m_blockContext, contractAddress, useCoroutine);
        executiveFlow->submit(callParametersList);

        asyncExecuteExecutiveFlow(executiveFlow,
            [callback = std::move(callback)](bcos::Error::UniquePtr&& error,
                std::vector<bcos::protocol::ExecutionMessage::UniquePtr>&& messages) {
                callback(std::move(error), std::move(messages));
            });
    }

    EXECUTOR_NAME_LOG(TRACE) << LOG_DESC("executeTransactionsInternal")
                             << LOG_KV("useCoroutine", useCoroutine) << LOG_KV("prepareT", prepareT)
                             << LOG_KV("total", (utcTime() - recoredT));
}

void TransactionExecutor::executeTransactions(std::string contractAddress,
    gsl::span<bcos::protocol::ExecutionMessage::UniquePtr> inputs,
    std::function<void(
        bcos::Error::UniquePtr, std::vector<bcos::protocol::ExecutionMessage::UniquePtr>)>
        _callback)
{
    executeTransactionsInternal(
        std::move(contractAddress), std::move(inputs), false, std::move(_callback));
}

void TransactionExecutor::dmcExecuteTransactions(std::string contractAddress,
    gsl::span<bcos::protocol::ExecutionMessage::UniquePtr> inputs,
    std::function<void(
        bcos::Error::UniquePtr, std::vector<bcos::protocol::ExecutionMessage::UniquePtr>)>
        _callback)
{
    executeTransactionsInternal(
        std::move(contractAddress), std::move(inputs), true, std::move(_callback));
}

void TransactionExecutor::getHash(bcos::protocol::BlockNumber number,
    std::function<void(bcos::Error::UniquePtr, crypto::HashType)> callback)
{
    EXECUTOR_NAME_LOG(INFO) << BLOCK_NUMBER(number) << "GetTableHashes";

    if (!m_isRunning)
    {
        EXECUTOR_NAME_LOG(ERROR) << "TransactionExecutor is not running";
        callback(
            BCOS_ERROR_UNIQUE_PTR(ExecuteError::STOPPED, "TransactionExecutor is not running"), {});
        return;
    }

    if (m_stateStorages.empty())
    {
        EXECUTOR_NAME_LOG(ERROR) << "GetTableHashes error: No uncommitted state";
        callback(BCOS_ERROR_UNIQUE_PTR(ExecuteError::GETHASH_ERROR, "No uncommitted state"),
            crypto::HashType());
        return;
    }

    auto& last = m_stateStorages.back();
    if (last.number != number)
    {
        auto errorMessage =
            "GetTableHashes error: Request blockNumber: " +
            boost::lexical_cast<std::string>(number) +
            " not equal to last blockNumber: " + boost::lexical_cast<std::string>(last.number);

        EXECUTOR_NAME_LOG(ERROR) << errorMessage;
        callback(
            BCOS_ERROR_UNIQUE_PTR(ExecuteError::GETHASH_ERROR, errorMessage), crypto::HashType());

        return;
    }

    // remove suicides beforehand
    m_blockContext->killSuicides();

    auto hash = last.storage->hash(m_hashImpl);
    EXECUTOR_NAME_LOG(INFO) << BLOCK_NUMBER(number) << "GetTableHashes success"
                            << LOG_KV("hash", hash.hex());

    callback(nullptr, std::move(hash));
}

void TransactionExecutor::dagExecuteTransactions(
    gsl::span<bcos::protocol::ExecutionMessage::UniquePtr> inputs,
    std::function<void(
        bcos::Error::UniquePtr, std::vector<bcos::protocol::ExecutionMessage::UniquePtr>)>
        _callback)
{
    if (!m_blockContext)
    {
        _callback(BCOS_ERROR_UNIQUE_PTR(
                      ExecuteError::EXECUTE_ERROR, "Execute failed with empty blockContext!"),
            {});
        return;
    }

    auto requestTimestamp = utcTime();
    auto txNum = inputs.size();
    auto blockNumber = m_blockContext->number();
    EXECUTOR_NAME_LOG(INFO) << "dagExecuteTransactions request"
                            << LOG_KV("blockNumber", blockNumber) << LOG_KV("txNum", txNum)
                            << LOG_KV("requestTimestamp", requestTimestamp);

    auto callback = [this, _callback = _callback, requestTimestamp, blockNumber, txNum](
                        bcos::Error::UniquePtr error,
                        std::vector<bcos::protocol::ExecutionMessage::UniquePtr> outputs) {
        EXECUTOR_NAME_LOG(DEBUG) << "dagExecuteTransactions response"
                                 << LOG_KV("blockNumber", blockNumber) << LOG_KV("txNum", txNum)
                                 << LOG_KV("outputNum", outputs.size())
                                 << LOG_KV("requestTimestamp", requestTimestamp)
                                 << LOG_KV("msg", error ? error->errorMessage() : "ok")
                                 << LOG_KV("timeCost", utcTime() - requestTimestamp);
        _callback(std::move(error), std::move(outputs));
    };


    if (!m_isRunning)
    {
        EXECUTOR_NAME_LOG(ERROR) << "TransactionExecutor is not running";
        callback(
            BCOS_ERROR_UNIQUE_PTR(ExecuteError::STOPPED, "TransactionExecutor is not running"), {});
        return;
    }

    auto recoredT = utcTime();
    auto startT = utcTime();
    // for fill block
    auto txHashes = make_shared<HashList>();
    std::vector<size_t> indexes;
    auto fillInputs = std::make_shared<std::vector<bcos::protocol::ExecutionMessage::UniquePtr>>();

    // final result
    auto callParametersList =
        std::make_shared<std::vector<CallParameters::UniquePtr>>(inputs.size());

#pragma omp parallel for
    for (auto i = 0u; i < inputs.size(); ++i)
    {
        auto& params = inputs[i];
        switch (params->type())
        {
        case ExecutionMessage::TXHASH:
        {
#pragma omp critical
            {
                txHashes->emplace_back(params->transactionHash());
                indexes.emplace_back(i);
                fillInputs->emplace_back(std::move(params));
            }

            break;
        }
        case ExecutionMessage::MESSAGE:
        {
            callParametersList->at(i) = createCallParameters(*params, false);
            break;
        }
        default:
        {
            auto message = (boost::format("Unsupported message type: %d") % params->type()).str();
            EXECUTOR_NAME_LOG(ERROR) << "DAG Execute error, " << message;
            // callback(BCOS_ERROR_UNIQUE_PTR(ExecuteError::DAG_ERROR, message), {});
            break;
        }
        }
    }
    auto prepareT = utcTime() - startT;
    startT = utcTime();
    if (!txHashes->empty())
    {
        m_txpool->asyncFillBlock(txHashes,
            [this, startT, indexes = std::move(indexes), fillInputs = std::move(fillInputs),
                callParametersList = std::move(callParametersList), callback = std::move(callback),
                txHashes,
                blockNumber](Error::Ptr error, protocol::TransactionsPtr transactions) mutable {
                auto fillTxsT = utcTime() - startT;

                if (!m_isRunning)
                {
                    callback(BCOS_ERROR_UNIQUE_PTR(
                                 ExecuteError::STOPPED, "TransactionExecutor is not running"),
                        {});
                    return;
                }

                if (error)
                {
                    auto errorMessage = "[" + m_name + "] asyncFillBlock failed";
                    EXECUTOR_NAME_LOG(ERROR)
                        << BLOCK_NUMBER(blockNumber) << errorMessage << error->errorMessage();
                    callback(BCOS_ERROR_WITH_PREV_UNIQUE_PTR(
                                 ExecuteError::DAG_ERROR, errorMessage, *error),
                        {});
                    return;
                }
                auto recordT = utcTime();
#pragma omp parallel for
                for (size_t i = 0; i < transactions->size(); ++i)
                {
                    assert(transactions->at(i));
                    callParametersList->at(indexes[i]) =
                        createCallParameters(*fillInputs->at(i), *transactions->at(i));
                }
                auto prepareT = utcTime() - recordT;
                recordT = utcTime();
                dagExecuteTransactionsInternal(*callParametersList, std::move(callback));

                EXECUTOR_NAME_LOG(INFO)
                    << LOG_DESC("dagExecuteTransactionsInternal after fillblock")
                    << LOG_KV("fillTxsT", fillTxsT) << LOG_KV("prepareT", prepareT)
                    << LOG_KV("dagT", (utcTime() - recordT));
            });
    }
    else
    {
        dagExecuteTransactionsInternal(*callParametersList, std::move(callback));
    }

    EXECUTOR_NAME_LOG(INFO) << LOG_DESC("dagExecuteTransactions") << LOG_KV("prepareT", prepareT)
                            << LOG_KV("total", (utcTime() - recoredT))
                            << LOG_KV("inputSize", inputs.size());
}

bytes getComponentBytes(size_t index, const std::string& typeName, const bytesConstRef& data)
{
    size_t indexOffset = index * 32;
    auto header = bytes(data.begin() + indexOffset, data.begin() + indexOffset + 32);
    if (typeName == "string" || typeName == "bytes")
    {
        u256 u = fromBigEndian<u256>(header);
        auto offset = static_cast<std::size_t>(u);
        auto rawData = data.getCroppedData(offset);
        auto len = static_cast<std::size_t>(
            fromBigEndian<u256>(bytes(rawData.begin(), rawData.begin() + 32)));
        return bytes(rawData.begin() + 32, rawData.begin() + 32 + static_cast<std::size_t>(len));
    }
    return header;
}

std::shared_ptr<std::vector<bytes>> TransactionExecutor::extractConflictFields(
    const FunctionAbi& functionAbi, const CallParameters& params,
    std::shared_ptr<BlockContext> _blockContext)
{
    if (functionAbi.conflictFields.empty())
    {
        EXECUTOR_NAME_LOG(TRACE) << LOG_BADGE("extractConflictFields")
                                 << LOG_DESC("conflictFields is empty")
                                 << LOG_KV("address", params.senderAddress)
                                 << LOG_KV("functionName", functionAbi.name);
        return nullptr;
    }

    const auto& to = params.receiveAddress;
    auto hasher = boost::hash<string_view>();
    auto toHash = hasher(to);

    auto conflictFields = make_shared<vector<bytes>>();

    for (auto& conflictField : functionAbi.conflictFields)
    {
        auto criticalKey = bytes();

        size_t slot = toHash;
        if (conflictField.slot.has_value())
        {
            slot += static_cast<size_t>(conflictField.slot.value());
        }
        criticalKey.insert(criticalKey.end(), (uint8_t*)&slot, (uint8_t*)&slot + sizeof(slot));
        EXECUTOR_NAME_LOG(TRACE) << LOG_BADGE("extractConflictFields") << LOG_KV("to", to)
                                 << LOG_KV("functionName", functionAbi.name)
                                 << LOG_KV("addressHash", toHash) << LOG_KV("slot", slot);

        switch (conflictField.kind)
        {
        case All:
        {
            EXECUTOR_NAME_LOG(TRACE) << LOG_BADGE("extractConflictFields") << LOG_DESC("use `All`");
            return nullptr;
        }
        case Len:
        {
            EXECUTOR_NAME_LOG(TRACE) << LOG_BADGE("extractConflictFields") << LOG_DESC("use `Len`");
            break;
        }
        case Env:
        {
            assert(conflictField.value.size() == 1);

            auto envKind = conflictField.value[0];
            switch (envKind)
            {
            case EnvKind::Caller:
            {
                const auto& sender = params.senderAddress;
                criticalKey.insert(criticalKey.end(), sender.begin(), sender.end());

                EXECUTOR_NAME_LOG(TRACE) << LOG_BADGE("extractConflictFields")
                                         << LOG_DESC("use `Caller`") << LOG_KV("caller", sender);
                break;
            }
            case EnvKind::Origin:
            {
                const auto& sender = params.origin;
                criticalKey.insert(criticalKey.end(), sender.begin(), sender.end());

                EXECUTOR_NAME_LOG(TRACE) << LOG_BADGE("extractConflictFields")
                                         << LOG_DESC("use `Origin`") << LOG_KV("origin", sender);
                break;
            }
            case EnvKind::Now:
            {
                auto now = _blockContext->timestamp();
                auto bytes = static_cast<bcos::byte*>(static_cast<void*>(&now));
                criticalKey.insert(criticalKey.end(), bytes, bytes + sizeof(now));

                EXECUTOR_NAME_LOG(TRACE) << LOG_BADGE("extractConflictFields")
                                         << LOG_DESC("use `Now`") << LOG_KV("now", now);
                break;
            }
            case EnvKind::BlockNumber:
            {
                auto blockNumber = _blockContext->number();
                auto bytes = static_cast<bcos::byte*>(static_cast<void*>(&blockNumber));
                criticalKey.insert(criticalKey.end(), bytes, bytes + sizeof(blockNumber));

                EXECUTOR_NAME_LOG(DEBUG)
                    << LOG_BADGE("extractConflictFields") << LOG_DESC("use `BlockNumber`")
                    << LOG_KV("functionName", functionAbi.name)
                    << LOG_KV("blockNumber", blockNumber);
                break;
            }
            case EnvKind::Addr:
            {
                criticalKey.insert(criticalKey.end(), to.begin(), to.end());

                EXECUTOR_NAME_LOG(DEBUG) << LOG_BADGE("extractConflictFields")
                                         << LOG_DESC("use `Addr`") << LOG_KV("addr", to);
                break;
            }
            default:
            {
                EXECUTOR_NAME_LOG(ERROR) << LOG_BADGE("unknown env kind in conflict field")
                                         << LOG_KV("envKind", envKind);
                return nullptr;
            }
            }
            break;
        }
        case Params:
        {
            assert(!conflictField.value.empty());
            const ParameterAbi* paramAbi = nullptr;
            auto components = &functionAbi.inputs;
            auto inputData = ref(params.data).getCroppedData(4).toBytes();
            if (_blockContext->isWasm())
            {
                auto startPos = 0u;
                for (auto segment : conflictField.value)
                {
                    if (segment >= components->size())
                    {
                        return nullptr;
                    }

                    for (auto i = 0u; i < segment; ++i)
                    {
                        auto length = scaleEncodingLength(components->at(i), inputData, startPos);
                        if (!length.has_value())
                        {
                            return nullptr;
                        }
                        startPos += length.value();
                    }
                    paramAbi = &components->at(segment);
                    components = &paramAbi->components;
                }
                auto length = scaleEncodingLength(*paramAbi, inputData, startPos);
                if (!length.has_value())
                {
                    return nullptr;
                }
                assert(startPos + length.value() <= inputData.size());
                bytes var(
                    inputData.begin() + startPos, inputData.begin() + startPos + length.value());
                criticalKey.insert(criticalKey.end(), var.begin(), var.end());
            }
            else
            {  // evm
                auto index = conflictField.value[0];
                auto typeName = functionAbi.flatInputs[index];
                if (typeName.empty())
                {
                    return nullptr;
                }
                auto out = getComponentBytes(index, typeName, ref(params.data).getCroppedData(4));
                criticalKey.insert(criticalKey.end(), out.begin(), out.end());
            }

            EXECUTOR_NAME_LOG(DEBUG)
                << LOG_BADGE("extractConflictFields") << LOG_DESC("use `Params`")
                << LOG_KV("functionName", functionAbi.name)
                << LOG_KV("criticalKey", toHexStringWithPrefix(criticalKey));
            break;
        }
        case Const:
        {
            criticalKey.insert(
                criticalKey.end(), conflictField.value.begin(), conflictField.value.end());
            EXECUTOR_NAME_LOG(DEBUG)
                << LOG_BADGE("extractConflictFields") << LOG_DESC("use `Const`")
                << LOG_KV("functionName", functionAbi.name)
                << LOG_KV("criticalKey", toHexStringWithPrefix(criticalKey));
            break;
        }
        case None:
        {
            EXECUTOR_NAME_LOG(DEBUG) << LOG_BADGE("extractConflictFields") << LOG_DESC("use `None`")
                                     << LOG_KV("functionName", functionAbi.name)
                                     << LOG_KV("criticalKey", toHexStringWithPrefix(criticalKey));
            break;
        }
        default:
        {
            EXECUTOR_NAME_LOG(ERROR) << LOG_BADGE("unknown conflict field kind")
                                     << LOG_KV("conflictFieldKind", conflictField.kind);
            return nullptr;
        }
        }

        conflictFields->emplace_back(std::move(criticalKey));
    }
    return conflictFields;
}

void TransactionExecutor::dagExecuteTransactionsInternal(
    gsl::span<std::unique_ptr<CallParameters>> inputs,
    std::function<void(
        bcos::Error::UniquePtr, std::vector<bcos::protocol::ExecutionMessage::UniquePtr>)>
        callback)
{
    auto recordT = utcTime();
    auto startT = utcTime();

    auto transactionsNum = inputs.size();
    auto executionResults = vector<ExecutionMessage::UniquePtr>(transactionsNum);

    CriticalFields::Ptr txsCriticals = make_shared<CriticalFields>(transactionsNum);

    mutex tableMutex;

    // parallel to extract critical fields
    tbb::parallel_for(tbb::blocked_range<uint64_t>(0, transactionsNum),
        [&](const tbb::blocked_range<uint64_t>& range) {
            try
            {
                for (auto i = range.begin(); i != range.end(); ++i)
                {
                    auto defaultExecutionResult =
                        m_executionMessageFactory->createExecutionMessage();
                    executionResults[i].swap(defaultExecutionResult);

                    const auto& params = inputs[i];

                    auto to = params->receiveAddress;
                    const auto& input = params->data;

                    if (params->create)
                    {
                        executionResults[i] = toExecutionResult(std::move(inputs[i]));
                        executionResults[i]->setType(ExecutionMessage::SEND_BACK);
                        continue;
                    }
                    CriticalFields::CriticalFieldPtr conflictFields = nullptr;
                    auto selector = ref(input).getCroppedData(0, 4);
                    auto abiKey = bytes(to.cbegin(), to.cend());
                    abiKey.insert(abiKey.end(), selector.begin(), selector.end());
                    // if precompiled
                    auto executiveFactory =
                        std::make_shared<ExecutiveFactory>(m_blockContext, m_precompiledContract,
                            m_constantPrecompiled, m_builtInPrecompiled, m_gasInjector);
                    auto executive = executiveFactory->build(
                        params->codeAddress, params->contextID, params->seq, false);
                    auto p = executive->getPrecompiled(params->receiveAddress);
                    if (p)
                    {
                        // Precompile transaction
                        if (p->isParallelPrecompiled())
                        {
                            auto criticals =
                                vector<string>(p->getParallelTag(ref(params->data), m_isWasm));
                            conflictFields = make_shared<vector<bytes>>();
                            for (string& critical : criticals)
                            {
                                critical += params->receiveAddress;
                                conflictFields->push_back(bytes((uint8_t*)critical.data(),
                                    (uint8_t*)critical.data() + critical.size()));
                            }
                        }
                        else
                        {
                            // Note: must be sure that the log accessed data should be valid
                            // always
                            EXECUTOR_NAME_LOG(DEBUG)
                                << LOG_BADGE("dagExecuteTransactionsInternal")
                                << LOG_DESC("the precompiled can't be parallel")
                                << LOG_KV("address", to);
                            executionResults[i] = toExecutionResult(std::move(inputs[i]));
                            executionResults[i]->setType(ExecutionMessage::SEND_BACK);
                            continue;
                        }
                    }
                    else
                    {
                        auto cacheHandle = m_abiCache->lookup(abiKey);
                        // find FunctionAbi in cache first
                        if (!cacheHandle.isValid())
                        {
                            EXECUTOR_NAME_LOG(TRACE)
                                << LOG_BADGE("dagExecuteTransactionsInternal")
                                << LOG_DESC("No ABI found in cache, try to load")
                                << LOG_KV("abiKey", toHexStringWithPrefix(abiKey));

                            std::lock_guard guard(tableMutex);

                            cacheHandle = m_abiCache->lookup(abiKey);
                            if (cacheHandle.isValid())
                            {
                                EXECUTOR_NAME_LOG(TRACE)
                                    << LOG_BADGE("dagExecuteTransactionsInternal")
                                    << LOG_DESC("ABI had been loaded by other workers")
                                    << LOG_KV("abiKey", toHexStringWithPrefix(abiKey));
                                auto& functionAbi = cacheHandle.value();
                                conflictFields =
                                    extractConflictFields(functionAbi, *params, m_blockContext);
                            }
                            else
                            {
                                auto storage = m_blockContext->storage();

                                auto tableName = "/apps/" + string(to);

                                auto table = storage->openTable(tableName);
                                if (!table.has_value())
                                {
                                    executionResults[i] = toExecutionResult(std::move(inputs[i]));
                                    executionResults[i]->setType(ExecutionMessage::REVERT);
                                    EXECUTOR_NAME_LOG(INFO)
                                        << LOG_BADGE("dagExecuteTransactionsInternal")
                                        << LOG_DESC("No ABI found, please deploy first")
                                        << LOG_KV("tableName", tableName);
                                    continue;
                                }
                                // get abi json
                                // new logic
                                std::string_view abiStr;
                                if (m_blockContext->blockVersion() >=
                                    uint32_t(bcos::protocol::BlockVersion::V3_1_VERSION))
                                {
                                    // get codehash
                                    auto entry = table->getRow(ACCOUNT_CODE_HASH);
                                    if (!entry || entry->get().empty())
                                    {
                                        executionResults[i] =
                                            toExecutionResult(std::move(inputs[i]));
                                        executionResults[i]->setType(ExecutionMessage::SEND_BACK);
                                        EXECUTOR_NAME_LOG(INFO)
                                            << "No codeHash found, please deploy first "
                                            << LOG_KV("tableName", tableName);
                                        continue;
                                    }

                                    auto codeHash = entry->getField(0);

                                    // get abi according to codeHash
                                    auto abiTable =
                                        storage->openTable(bcos::ledger::SYS_CONTRACT_ABI);
                                    auto abiEntry = abiTable->getRow(codeHash);
                                    if (!abiEntry || abiEntry->get().empty())
                                    {
                                        abiEntry = table->getRow(ACCOUNT_ABI);
                                        if (!abiEntry || abiEntry->get().empty())
                                        {
                                            executionResults[i] =
                                                toExecutionResult(std::move(inputs[i]));
                                            executionResults[i]->setType(
                                                ExecutionMessage::SEND_BACK);
                                            EXECUTOR_NAME_LOG(INFO)
                                                << "No ABI found, please deploy first "
                                                << LOG_KV("tableName", tableName);
                                            continue;
                                        }
                                    }
                                    abiStr = abiEntry->getField(0);
                                }
                                else
                                {
                                    // old logic
                                    auto entry = table->getRow(ACCOUNT_ABI);
                                    abiStr = entry->getField(0);
                                }
                                bool isSmCrypto =
                                    m_hashImpl->getHashImplType() == crypto::HashImplType::Sm3Hash;

                                EXECUTOR_NAME_LOG(TRACE)
                                    << LOG_BADGE("dagExecuteTransactionsInternal")
                                    << LOG_DESC("ABI loaded") << LOG_KV("address", to)
                                    << LOG_KV("selector", toHexString(selector))
                                    << LOG_KV("ABI", abiStr);
                                auto functionAbi = FunctionAbi::deserialize(
                                    abiStr, selector.toBytes(), isSmCrypto);
                                if (!functionAbi)
                                {
                                    EXECUTOR_NAME_LOG(DEBUG)
                                        << LOG_BADGE("dagExecuteTransactionsInternal")
                                        << LOG_DESC("ABI deserialize failed")
                                        << LOG_KV("address", to) << LOG_KV("ABI", abiStr);
                                    executionResults[i] = toExecutionResult(std::move(inputs[i]));
                                    executionResults[i]->setType(ExecutionMessage::SEND_BACK);
                                    // If abi is not valid, we don't impact the cache. In such a
                                    // situation, if the caller invokes this method over and
                                    // over again, executor will read the contract table
                                    // repeatedly, which may cause performance loss. But we
                                    // think occurrence of invalid abi is impossible in actual
                                    // situations.
                                    continue;
                                }

                                auto abiPtr = functionAbi.get();
                                if (m_abiCache->insert(abiKey, abiPtr, &cacheHandle))
                                {
                                    // If abi object had been inserted into the cache
                                    // successfully, the cache will take charge of life time
                                    // management of the object. After this object being
                                    // eliminated, the cache will delete its memory storage.
                                    std::ignore = functionAbi.release();
                                }
                                conflictFields =
                                    extractConflictFields(*abiPtr, *params, m_blockContext);
                            }
                        }
                        else
                        {
                            EXECUTOR_NAME_LOG(DEBUG)
                                << LOG_BADGE("dagExecuteTransactionsInternal")
                                << LOG_DESC("Found ABI in cache") << LOG_KV("address", to)
                                << LOG_KV("abiKey", toHexStringWithPrefix(abiKey));
                            auto& functionAbi = cacheHandle.value();
                            conflictFields =
                                extractConflictFields(functionAbi, *params, m_blockContext);
                        }
                    }
                    if (conflictFields == nullptr)
                    {
                        EXECUTOR_NAME_LOG(DEBUG)
                            << LOG_BADGE("dagExecuteTransactionsInternal")
                            << LOG_DESC("The transaction can't be executed concurrently")
                            << LOG_KV("address", to)
                            << LOG_KV("abiKey", toHexStringWithPrefix(abiKey));
                        executionResults[i] = toExecutionResult(std::move(inputs[i]));
                        executionResults[i]->setType(ExecutionMessage::SEND_BACK);
                        continue;
                    }
                    txsCriticals->put(i, std::move(conflictFields));
                }
            }
            catch (exception& e)
            {
                EXECUTOR_NAME_LOG(ERROR) << LOG_BADGE("dagExecuteTransactionsInternal")
                                         << LOG_DESC("Error during parallel extractConflictFields")
                                         << LOG_KV("EINFO", boost::diagnostic_information(e));
                BOOST_THROW_EXCEPTION(
                    BCOS_ERROR_WITH_PREV(-1, "Error while extractConflictFields", e));
            }
        });
    auto dagInitT = utcTime() - startT;
    startT = utcTime();
    // DAG run
    try
    {
        // DAG run
        EXECUTOR_NAME_LOG(INFO) << BLOCK_NUMBER(m_blockContext->number())
                                << LOG_DESC("begin executeTransactionsWithCriticals")
                                << LOG_KV("txsCriticalsSize", txsCriticals->size());
        executeTransactionsWithCriticals(txsCriticals, inputs, executionResults);
    }
    catch (exception& e)
    {
        EXECUTOR_NAME_LOG(ERROR) << LOG_BADGE("executeBlock")
                                 << LOG_DESC("Error during dag execution")
                                 << LOG_KV("EINFO", boost::diagnostic_information(e));
        callback(BCOS_ERROR_UNIQUE_PTR(ExecuteError::CALL_ERROR, boost::diagnostic_information(e)),
            vector<ExecutionMessage::UniquePtr>{});
        return;
    }
    EXECUTOR_NAME_LOG(INFO) << LOG_DESC("dagExecuteTransactions") << LOG_KV("dagInitT", dagInitT)
                            << LOG_KV("dagRunT", (utcTime() - startT))
                            << LOG_KV("totalCost", (utcTime() - recordT));
    callback(nullptr, std::move(executionResults));
}

void TransactionExecutor::prepare(
    const TwoPCParams& params, std::function<void(bcos::Error::Ptr)> callback)
{
    EXECUTOR_NAME_LOG(DEBUG) << BLOCK_NUMBER(params.number) << "Prepare request";

    if (!m_isRunning)
    {
        EXECUTOR_NAME_LOG(ERROR) << "TransactionExecutor is not running";
        callback(
            BCOS_ERROR_UNIQUE_PTR(ExecuteError::STOPPED, "TransactionExecutor is not running"));
        return;
    }

    auto first = m_stateStorages.begin();
    if (first == m_stateStorages.end())
    {
        const auto* errorMessage = "Prepare error: empty stateStorages";
        EXECUTOR_NAME_LOG(ERROR) << errorMessage;
        callback(BCOS_ERROR_PTR(-1, errorMessage));

        return;
    }

    if (first->number != params.number)
    {
        auto errorMessage =
            "Prepare error: Request blockNumber: " +
            boost::lexical_cast<std::string>(params.number) +
            " not equal to last blockNumber: " + boost::lexical_cast<std::string>(first->number) +
            " trigger switch";

        EXECUTOR_NAME_LOG(ERROR) << errorMessage;
        callback(BCOS_ERROR_PTR(ExecuteError::SCHEDULER_TERM_ID_ERROR, errorMessage));

        return;
    }

    bcos::protocol::TwoPCParams storageParams{params.number, params.primaryKey, params.timestamp};

    m_backendStorage->asyncPrepare(storageParams, *(first->storage),
        [this, callback = std::move(callback), blockNumber = params.number](
            auto&& error, uint64_t, const std::string&) {
            if (!m_isRunning)
            {
                callback(BCOS_ERROR_UNIQUE_PTR(
                    ExecuteError::STOPPED, "TransactionExecutor is not running"));
                return;
            }

            if (error)
            {
                auto errorMessage = "Prepare error: " + error->errorMessage();

                EXECUTOR_NAME_LOG(ERROR) << BLOCK_NUMBER(blockNumber) << errorMessage;
                callback(
                    BCOS_ERROR_WITH_PREV_PTR(ExecuteError::PREPARE_ERROR, errorMessage, *error));
                return;
            }

            EXECUTOR_NAME_LOG(INFO) << BLOCK_NUMBER(blockNumber) << "Prepare success";
            callback(nullptr);
        });
}

void TransactionExecutor::commit(
    const TwoPCParams& params, std::function<void(bcos::Error::Ptr)> callback)
{
    EXECUTOR_NAME_LOG(TRACE) << BLOCK_NUMBER(params.number) << "Commit request";

    if (!m_isRunning)
    {
        EXECUTOR_NAME_LOG(ERROR) << "TransactionExecutor is not running";
        callback(
            BCOS_ERROR_UNIQUE_PTR(ExecuteError::STOPPED, "TransactionExecutor is not running"));
        return;
    }

    auto first = m_stateStorages.begin();
    if (first == m_stateStorages.end())
    {
        auto errorMessage = "Commit error: empty stateStorages";
        EXECUTOR_NAME_LOG(ERROR) << errorMessage;
        callback(BCOS_ERROR_PTR(INVALID_BLOCKNUMBER, errorMessage));

        return;
    }

    if (first->number != params.number)
    {
        auto errorMessage =
            "Commit error: Request blockNumber: " +
            boost::lexical_cast<std::string>(params.number) +
            " not equal to last blockNumber: " + boost::lexical_cast<std::string>(first->number);

        EXECUTOR_NAME_LOG(ERROR) << errorMessage;
        callback(BCOS_ERROR_PTR(INVALID_BLOCKNUMBER, errorMessage));

        return;
    }

    bcos::protocol::TwoPCParams storageParams{params.number, params.primaryKey, params.timestamp};
    m_backendStorage->asyncCommit(storageParams, [this, callback = std::move(callback),
                                                     blockNumber = params.number](
                                                     Error::Ptr&& error, uint64_t) {
        if (!m_isRunning)
        {
            callback(
                BCOS_ERROR_UNIQUE_PTR(ExecuteError::STOPPED, "TransactionExecutor is not running"));
            return;
        }

        if (error)
        {
            auto errorMessage = "Commit error: " + error->errorMessage();

            EXECUTOR_NAME_LOG(ERROR) << BLOCK_NUMBER(blockNumber) << errorMessage;
            callback(BCOS_ERROR_WITH_PREV_PTR(ExecuteError::COMMIT_ERROR, errorMessage, *error));
            return;
        }

        EXECUTOR_NAME_LOG(DEBUG) << BLOCK_NUMBER(blockNumber) << "Commit success";

        m_lastCommittedBlockHeader = getBlockHeaderInStorage(blockNumber);
        m_ledgerCache->fetchCompatibilityVersion();

        setBlockVersion(m_ledgerCache->ledgerConfig()->compatibilityVersion());
<<<<<<< HEAD
        m_ledgerCache->fetchAuthCheckStatus();
=======
>>>>>>> fe6c00bf
        removeCommittedState();

        callback(nullptr);
    });
}

void TransactionExecutor::rollback(
    const TwoPCParams& params, std::function<void(bcos::Error::Ptr)> callback)
{
    EXECUTOR_NAME_LOG(INFO) << BLOCK_NUMBER(params.number) << "Rollback request: ";

    if (!m_isRunning)
    {
        EXECUTOR_NAME_LOG(ERROR) << "TransactionExecutor is not running";
        callback(
            BCOS_ERROR_UNIQUE_PTR(ExecuteError::STOPPED, "TransactionExecutor is not running"));
        return;
    }

    auto first = m_stateStorages.begin();
    if (first == m_stateStorages.end())
    {
        auto errorMessage = "Rollback error: empty stateStorages";
        EXECUTOR_NAME_LOG(ERROR) << errorMessage;
        callback(BCOS_ERROR_PTR(-1, errorMessage));

        return;
    }

    if (first->number != params.number)
    {
        auto errorMessage =
            "Rollback error: Request blockNumber: " +
            boost::lexical_cast<std::string>(params.number) +
            " not equal to last blockNumber: " + boost::lexical_cast<std::string>(first->number) +
            " trigger switch";

        EXECUTOR_NAME_LOG(ERROR) << errorMessage;
        callback(BCOS_ERROR_PTR(ExecuteError::SCHEDULER_TERM_ID_ERROR, errorMessage));

        return;
    }

    bcos::protocol::TwoPCParams storageParams{params.number, params.primaryKey, params.timestamp};
    m_backendStorage->asyncRollback(storageParams,
        [this, callback = std::move(callback), blockNumber = params.number](auto&& error) {
            if (!m_isRunning)
            {
                callback(BCOS_ERROR_UNIQUE_PTR(
                    ExecuteError::STOPPED, "TransactionExecutor is not running"));
                return;
            }

            if (error)
            {
                auto errorMessage = "Rollback error: " + error->errorMessage();

                EXECUTOR_NAME_LOG(ERROR) << BLOCK_NUMBER(blockNumber) << errorMessage;
                callback(BCOS_ERROR_WITH_PREV_PTR(-1, errorMessage, *error));
                return;
            }

            EXECUTOR_NAME_LOG(INFO) << BLOCK_NUMBER(blockNumber) << "Rollback success";
            callback(nullptr);
        });
}

void TransactionExecutor::reset(std::function<void(bcos::Error::Ptr)> callback)
{
    m_stateStorages.clear();

    callback(nullptr);
}

void TransactionExecutor::getCode(
    std::string_view contract, std::function<void(bcos::Error::Ptr, bcos::bytes)> callback)
{
    EXECUTOR_NAME_LOG(INFO) << "Get code request" << LOG_KV("Contract", contract);

    if (!m_isRunning)
    {
        EXECUTOR_NAME_LOG(ERROR) << "TransactionExecutor is not running";
        callback(
            BCOS_ERROR_UNIQUE_PTR(ExecuteError::STOPPED, "TransactionExecutor is not running"), {});
        return;
    }

    storage::StateStorageInterface::Ptr stateStorage;

    {
        std::unique_lock<std::shared_mutex> lock(m_stateStoragesMutex);
        if (!m_stateStorages.empty())
        {
            stateStorage = createStateStorage(m_stateStorages.back().storage, true);
        }
    }
    // create temp state storage
    if (!stateStorage)
    {
        if (m_cachedStorage)
        {
            stateStorage = createStateStorage(m_cachedStorage, true);
        }
        else
        {
            stateStorage = createStateStorage(m_backendStorage, true);
        }
    }

    std::string contractTableName = getContractTableName(executor::USER_APPS_PREFIX, contract);

    auto getCodeFromContractTable = [stateStorage, this](std::string_view contractTableName,
                                        decltype(callback) _callback) {
        stateStorage->asyncGetRow(contractTableName, ACCOUNT_CODE,
            [this, callback = std::move(_callback)](
                Error::UniquePtr error, std::optional<Entry> entry) {
                if (!m_isRunning)
                {
                    callback(BCOS_ERROR_UNIQUE_PTR(
                                 ExecuteError::STOPPED, "TransactionExecutor is not running"),
                        {});
                    return;
                }

                if (error)
                {
                    EXECUTOR_NAME_LOG(INFO) << "Get code error: " << error->errorMessage();

                    callback(BCOS_ERROR_WITH_PREV_UNIQUE_PTR(-1, "Get code error", *error), {});
                    return;
                }

                if (!entry)
                {
                    EXECUTOR_NAME_LOG(DEBUG) << "Get code success, empty code";

                    callback(nullptr, bcos::bytes());
                    return;
                }

                auto code = entry->getField(0);
                EXECUTOR_NAME_LOG(INFO) << "Get code success" << LOG_KV("code size", code.size());

                auto codeBytes = bcos::bytes(code.begin(), code.end());
                callback(nullptr, std::move(codeBytes));
            });
    };
    if (m_blockVersion >= uint32_t(bcos::protocol::BlockVersion::V3_1_VERSION))
    {
        auto codeHash = getCodeHash(contractTableName, stateStorage);
        // asyncGetRow key should not be empty
        auto codeKey = codeHash.empty() ? ACCOUNT_CODE : codeHash;
        // try to get abi from SYS_CODE_BINARY first
        stateStorage->asyncGetRow(bcos::ledger::SYS_CODE_BINARY, codeKey,
            [this, contractTableName, callback = std::move(callback),
                getCodeFromContractTable = std::move(getCodeFromContractTable)](
                Error::UniquePtr error, std::optional<Entry> entry) {
                if (!m_isRunning)
                {
                    callback(BCOS_ERROR_UNIQUE_PTR(
                                 ExecuteError::STOPPED, "TransactionExecutor is not running"),
                        {});
                    return;
                }

                if (error)
                {
                    EXECUTOR_NAME_LOG(INFO) << "Get code error: " << error->errorMessage();

                    callback(BCOS_ERROR_WITH_PREV_UNIQUE_PTR(-1, "Get code error", *error), {});
                    return;
                }

                if (!entry)
                {
                    EXECUTOR_NAME_LOG(DEBUG)
                        << "Get code success, empty code, try to search in the contract table";
                    getCodeFromContractTable(contractTableName, std::move(callback));
                    return;
                }

                auto code = entry->getField(0);
                EXECUTOR_NAME_LOG(INFO) << "Get code success" << LOG_KV("code size", code.size());

                auto codeBytes = bcos::bytes(code.begin(), code.end());
                callback(nullptr, std::move(codeBytes));
            });
        return;
    }
    getCodeFromContractTable(contractTableName, std::move(callback));
}

void TransactionExecutor::getABI(
    std::string_view contract, std::function<void(bcos::Error::Ptr, std::string)> callback)
{
    EXECUTOR_NAME_LOG(INFO) << "Get ABI request" << LOG_KV("Contract", contract);

    if (!m_isRunning)
    {
        EXECUTOR_NAME_LOG(ERROR) << "TransactionExecutor is not running";
        callback(
            BCOS_ERROR_UNIQUE_PTR(ExecuteError::STOPPED, "TransactionExecutor is not running"), {});
        return;
    }

    storage::StateStorageInterface::Ptr stateStorage;

    {
        std::unique_lock<std::shared_mutex> lock(m_stateStoragesMutex);
        if (!m_stateStorages.empty())
        {
            stateStorage = createStateStorage(m_stateStorages.back().storage, true);
        }
    }
    // create temp state storage
    if (!stateStorage)
    {
        if (m_cachedStorage)
        {
            stateStorage = createStateStorage(m_cachedStorage, true);
        }
        else
        {
            stateStorage = createStateStorage(m_backendStorage, true);
        }
    }


    std::string contractTableName = getContractTableName(executor::USER_APPS_PREFIX, contract);
    auto getAbiFromContractTable = [stateStorage, this](std::string_view contractTableName,
                                       decltype(callback) _callback) {
        stateStorage->asyncGetRow(contractTableName, ACCOUNT_ABI,
            [this, callback = std::move(_callback)](
                Error::UniquePtr error, std::optional<Entry> entry) {
                if (!m_isRunning)
                {
                    callback(BCOS_ERROR_UNIQUE_PTR(
                                 ExecuteError::STOPPED, "TransactionExecutor is not running"),
                        {});
                    return;
                }

                if (error)
                {
                    EXECUTOR_NAME_LOG(INFO) << "Get ABI error: " << error->errorMessage();

                    callback(BCOS_ERROR_WITH_PREV_UNIQUE_PTR(-1, "Get ABI error", *error), {});
                    return;
                }

                if (!entry)
                {
                    EXECUTOR_NAME_LOG(DEBUG) << "Get ABI success, empty ABI";

                    callback(nullptr, std::string());
                    return;
                }
                auto abi = entry->getField(0);
                EXECUTOR_NAME_LOG(INFO) << "Get ABI success" << LOG_KV("ABI size", abi.size());
                callback(nullptr, std::string(abi));
            });
    };
    if (m_blockVersion >= uint32_t(bcos::protocol::BlockVersion::V3_1_VERSION))
    {
        auto codeHash = getCodeHash(contractTableName, stateStorage);
        // asyncGetRow key should not be empty
        std::string abiKey = codeHash.empty() ? ACCOUNT_ABI : codeHash;
        // try to get abi from SYS_CONTRACT_ABI first
        EXECUTOR_LOG(TRACE) << LOG_DESC("get abi") << LOG_KV("abiKey", abiKey);

        stateStorage->asyncGetRow(bcos::ledger::SYS_CONTRACT_ABI, abiKey,
            [this, contractTableName, callback = std::move(callback),
                getAbiFromContractTable = std::move(getAbiFromContractTable)](
                Error::UniquePtr error, std::optional<Entry> entry) {
                if (!m_isRunning)
                {
                    callback(BCOS_ERROR_UNIQUE_PTR(
                                 ExecuteError::STOPPED, "TransactionExecutor is not running"),
                        {});
                    return;
                }

                if (error)
                {
                    EXECUTOR_NAME_LOG(INFO) << "Get ABI error: " << error->errorMessage();

                    callback(BCOS_ERROR_WITH_PREV_UNIQUE_PTR(-1, "Get ABI error", *error), {});
                    return;
                }

                // when get abi from SYS_CONTRACT_ABI failed, try to get abi from contract table
                if (!entry)
                {
                    EXECUTOR_NAME_LOG(DEBUG)
                        << "Get ABI failed, empty entry, try to search in the contract table";
                    getAbiFromContractTable(contractTableName, callback);
                    return;
                }

                auto abi = entry->getField(0);
                EXECUTOR_NAME_LOG(INFO) << "Get ABI success" << LOG_KV("ABI size", abi.size());
                callback(nullptr, std::string(abi));
            });
        return;
    }
    getAbiFromContractTable(contractTableName, std::move(callback));
}

ExecutiveFlowInterface::Ptr TransactionExecutor::getExecutiveFlow(
    std::shared_ptr<BlockContext> blockContext, std::string codeAddress, bool useCoroutine)
{
    EXECUTOR_NAME_LOG(DEBUG) << "getExecutiveFlow" << LOG_KV("codeAddress", codeAddress);
    bcos::RecursiveGuard lock(x_executiveFlowLock);
    ExecutiveFlowInterface::Ptr executiveFlow = blockContext->getExecutiveFlow(codeAddress);
    if (executiveFlow == nullptr)
    {
        auto executiveFactory = std::make_shared<ExecutiveFactory>(blockContext,
            m_precompiledContract, m_constantPrecompiled, m_builtInPrecompiled, m_gasInjector);
        if (!useCoroutine)
        {
            executiveFlow = std::make_shared<ExecutiveSerialFlow>(executiveFactory);
            executiveFlow->setThreadPool(m_threadPool);
            blockContext->setExecutiveFlow(codeAddress, executiveFlow);
        }
        else
        {
            executiveFlow = std::make_shared<ExecutiveStackFlow>(executiveFactory);
            executiveFlow->setThreadPool(m_threadPool);
            blockContext->setExecutiveFlow(codeAddress, executiveFlow);
        }
    }
    return executiveFlow;
}


void TransactionExecutor::asyncExecuteExecutiveFlow(ExecutiveFlowInterface::Ptr executiveFlow,
    std::function<void(
        bcos::Error::UniquePtr&&, std::vector<bcos::protocol::ExecutionMessage::UniquePtr>&&)>
        callback)
{
    ExecuteOutputs::Ptr allOutputs = std::make_shared<ExecuteOutputs>();
    EXECUTOR_NAME_LOG(DEBUG) << "asyncExecuteExecutiveFlow start";
    executiveFlow->asyncRun(
        // onTxReturn
        [this, allOutputs, callback](CallParameters::UniquePtr output) {
            auto message = toExecutionResult(std::move(output));
            allOutputs->add(std::move(message));
        },
        // onFinished
        [this, allOutputs, callback](bcos::Error::UniquePtr error) {
            if (!m_isRunning)
            {
                callback(BCOS_ERROR_UNIQUE_PTR(
                             ExecuteError::STOPPED, "TransactionExecutor is not running"),
                    {});
                return;
            }

            // do nothing
            if (error != nullptr)
            {
                EXECUTOR_NAME_LOG(ERROR)
                    << "ExecutiveFlow asyncRun error: " << LOG_KV("errorCode", error->errorCode())
                    << LOG_KV("errorMessage", error->errorMessage());
                m_blockContext->clear();
                callback(std::move(error), std::vector<protocol::ExecutionMessage::UniquePtr>());
            }
            else
            {
                auto messages = allOutputs->dumpAndClear();
                callback(nullptr, std::move(messages));
            }
        });
}

void TransactionExecutor::asyncExecute(std::shared_ptr<BlockContext> blockContext,
    bcos::protocol::ExecutionMessage::UniquePtr input, bool useCoroutine,
    std::function<void(bcos::Error::UniquePtr&&, bcos::protocol::ExecutionMessage::UniquePtr&&)>
        callback)
{
    EXECUTOR_NAME_LOG(DEBUG) << BLOCK_NUMBER(blockContext->number()) << LOG_DESC("asyncExecute")
                             << LOG_KV("contextID", input->contextID())
                             << LOG_KV("seq", input->seq())
                             << LOG_KV("MessageType", std::to_string(input->type()))
                             << LOG_KV("To", input->to())
                             << LOG_KV("staticCall", input->staticCall())
                             << LOG_KV("Create", input->create());
    switch (input->type())
    {
    case bcos::protocol::ExecutionMessage::TXHASH:
    {
        // Get transaction first
        auto txHashes = std::make_shared<bcos::crypto::HashList>(1);
        (*txHashes)[0] = (input->transactionHash());

        m_txpool->asyncFillBlock(std::move(txHashes),
            [this, useCoroutine, inputPtr = input.release(), blockContext = std::move(blockContext),
                callback](Error::Ptr error, bcos::protocol::TransactionsPtr transactions) mutable {
                if (!m_isRunning)
                {
                    callback(BCOS_ERROR_UNIQUE_PTR(
                                 ExecuteError::STOPPED, "TransactionExecutor is not running"),
                        nullptr);
                    return;
                }

                auto input = std::unique_ptr<bcos::protocol::ExecutionMessage>(inputPtr);

                if (error)
                {
                    callback(BCOS_ERROR_WITH_PREV_UNIQUE_PTR(ExecuteError::EXECUTE_ERROR,
                                 "Transaction does not exists: " + input->transactionHash().hex(),
                                 *error),
                        nullptr);
                    return;
                }

                if (!transactions || transactions->empty())
                {
                    callback(BCOS_ERROR_UNIQUE_PTR(ExecuteError::EXECUTE_ERROR,
                                 "Transaction does not exists: " + input->transactionHash().hex()),
                        nullptr);
                    return;
                }

                auto tx = (*transactions)[0];
                if (!tx)
                {
                    callback(BCOS_ERROR_UNIQUE_PTR(ExecuteError::EXECUTE_ERROR,
                                 "Transaction is null: " + input->transactionHash().hex()),
                        nullptr);
                    return;
                }

                auto callParameters = createCallParameters(*input, *tx);

                ExecutiveFlowInterface::Ptr executiveFlow =
                    getExecutiveFlow(blockContext, callParameters->receiveAddress, useCoroutine);
                executiveFlow->submit(std::move(callParameters));

                asyncExecuteExecutiveFlow(executiveFlow,
                    [this, callback = std::move(callback)](bcos::Error::UniquePtr&& error,
                        std::vector<bcos::protocol::ExecutionMessage::UniquePtr>&& messages) {
                        if (!m_isRunning)
                        {
                            callback(BCOS_ERROR_UNIQUE_PTR(ExecuteError::STOPPED,
                                         "TransactionExecutor is not running"),
                                nullptr);
                            return;
                        }

                        if (error)
                        {
                            EXECUTOR_LOG(ERROR) << "asyncExecuteExecutiveFlow error: "
                                                << LOG_KV("msg", error->errorMessage())
                                                << LOG_KV("code", error->errorCode());
                            callback(std::move(error), nullptr);
                        }
                        else
                        {
                            EXECUTOR_NAME_LOG(TRACE) << "asyncExecuteExecutiveFlow complete: "
                                                     << messages[0]->toString();
                            callback(std::move(error), std::move(messages[0]));
                        }
                    });
            });
        break;
    }
    case bcos::protocol::ExecutionMessage::MESSAGE:
    case bcos::protocol::ExecutionMessage::REVERT:
    case bcos::protocol::ExecutionMessage::FINISHED:
    case bcos::protocol::ExecutionMessage::KEY_LOCK:
    {
        auto callParameters = createCallParameters(*input, input->staticCall());
        ExecutiveFlowInterface::Ptr executiveFlow =
            getExecutiveFlow(blockContext, callParameters->receiveAddress, useCoroutine);
        executiveFlow->submit(std::move(callParameters));
        asyncExecuteExecutiveFlow(executiveFlow,
            [this, callback = std::move(callback)](bcos::Error::UniquePtr&& error,
                std::vector<bcos::protocol::ExecutionMessage::UniquePtr>&& messages) {
                if (!m_isRunning)
                {
                    callback(BCOS_ERROR_UNIQUE_PTR(
                                 ExecuteError::STOPPED, "TransactionExecutor is not running"),
                        {});
                    return;
                }

                if (error)
                {
                    EXECUTOR_LOG(ERROR) << "asyncExecuteExecutiveFlow error: "
                                        << LOG_KV("msg", error->errorMessage())
                                        << LOG_KV("code", error->errorCode());
                    callback(std::move(error), nullptr);
                }
                else
                {
                    EXECUTOR_NAME_LOG(TRACE)
                        << "asyncExecuteExecutiveFlow complete: " << messages[0]->toString();
                    callback(std::move(error), std::move(messages[0]));
                }
            });

        break;
    }
    default:
    {
        EXECUTOR_NAME_LOG(ERROR) << "Unknown message type: " << input->type();
        callback(BCOS_ERROR_UNIQUE_PTR(ExecuteError::EXECUTE_ERROR,
                     "Unknown type" + boost::lexical_cast<std::string>(input->type())),
            nullptr);
        return;
    }
    }
}

std::function<void(const TransactionExecutive& executive, std::unique_ptr<CallParameters> input)>
TransactionExecutor::createExternalFunctionCall(
    std::function<void(bcos::Error::UniquePtr&&, bcos::protocol::ExecutionMessage::UniquePtr&&)>&
        callback)
{
    return [this, &callback](
               const TransactionExecutive& executive, CallParameters::UniquePtr input) {
        if (!m_isRunning)
        {
            callback(
                BCOS_ERROR_UNIQUE_PTR(ExecuteError::STOPPED, "TransactionExecutor is not running"),
                nullptr);
            return;
        }
        auto message = toExecutionResult(executive, std::move(input));
        callback(nullptr, std::move(message));
    };
}

std::unique_ptr<ExecutionMessage> TransactionExecutor::toExecutionResult(
    const TransactionExecutive& executive, std::unique_ptr<CallParameters> params)
{
    auto message = toExecutionResult(std::move(params));

    message->setContextID(executive.contextID());
    message->setSeq(executive.seq());

    return message;
}

std::unique_ptr<protocol::ExecutionMessage> TransactionExecutor::toExecutionResult(
    std::unique_ptr<CallParameters> params)
{
    auto message = m_executionMessageFactory->createExecutionMessage();
    switch (params->type)
    {
    case CallParameters::MESSAGE:
        message->setFrom(std::move(params->senderAddress));
        message->setTo(std::move(params->receiveAddress));
        message->setType(ExecutionMessage::MESSAGE);
        message->setKeyLocks(std::move(params->keyLocks));
        break;
    case CallParameters::KEY_LOCK:
        message->setFrom(params->senderAddress);
        message->setTo(std::move(params->senderAddress));
        message->setType(ExecutionMessage::KEY_LOCK);
        message->setKeyLockAcquired(std::move(params->acquireKeyLock));
        message->setKeyLocks(std::move(params->keyLocks));

        break;
    case CallParameters::FINISHED:
        // Response message, Swap the from and to
        message->setFrom(std::move(params->receiveAddress));
        message->setTo(std::move(params->senderAddress));
        message->setType(ExecutionMessage::FINISHED);
        break;
    case CallParameters::REVERT:
        // Response message, Swap the from and to
        message->setFrom(std::move(params->receiveAddress));
        message->setTo(std::move(params->senderAddress));
        message->setType(ExecutionMessage::REVERT);
        break;
    }

    message->setContextID(params->contextID);
    message->setSeq(params->seq);
    message->setOrigin(std::move(params->origin));
    message->setGasAvailable(params->gas);
    message->setData(std::move(params->data));
    message->setStaticCall(params->staticCall);
    message->setCreate(params->create);
    message->setInternalCreate(params->internalCreate);
    message->setInternalCall(params->internalCall);
    if (params->createSalt)
    {
        message->setCreateSalt(*params->createSalt);
    }

    message->setEvmStatus(params->evmStatus);
    message->setStatus(params->status);
    message->setMessage(std::move(params->message));
    message->setLogEntries(std::move(params->logEntries));
    message->setNewEVMContractAddress(std::move(params->newEVMContractAddress));
    message->setDelegateCall(params->delegateCall);
    message->setDelegateCallAddress(std::move(params->codeAddress));
    message->setDelegateCallCode(std::move(params->delegateCallCode));
    message->setDelegateCallSender(std::move(params->delegateCallSender));

    return message;
}

void TransactionExecutor::removeCommittedState()
{
    if (m_stateStorages.empty())
    {
        EXECUTOR_NAME_LOG(ERROR) << "Remove committed state failed, empty states";
        return;
    }

    bcos::protocol::BlockNumber number = 0;
    bcos::storage::StateStorageInterface::Ptr storage;

    {
        std::unique_lock<std::shared_mutex> lock(m_stateStoragesMutex);
        auto it = m_stateStorages.begin();
        number = it->number;
        storage = it->storage;
    }

    if (m_cachedStorage)
    {
        auto keyPageStorage = std::dynamic_pointer_cast<bcos::storage::KeyPageStorage>(storage);
        if (keyPageStorage)
        {
            EXECUTOR_NAME_LOG(INFO)
                << LOG_DESC("merge keyPage to cachedStorage") << LOG_KV("number", number);
            keyPageStorage->setReadOnly(true);
        }
        else
        {
            EXECUTOR_NAME_LOG(INFO) << "Merge state number: " << number << " to cachedStorage";
        }

        m_cachedStorage->merge(true, *storage);

        std::unique_lock<std::shared_mutex> lock(m_stateStoragesMutex);
        auto it = m_stateStorages.begin();
        it = m_stateStorages.erase(it);
        if (it != m_stateStorages.end())
        {
            EXECUTOR_NAME_LOG(INFO)
                << "Set state number, " << it->number << " prev to cachedStorage";
            it->storage->setPrev(m_cachedStorage);
        }
    }
    else if (m_backendStorage)
    {
        std::unique_lock<std::shared_mutex> lock(m_stateStoragesMutex);
        auto it = m_stateStorages.begin();
        EXECUTOR_NAME_LOG(DEBUG) << LOG_DESC("removeCommittedState")
                                 << LOG_KV("commitNumber", number)
                                 << LOG_KV("erasedStorage", it->number)
                                 << LOG_KV("stateStorageSize", m_stateStorages.size());

        it = m_stateStorages.erase(it);
        if (it != m_stateStorages.end())
        {
            it->storage->setPrev(m_backendStorage);
        }
    }

    m_ledgerCache->clearCacheByNumber(number);
}

std::unique_ptr<CallParameters> TransactionExecutor::createCallParameters(
    bcos::protocol::ExecutionMessage& input, bool staticCall)
{
    auto callParameters = std::make_unique<CallParameters>(CallParameters::MESSAGE);
    callParameters->status = input.status();

    switch (input.type())
    {
    case ExecutionMessage::MESSAGE:
    {
        break;
    }
    case ExecutionMessage::REVERT:
    {
        callParameters->type = CallParameters::REVERT;
        break;
    }
    case ExecutionMessage::FINISHED:
    {
        callParameters->type = CallParameters::FINISHED;
        break;
    }
    case ExecutionMessage::KEY_LOCK:
    {
        break;
    }
    case ExecutionMessage::SEND_BACK:
    case ExecutionMessage::TXHASH:
    {
        BOOST_THROW_EXCEPTION(BCOS_ERROR(
            ExecuteError::EXECUTE_ERROR, "Unexpected execution message type: " +
                                             boost::lexical_cast<std::string>(input.type())));
    }
    }

    callParameters->contextID = input.contextID();
    callParameters->seq = input.seq();
    constexpr static auto addressSize = Address::SIZE * 2;
    if (staticCall)
    {
        // padding zero
        callParameters->origin = std::string(addressSize - input.origin().size(), '0');
        callParameters->senderAddress = std::string(addressSize - input.from().size(), '0');
    }
    callParameters->origin += input.origin();
    callParameters->senderAddress += input.from();
    callParameters->receiveAddress = input.to();
    callParameters->codeAddress = input.to();
    callParameters->create = input.create();
    callParameters->internalCreate = input.internalCreate();
    callParameters->internalCall = input.internalCall();
    callParameters->evmStatus = input.evmStatus();
    callParameters->message = input.message();
    callParameters->data = input.takeData();
    callParameters->gas = input.gasAvailable();
    callParameters->staticCall = staticCall;
    callParameters->newEVMContractAddress = input.newEVMContractAddress();
    callParameters->keyLocks = input.takeKeyLocks();
    callParameters->logEntries = input.takeLogEntries();
    if (input.create())
    {
        callParameters->abi = input.abi();
    }
    callParameters->delegateCall = input.delegateCall();
    callParameters->delegateCallCode = input.takeDelegateCallCode();
    callParameters->delegateCallSender = input.delegateCallSender();
    if (input.delegateCall())
    {
        callParameters->codeAddress = input.delegateCallAddress();
    }

    if (!m_isWasm)
    {
        if (callParameters->codeAddress.size() < addressSize) [[unlikely]]
        {
            callParameters->codeAddress.insert(
                0, callParameters->codeAddress.size() - addressSize, '0');
        }
        if (callParameters->receiveAddress.size() < addressSize) [[unlikely]]
        {
            callParameters->receiveAddress.insert(
                0, callParameters->receiveAddress.size() - addressSize, '0');
        }
    }

    return callParameters;
}

std::unique_ptr<CallParameters> TransactionExecutor::createCallParameters(
    bcos::protocol::ExecutionMessage& input, const bcos::protocol::Transaction& tx)
{
    auto callParameters = std::make_unique<CallParameters>(CallParameters::MESSAGE);

    callParameters->contextID = input.contextID();
    callParameters->seq = input.seq();
    callParameters->origin = toHex(tx.sender());
    callParameters->senderAddress = callParameters->origin;
    callParameters->receiveAddress = input.to();
    callParameters->codeAddress = input.to();
    callParameters->gas = input.gasAvailable();
    callParameters->staticCall = input.staticCall();
    callParameters->evmStatus = input.evmStatus();
    callParameters->create = input.create();
    callParameters->internalCreate = input.internalCreate();
    callParameters->internalCall = input.internalCall();
    callParameters->message = input.message();
    callParameters->data = tx.input().toBytes();
    callParameters->keyLocks = input.takeKeyLocks();
    callParameters->logEntries = input.takeLogEntries();
    callParameters->abi = tx.abi();
    callParameters->delegateCall = false;
    callParameters->delegateCallCode = bytes();
    callParameters->delegateCallSender = "";

    if (!m_isWasm)
    {
        constexpr static auto addressSize = Address::SIZE * 2;
        if (callParameters->codeAddress.size() < addressSize) [[unlikely]]
        {
            callParameters->codeAddress.insert(
                0, callParameters->codeAddress.size() - addressSize, '0');
        }
        if (callParameters->receiveAddress.size() < addressSize) [[unlikely]]
        {
            callParameters->receiveAddress.insert(
                0, callParameters->receiveAddress.size() - addressSize, '0');
        }
    }
    return callParameters;
}

void TransactionExecutor::executeTransactionsWithCriticals(
    critical::CriticalFieldsInterface::Ptr criticals,
    gsl::span<std::unique_ptr<CallParameters>> inputs,
    vector<protocol::ExecutionMessage::UniquePtr>& executionResults)
{
    // DAG run
    shared_ptr<TxDAGInterface> txDag = make_shared<TxDAG2>();
    txDag->init(criticals, [this, &inputs, &executionResults](ID id) {
        if (!m_isRunning)
        {
            return;
        }

        auto& input = inputs[id];
        auto executiveFactory = std::make_shared<ExecutiveFactory>(m_blockContext,
            m_precompiledContract, m_constantPrecompiled, m_builtInPrecompiled, m_gasInjector);
        auto executive =
            executiveFactory->build(input->codeAddress, input->contextID, input->seq, false);

        EXECUTOR_NAME_LOG(TRACE) << LOG_BADGE("executeTransactionsWithCriticals")
                                 << LOG_DESC("Start transaction")
                                 << LOG_KV("to", input->receiveAddress)
                                 << LOG_KV("data", toHexStringWithPrefix(input->data));
        try
        {
            auto output = executive->start(std::move(input));
            assert(output);
            if (output->type == CallParameters::MESSAGE)
            {
                EXECUTOR_NAME_LOG(DEBUG) << LOG_BADGE("call/deploy in dag")
                                         << LOG_KV("senderAddress", output->senderAddress)
                                         << LOG_KV("codeAddress", output->codeAddress);
            }
            executionResults[id] = toExecutionResult(*executive, std::move(output));
        }
        catch (std::exception& e)
        {
            EXECUTOR_NAME_LOG(ERROR)
                << "executeTransactionsWithCriticals error: " << boost::diagnostic_information(e);
        }
    });

    txDag->run(m_DAGThreadNum);
}

bcos::storage::StateStorageInterface::Ptr TransactionExecutor::createStateStorage(
    bcos::storage::StorageInterface::Ptr storage, bool ignoreNotExist)
{
    auto stateStorage = m_stateStorageFactory->createStateStorage(storage, m_blockVersion);
    return stateStorage;
}

protocol::BlockNumber TransactionExecutor::getBlockNumberInStorage()
{
    std::promise<protocol::BlockNumber> blockNumberFuture;
    m_ledger->asyncGetBlockNumber(
        [this, &blockNumberFuture](Error::Ptr error, protocol::BlockNumber number) {
            if (error)
            {
                EXECUTOR_NAME_LOG(INFO) << "Get blockNumber from storage failed";
                blockNumberFuture.set_value(-1);
            }
            else
            {
                blockNumberFuture.set_value(number);
            }
        });

    return blockNumberFuture.get_future().get();
}

protocol::BlockHeader::Ptr TransactionExecutor::getBlockHeaderInStorage(
    protocol::BlockNumber number)
{
    std::promise<protocol::BlockHeader::Ptr> blockHeaderFuture;

    m_ledger->asyncGetBlockDataByNumber(number, bcos::ledger::HEADER,
        [this, &blockHeaderFuture](Error::Ptr error, Block::Ptr block) {
            if (error)
            {
                EXECUTOR_NAME_LOG(INFO) << "Get getBlockHeader from storage failed";
                blockHeaderFuture.set_value(nullptr);
            }
            else
            {
                blockHeaderFuture.set_value(block->blockHeader());
            }
        });


    return blockHeaderFuture.get_future().get();
}

std::string TransactionExecutor::getCodeHash(
    std::string_view tableName, storage::StateStorageInterface::Ptr const& stateStorage)
{
    std::promise<std::string> codeHashPromise;
    stateStorage->asyncGetRow(
        tableName, ACCOUNT_CODE_HASH, [&codeHashPromise, this](auto&& error, auto&& entry) mutable {
            if (error || !entry)
            {
                EXECUTOR_NAME_LOG(DEBUG) << "Get codeHashes success, empty codeHash";
                codeHashPromise.set_value(std::string());
                return;
            }
            auto codeHash = std::string(entry->getField(0));
            codeHashPromise.set_value(std::move(codeHash));
        });
    return codeHashPromise.get_future().get();
}


void TransactionExecutor::stop()
{
    EXECUTOR_NAME_LOG(INFO) << "Try to stop executor";
    if (!m_isRunning)
    {
        EXECUTOR_NAME_LOG(INFO) << "Executor has just tried to stop";
        return;
    }
    m_isRunning = false;
    if (m_blockContext)
    {
        m_blockContext->stop();
    }
}<|MERGE_RESOLUTION|>--- conflicted
+++ resolved
@@ -139,12 +139,8 @@
 {
     assert(m_backendStorage);
     m_ledgerCache->fetchCompatibilityVersion();
-<<<<<<< HEAD
     m_ledgerCache->fetchAuthCheckStatus();
     m_isAuthCheck = m_isAuthCheck || m_ledgerCache->ledgerConfig()->authCheckStatus() != 0;
-=======
-
->>>>>>> fe6c00bf
     GlobalHashImpl::g_hashImpl = m_hashImpl;
     m_abiCache = make_shared<ClockCache<bcos::bytes, FunctionAbi>>(32);
 #ifdef WITH_WASM
@@ -171,11 +167,7 @@
         m_blockVersion = blockVersion;
 
         resetEnvironment();  // should not be called concurrently, if called, there's a bug in
-<<<<<<< HEAD
                              // caller
-=======
-        // caller
->>>>>>> fe6c00bf
     }
 }
 
@@ -410,15 +402,6 @@
     {
         auto view = blockHeader->parentInfo();
         auto parentInfoIt = view.begin();
-<<<<<<< HEAD
-        EXECUTOR_NAME_LOG(INFO) << BLOCK_NUMBER(blockHeader->number())
-                                << "NextBlockHeader request: "
-                                << LOG_KV("blockVersion", blockHeader->version())
-                                << LOG_KV("schedulerTermId", schedulerTermId)
-                                << LOG_KV("parentHash", blockHeader->number() > 0 ?
-                                                            (*parentInfoIt).blockHash.abridged() :
-                                                            "null");
-=======
         EXECUTOR_NAME_LOG(DEBUG) << BLOCK_NUMBER(blockHeader->number())
                                  << "NextBlockHeader request: "
                                  << LOG_KV("blockVersion", blockHeader->version())
@@ -426,7 +409,6 @@
                                  << LOG_KV("parentHash", blockHeader->number() > 0 ?
                                                              (*parentInfoIt).blockHash.abridged() :
                                                              "null");
->>>>>>> fe6c00bf
         setBlockVersion(blockHeader->version());
         {
             std::unique_lock<std::shared_mutex> lock(m_stateStoragesMutex);
@@ -1877,10 +1859,7 @@
         m_ledgerCache->fetchCompatibilityVersion();
 
         setBlockVersion(m_ledgerCache->ledgerConfig()->compatibilityVersion());
-<<<<<<< HEAD
         m_ledgerCache->fetchAuthCheckStatus();
-=======
->>>>>>> fe6c00bf
         removeCommittedState();
 
         callback(nullptr);
