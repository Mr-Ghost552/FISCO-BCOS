--- conflicted
+++ resolved
@@ -309,55 +309,8 @@
     auto tablePrecompiled = std::make_shared<precompiled::TablePrecompiled>(m_hashImpl);
 
     // in WASM
-<<<<<<< HEAD
-    m_constantPrecompiled->insert({SYS_CONFIG_NAME, sysConfig});
-    m_constantPrecompiled->insert({CONSENSUS_TABLE_NAME, consensusPrecompiled});
-    m_constantPrecompiled->insert({TABLE_MANAGER_NAME, tableManagerPrecompiled});
-    m_constantPrecompiled->insert({KV_TABLE_NAME, kvTablePrecompiled});
-    m_constantPrecompiled->insert({TABLE_NAME, tablePrecompiled});
-    m_constantPrecompiled->insert(
-        {DAG_TRANSFER_NAME, std::make_shared<precompiled::DagTransferPrecompiled>(m_hashImpl)});
-    m_constantPrecompiled->insert({CRYPTO_NAME, std::make_shared<CryptoPrecompiled>(m_hashImpl)});
-    m_constantPrecompiled->insert(
-        {BFS_NAME, std::make_shared<precompiled::BFSPrecompiled>(m_hashImpl)});
-    m_constantPrecompiled->insert(
-        {GROUP_SIG_NAME, std::make_shared<precompiled::GroupSigPrecompiled>(m_hashImpl)});
-    m_constantPrecompiled->insert(
-        {RING_SIG_NAME, std::make_shared<precompiled::RingSigPrecompiled>(m_hashImpl)});
-    if (m_isAuthCheck)
-    {
-        m_constantPrecompiled->insert({AUTH_MANAGER_NAME,
-            std::make_shared<precompiled::AuthManagerPrecompiled>(m_hashImpl, m_isWasm)});
-        m_constantPrecompiled->insert({AUTH_CONTRACT_MGR_ADDRESS,
-            std::make_shared<precompiled::ContractAuthMgrPrecompiled>(m_hashImpl, m_isWasm)});
-    }
-
-    if (m_blockVersion >= (uint32_t)protocol::BlockVersion::V3_3_VERSION)
-    {
-        m_constantPrecompiled->insert({SHARDING_PRECOMPILED_NAME,
-            std::make_shared<precompiled::ShardingPrecompiled>(GlobalHashImpl::g_hashImpl)});
-    }
-    if (m_blockVersion >= (uint32_t)protocol::BlockVersion::V3_2_VERSION)
-    {
-        m_constantPrecompiled->insert(
-            {CAST_NAME, std::make_shared<CastPrecompiled>(GlobalHashImpl::g_hashImpl)});
-    }
-    if (m_blockVersion >= static_cast<uint32_t>(BlockVersion::V3_1_VERSION))
-    {
-        m_constantPrecompiled->insert(
-            {ACCOUNT_MANAGER_NAME, std::make_shared<AccountManagerPrecompiled>()});
-        m_constantPrecompiled->insert({ACCOUNT_ADDRESS, std::make_shared<AccountPrecompiled>()});
-    }
-
-    set<string> builtIn = {CRYPTO_NAME, GROUP_SIG_NAME, RING_SIG_NAME};
-    m_builtInPrecompiled = make_shared<set<string>>(builtIn);
-    // create the zkp-precompiled
-    m_constantPrecompiled->insert(
-        {DISCRETE_ZKP_NAME, std::make_shared<bcos::precompiled::ZkpPrecompiled>(m_hashImpl)});
-    if (m_blockVersion == (uint32_t)protocol::BlockVersion::V3_1_VERSION)
-=======
     m_precompiled->insert(SYS_CONFIG_NAME, std::move(sysConfig));
-    m_precompiled->insert(CONSENSUS_NAME, std::move(consensusPrecompiled));
+    m_precompiled->insert(CONSENSUS_TABLE_NAME, std::move(consensusPrecompiled));
     m_precompiled->insert(TABLE_MANAGER_NAME, std::move(tableManagerPrecompiled));
     m_precompiled->insert(KV_TABLE_NAME, std::move(kvTablePrecompiled));
     m_precompiled->insert(TABLE_NAME, std::move(tablePrecompiled));
@@ -387,7 +340,6 @@
 
     if (m_blockVersion <=> BlockVersion::V3_1_VERSION == 0 &&
         m_ledgerCache->ledgerConfig()->blockNumber() > 0)
->>>>>>> 8654912b
     {
         // Only 3.1 goes here, here is a bug, ignore init test precompiled
     }
