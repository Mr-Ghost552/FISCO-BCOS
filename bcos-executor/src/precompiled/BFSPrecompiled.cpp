/**
 *  Copyright (C) 2021 FISCO BCOS.
 *  SPDX-License-Identifier: Apache-2.0
 *  Licensed under the Apache License, Version 2.0 (the "License");
 *  you may not use this file except in compliance with the License.
 *  You may obtain a copy of the License at
 *
 *   http://www.apache.org/licenses/LICENSE-2.0
 *
 *  Unless required by applicable law or agreed to in writing, software
 *  distributed under the License is distributed on an "AS IS" BASIS,
 *  WITHOUT WARRANTIES OR CONDITIONS OF ANY KIND, either express or implied.
 *  See the License for the specific language governing permissions and
 *  limitations under the License.
 *
 * @file BFSPrecompiled.cpp
 * @author: kyonRay
 * @date 2021-06-10
 */

#include "BFSPrecompiled.h"
#include "bcos-executor/src/precompiled/common/Common.h"
#include "bcos-executor/src/precompiled/common/PrecompiledResult.h"
#include "bcos-executor/src/precompiled/common/Utilities.h"
#include <bcos-framework/executor/PrecompiledTypeDef.h>
#include <bcos-framework/protocol/Protocol.h>
#include <bcos-tool/BfsFileFactory.h>
#include <bcos-utilities/Ranges.h>
#include <boost/algorithm/string/split.hpp>
#include <boost/archive/binary_iarchive.hpp>
#include <boost/archive/binary_oarchive.hpp>
#include <boost/throw_exception.hpp>
#include <queue>

using namespace bcos;
using namespace bcos::executor;
using namespace bcos::storage;
using namespace bcos::precompiled;
using namespace bcos::protocol;

constexpr const char* const FILE_SYSTEM_METHOD_LIST = "list(string)";
constexpr const char* const FILE_SYSTEM_METHOD_LIST_PAGE = "list(string,uint256,uint256)";
constexpr const char* const FILE_SYSTEM_METHOD_MKDIR = "mkdir(string)";
constexpr const char* const FILE_SYSTEM_METHOD_LINK_CNS = "link(string,string,string,string)";
constexpr const char* const FILE_SYSTEM_METHOD_LINK = "link(string,string,string)";
constexpr const char* const FILE_SYSTEM_METHOD_RLINK = "readlink(string)";
constexpr const char* const FILE_SYSTEM_METHOD_TOUCH = "touch(string,string)";
constexpr const char* const FILE_SYSTEM_METHOD_INIT = "initBfs()";
constexpr const char* const FILE_SYSTEM_METHOD_REBUILD = "rebuildBfs(uint256,uint256)";

BFSPrecompiled::BFSPrecompiled(crypto::Hash::Ptr _hashImpl) : Precompiled(_hashImpl)
{
    name2Selector[FILE_SYSTEM_METHOD_LIST] = getFuncSelector(FILE_SYSTEM_METHOD_LIST, _hashImpl);
    name2Selector[FILE_SYSTEM_METHOD_LIST_PAGE] =
        getFuncSelector(FILE_SYSTEM_METHOD_LIST_PAGE, _hashImpl);
    name2Selector[FILE_SYSTEM_METHOD_MKDIR] = getFuncSelector(FILE_SYSTEM_METHOD_MKDIR, _hashImpl);
    name2Selector[FILE_SYSTEM_METHOD_LINK] = getFuncSelector(FILE_SYSTEM_METHOD_LINK, _hashImpl);
    name2Selector[FILE_SYSTEM_METHOD_LINK_CNS] =
        getFuncSelector(FILE_SYSTEM_METHOD_LINK_CNS, _hashImpl);
    name2Selector[FILE_SYSTEM_METHOD_TOUCH] = getFuncSelector(FILE_SYSTEM_METHOD_TOUCH, _hashImpl);
    name2Selector[FILE_SYSTEM_METHOD_RLINK] = getFuncSelector(FILE_SYSTEM_METHOD_RLINK, _hashImpl);
    name2Selector[FILE_SYSTEM_METHOD_INIT] = getFuncSelector(FILE_SYSTEM_METHOD_INIT, _hashImpl);
    name2Selector[FILE_SYSTEM_METHOD_REBUILD] =
        getFuncSelector(FILE_SYSTEM_METHOD_REBUILD, _hashImpl);
    BfsTypeSet = {FS_TYPE_DIR, FS_TYPE_CONTRACT, FS_TYPE_LINK};
}

std::shared_ptr<PrecompiledExecResult> BFSPrecompiled::call(
    std::shared_ptr<executor::TransactionExecutive> _executive,
    PrecompiledExecResult::Ptr _callParameters)
{
    uint32_t func = getParamFunc(_callParameters->input());
    uint32_t version = _executive->blockContextReference().blockVersion();

    if (func == name2Selector[FILE_SYSTEM_METHOD_LIST])
    {
        // list(string) => (int32,fileList)
        listDir(_executive, _callParameters);
    }
    else if (version >= static_cast<uint32_t>(BlockVersion::V3_1_VERSION) &&
             func == name2Selector[FILE_SYSTEM_METHOD_LIST_PAGE])
    {
        // list(string,uint,uint) => (int32,fileList)
        listDirPage(_executive, _callParameters);
    }
    else if (func == name2Selector[FILE_SYSTEM_METHOD_MKDIR])
    {
        // mkdir(string) => int32
        makeDir(_executive, _callParameters);
    }
    else if (func == name2Selector[FILE_SYSTEM_METHOD_LINK_CNS])
    {
        // link(string name, string version, address, abi) => int32
        linkAdaptCNS(_executive, _callParameters);
    }
    else if (version >= static_cast<uint32_t>(BlockVersion::V3_1_VERSION) &&
             func == name2Selector[FILE_SYSTEM_METHOD_LINK])
    {
        // link(absolutePath, address, abi) => int32
        link(_executive, _callParameters);
    }
    else if (func == name2Selector[FILE_SYSTEM_METHOD_RLINK])
    {
        readLink(_executive, _callParameters);
    }
    else if (func == name2Selector[FILE_SYSTEM_METHOD_TOUCH])
    {
        // touch(string absolute,string type) => int32
        touch(_executive, _callParameters);
    }
    else if (version >= static_cast<uint32_t>(BlockVersion::V3_1_VERSION) &&
             func == name2Selector[FILE_SYSTEM_METHOD_INIT])
    {
        // initBfs for the first time
        initBfs(_executive, _callParameters);
    }
    else if (func == name2Selector[FILE_SYSTEM_METHOD_REBUILD])
    {
        // initBfs for the first time
        rebuildBfs(_executive, _callParameters);
    }
    else [[unlikely]]
    {
        PRECOMPILED_LOG(INFO) << LOG_BADGE("BFSPrecompiled")
                              << LOG_DESC("call undefined function!");
        BOOST_THROW_EXCEPTION(PrecompiledError("BFSPrecompiled call undefined function!"));
    }

    return _callParameters;
}

int BFSPrecompiled::checkLinkParam(TransactionExecutive::Ptr _executive,
    std::string const& _contractAddress, std::string& _contractName, std::string& _contractVersion,
    std::string const& _contractAbi)
{
    boost::trim(_contractName);
    boost::trim(_contractVersion);
    // check the status of the contract(only print the error message to the log)
    std::string tableName = getContractTableName(getLinkRootDir(), _contractAddress);
    ContractStatus contractStatus = getContractStatus(_executive, tableName);

    if (contractStatus != ContractStatus::Available)
    {
        std::stringstream errorMessage;
        errorMessage << "Link operation failed for ";
        switch (contractStatus)
        {
        case ContractStatus::Frozen:
            errorMessage << "\"" << _contractName
                         << "\" has been frozen, contractAddress = " << _contractAddress;
            break;
        case ContractStatus::AddressNonExistent:
            errorMessage << "the contract \"" << _contractName << "\" with address "
                         << _contractAddress << " does not exist";
            break;
        case ContractStatus::NotContractAddress:
            errorMessage << "invalid address " << _contractAddress
                         << ", please make sure it's a contract address";
            break;
        default:
            errorMessage << "invalid contract \"" << _contractName << "\" with address "
                         << _contractAddress << ", error code:" << std::to_string(contractStatus);
            break;
        }
        PRECOMPILED_LOG(DEBUG) << LOG_BADGE("BFSPrecompiled") << LOG_DESC(errorMessage.str())
                               << LOG_KV("contractAddress", _contractAddress)
                               << LOG_KV("contractName", _contractName);
        return CODE_ADDRESS_OR_VERSION_ERROR;
    }
    if (_contractVersion.find('/') != std::string::npos ||
        _contractName.find('/') != std::string::npos)
    {
        PRECOMPILED_LOG(DEBUG) << LOG_BADGE("BFSPrecompiled")
                               << LOG_DESC("version or name contains \"/\"")
                               << LOG_KV("contractName", _contractName)
                               << LOG_KV("version", _contractVersion);
        return CODE_ADDRESS_OR_VERSION_ERROR;
    }
    // check the length of the field value
    checkLengthValidate(
        _contractAbi, USER_TABLE_FIELD_VALUE_MAX_LENGTH, CODE_TABLE_FIELD_VALUE_LENGTH_OVERFLOW);
    return CODE_SUCCESS;
}


void BFSPrecompiled::makeDir(const std::shared_ptr<executor::TransactionExecutive>& _executive,
    const PrecompiledExecResult::Ptr& _callParameters)

{
    // mkdir(string)
    std::string absolutePath;
    const auto& blockContext = _executive->blockContextReference();
    auto codec = CodecWrapper(blockContext.hashHandler(), blockContext.isWasm());
    codec.decode(_callParameters->params(), absolutePath);


    if (isShardPath(absolutePath) &&
        blockContext.blockVersion() >= (uint32_t)(bcos::protocol::BlockVersion::V3_3_VERSION))
    {
        PRECOMPILED_LOG(DEBUG)
            << LOG_BADGE("BFSPrecompiled")
            << LOG_DESC(
                   "check mkDir params failed, normal BFS operation could not mkdir a shard dir")
            << LOG_KV("absolutePath", absolutePath);
        _callParameters->setExecResult(codec.encode(s256((int)CODE_FILE_BUILD_DIR_FAILED)));
        return;
    }

    makeDirImpl(absolutePath, _executive, _callParameters);
}

void BFSPrecompiled::makeDirImpl(const std::string& _absolutePath,
    const std::shared_ptr<executor::TransactionExecutive>& _executive,
    PrecompiledExecResult::Ptr const& _callParameters)
{
    const auto& blockContext = _executive->blockContextReference();
    auto codec = CodecWrapper(blockContext.hashHandler(), blockContext.isWasm());

    PRECOMPILED_LOG(INFO) << BLOCK_NUMBER(blockContext.number()) << LOG_BADGE("BFSPrecompiled")
                          << LOG_KV("mkdir", _absolutePath);
    auto table = _executive->storage().openTable(_absolutePath);
    if (table)
    {
        PRECOMPILED_LOG(DEBUG) << LOG_BADGE("BFSPrecompiled")
                               << LOG_DESC("BFS file name already exists, please check")
                               << LOG_KV("absolutePath", _absolutePath);
        _callParameters->setExecResult(codec.encode(int32_t(CODE_FILE_ALREADY_EXIST)));
        return;
    }

    const auto* bfsAddress = getThisAddress(blockContext.isWasm());

    auto response = externalTouchNewFile(_executive, _callParameters->m_origin, bfsAddress,
        getThisAddress(blockContext.isWasm()), _absolutePath, FS_TYPE_DIR,
        _callParameters->m_gasLeft);
    auto result = codec.encode(response);
    if (blockContext.isWasm() &&
        protocol::versionCompareTo(blockContext.blockVersion(), BlockVersion::V3_2_VERSION) >= 0)
    {
        result = codec.encode((int32_t)response);
    }
    _callParameters->setExecResult(std::move(result));
}

void BFSPrecompiled::listDir(const std::shared_ptr<executor::TransactionExecutive>& _executive,
    const PrecompiledExecResult::Ptr& _callParameters)
{
    // list(string)
    std::string absolutePath;
    const auto& blockContext = _executive->blockContextReference();
    auto codec = CodecWrapper(blockContext.hashHandler(), blockContext.isWasm());
    codec.decode(_callParameters->params(), absolutePath);
    std::vector<BfsTuple> files = {};
    PRECOMPILED_LOG(TRACE) << LOG_BADGE("BFSPrecompiled") << LOG_DESC("ls path")
                           << LOG_KV("path", absolutePath);
    if (!checkPathValid(absolutePath, blockContext.blockVersion()))
    {
        PRECOMPILED_LOG(DEBUG) << LOG_BADGE("BFSPrecompiled") << LOG_DESC("invalid path name")
                               << LOG_KV("path", absolutePath);
        _callParameters->setExecResult(codec.encode(int32_t(CODE_FILE_INVALID_PATH), files));
        return;
    }
    auto table = _executive->storage().openTable(absolutePath);

    if (table)
    {
        // exist
        auto [parentDir, baseName] = getParentDirAndBaseName(absolutePath);
        if (blockContext.blockVersion() >= (uint32_t)BlockVersion::V3_1_VERSION)
        {
            // check parent dir to get type
            auto baseNameEntry = _executive->storage().getRow(parentDir, baseName);
            if (baseName == tool::FS_ROOT)
            {
                // root special logic
                Entry entry;
                tool::BfsFileFactory::buildDirEntry(entry, FS_TYPE_DIR);
                baseNameEntry = std::make_optional<Entry>(entry);
            }
            if (!baseNameEntry) [[unlikely]]
            {
                // maybe hidden table
                PRECOMPILED_LOG(DEBUG)
                    << LOG_BADGE("BFSPrecompiled") << LOG_DESC("list not exist file")
                    << LOG_KV("absolutePath", absolutePath);
                _callParameters->setExecResult(codec.encode(int32_t(CODE_FILE_NOT_EXIST), files));
                return;
            }
            auto baseFields = baseNameEntry->getObject<std::vector<std::string>>();
            if (baseFields[0] == tool::FS_TYPE_DIR)
            {
                // if type is dir, then return sub resource
                auto keyCondition = std::make_optional<storage::Condition>();
                // max return is 500
                keyCondition->limit(0, USER_TABLE_MAX_LIMIT_COUNT);
                auto keys = _executive->storage().getPrimaryKeys(absolutePath, keyCondition);
                for (const auto& key : keys | RANGES::views::all)
                {
                    auto entry = _executive->storage().getRow(absolutePath, key);
                    auto fields = entry->getObject<std::vector<std::string>>();
                    files.emplace_back(
                        key, fields[0], std::vector<std::string>{fields.begin() + 1, fields.end()});
                }
            }
            else if (baseFields[0] == tool::FS_TYPE_LINK)
            {
                // if type is link, then return link address
                auto addressEntry = _executive->storage().getRow(absolutePath, FS_LINK_ADDRESS);
                auto abiEntry = _executive->storage().getRow(absolutePath, FS_LINK_ABI);
                std::vector<std::string> ext = {std::string(addressEntry->getField(0)),
                    abiEntry.has_value() ? std::string(abiEntry->getField(0)) : ""};
                BfsTuple link = std::make_tuple(baseName, FS_TYPE_LINK, std::move(ext));
                files.emplace_back(std::move(link));
            }
            else if (baseFields[0] == tool::FS_TYPE_CONTRACT)
            {
                // if type is contract, then return contract name
                files.emplace_back(baseName, tool::FS_TYPE_CONTRACT,
                    std::vector<std::string>{baseFields.begin() + 1, baseFields.end()});
            }
            _callParameters->setExecResult(codec.encode(int32_t(CODE_SUCCESS), files));
            return;
        }

        // file exists, try to get type
        auto typeEntry = _executive->storage().getRow(absolutePath, FS_KEY_TYPE);
        if (typeEntry)
        {
            // get type success, this is dir or link
            // if dir
            if (typeEntry->getField(0) == FS_TYPE_DIR)
            {
                auto subEntry = _executive->storage().getRow(absolutePath, FS_KEY_SUB);
                std::map<std::string, std::string> bfsInfo;
                auto&& out = asBytes(std::string(subEntry->getField(0)));
                codec::scale::decode(bfsInfo, gsl::make_span(out));
                files.reserve(bfsInfo.size());
                for (const auto& bfs : bfsInfo)
                {
                    BfsTuple file =
                        std::make_tuple(bfs.first, bfs.second, std::vector<std::string>({}));
                    files.emplace_back(std::move(file));
                }
            }
            else if (typeEntry->getField(0) == FS_TYPE_LINK)
            {
                // if link
                auto addressEntry = _executive->storage().getRow(absolutePath, FS_LINK_ADDRESS);
                auto abiEntry = _executive->storage().getRow(absolutePath, FS_LINK_ABI);
                std::vector<std::string> ext = {std::string(addressEntry->getField(0)),
                    abiEntry.has_value() ? std::string(abiEntry->getField(0)) : ""};
                BfsTuple link = std::make_tuple(baseName, FS_TYPE_LINK, std::move(ext));
                files.emplace_back(std::move(link));
            }
        }
        else
        {
            // fail to get type, this is contract
            BfsTuple file =
                std::make_tuple(baseName, FS_TYPE_CONTRACT, std::vector<std::string>({}));
            files.emplace_back(std::move(file));
        }

        _callParameters->setExecResult(codec.encode(int32_t(CODE_SUCCESS), files));
    }
    else
    {
        PRECOMPILED_LOG(DEBUG) << LOG_BADGE("BFSPrecompiled") << LOG_DESC("list not exist file")
                               << LOG_KV("absolutePath", absolutePath);
        _callParameters->setExecResult(codec.encode(int32_t(CODE_FILE_NOT_EXIST), files));
    }
}

void BFSPrecompiled::listDirPage(const std::shared_ptr<executor::TransactionExecutive>& _executive,
    const PrecompiledExecResult::Ptr& _callParameters)

{
    // list(string,uint,uint)
    std::string absolutePath;
    u256 offset = 0;
    u256 count = 0;
    const auto& blockContext = _executive->blockContextReference();
    auto codec = CodecWrapper(blockContext.hashHandler(), blockContext.isWasm());
    codec.decode(_callParameters->params(), absolutePath, offset, count);
    std::vector<BfsTuple> files = {};
    PRECOMPILED_LOG(TRACE) << LOG_BADGE("BFSPrecompiled") << LOG_DESC("ls path")
                           << LOG_KV("path", absolutePath) << LOG_KV("offset", offset)
                           << LOG_KV("count", count);
    if (!checkPathValid(absolutePath, blockContext.blockVersion()))
    {
        PRECOMPILED_LOG(DEBUG) << LOG_BADGE("BFSPrecompiled") << LOG_DESC("invalid path name")
                               << LOG_KV("path", absolutePath);
        _callParameters->setExecResult(codec.encode(s256((int)CODE_FILE_INVALID_PATH), files));
        return;
    }
    auto table = _executive->storage().openTable(absolutePath);

    if (!table)
    {
        PRECOMPILED_LOG(DEBUG) << LOG_BADGE("BFSPrecompiled") << LOG_DESC("list not exist file")
                               << LOG_KV("absolutePath", absolutePath);
        _callParameters->setExecResult(codec.encode(s256((int)CODE_FILE_NOT_EXIST), files));
        return;
    }

    // exist
    auto [parentDir, baseName] = getParentDirAndBaseName(absolutePath);

    // check parent dir to get type
    auto baseNameEntry = _executive->storage().getRow(parentDir, baseName);
    if (baseName == tool::FS_ROOT)
    {
        baseNameEntry = std::make_optional<Entry>();
        tool::BfsFileFactory::buildDirEntry(baseNameEntry.value(), tool::FileType::DIRECTOR);
    }
    if (!baseNameEntry) [[unlikely]]
    {
        // maybe hidden table
        PRECOMPILED_LOG(DEBUG) << LOG_BADGE("BFSPrecompiled") << LOG_DESC("list not exist file")
                               << LOG_KV("parentDir", parentDir) << LOG_KV("baseName", baseName);
        _callParameters->setExecResult(codec.encode(s256((int)CODE_FILE_NOT_EXIST), files));
        return;
    }
    auto baseFields = baseNameEntry->getObject<std::vector<std::string>>();
    if (baseFields[0] == tool::FS_TYPE_DIR)
    {
        // if type is dir, then return sub resource
        auto keyCondition = std::make_optional<storage::Condition>();
        keyCondition->limit((size_t)offset, (size_t)count);
        auto keys = _executive->storage().getPrimaryKeys(absolutePath, keyCondition);

        for (const auto& key : keys | RANGES::views::all)
        {
            auto entry = _executive->storage().getRow(absolutePath, key);
            auto fields = entry->getObject<std::vector<std::string>>();
            files.emplace_back(
                key, fields[0], std::vector<std::string>{fields.begin() + 1, fields.end()});
        }
        if (count == keys.size())
        {
            // count is full, maybe still left elements
            auto [total, error] = _executive->storage().count(absolutePath);
            if (error)
            {
                PRECOMPILED_LOG(DEBUG)
                    << LOG_BADGE("BFSPrecompiled") << LOG_DESC("list not exist file")
                    << LOG_KV("absolutePath", absolutePath);
                _callParameters->setExecResult(
                    codec.encode(s256((int)CODE_FILE_COUNT_ERROR), std::vector<BfsTuple>{}));
                return;
            }
            auto result = codec.encode(s256(total - offset - count), files);
            if (c_fileLogLevel == LogLevel::TRACE)
            {
                PRECOMPILED_LOG(TRACE)
                    << LOG_BADGE("BFSPrecompiled") << LOG_DESC("list trace")
                    << LOG_KV("filesSize", files.size()) << LOG_KV("resultDataSize", result.size());
            }
            _callParameters->setExecResult(std::move(result));
            return;
        }
    }
    else if (baseFields[0] == tool::FS_TYPE_LINK)
    {
        // if type is link, then return link address
        auto addressEntry = _executive->storage().getRow(absolutePath, FS_LINK_ADDRESS);
        auto abiEntry = _executive->storage().getRow(absolutePath, FS_LINK_ABI);
        std::vector<std::string> ext = {std::string(addressEntry->getField(0)),
            abiEntry.has_value() ? std::string(abiEntry->getField(0)) : ""};
        BfsTuple link = std::make_tuple(baseName, FS_TYPE_LINK, std::move(ext));
        files.emplace_back(std::move(link));
    }
    else if (baseFields[0] == tool::FS_TYPE_CONTRACT)
    {
        // if type is contract, then return contract name
        files.emplace_back(baseName, tool::FS_TYPE_CONTRACT,
            std::vector<std::string>{baseFields.begin() + 1, baseFields.end()});
    }
    auto result = codec.encode(s256((int)CODE_SUCCESS), files);
    if (c_fileLogLevel <= LogLevel::TRACE)
    {
        PRECOMPILED_LOG(TRACE) << LOG_BADGE("BFSPrecompiled") << LOG_DESC("list trace")
                               << LOG_KV("filesSize", files.size())
                               << LOG_KV("resultDataSize", result.size());
    }
    _callParameters->setExecResult(std::move(result));
}

void BFSPrecompiled::link(const std::shared_ptr<executor::TransactionExecutive>& _executive,
    const PrecompiledExecResult::Ptr& _callParameters)
{
    std::string absolutePath, contractAddress, contractAbi;
    const auto& blockContext = _executive->blockContextReference();
    auto codec = CodecWrapper(blockContext.hashHandler(), blockContext.isWasm());
    codec.decode(_callParameters->params(), absolutePath, contractAddress, contractAbi);

    if (isShardPath(absolutePath) &&
        blockContext.blockVersion() >= (uint32_t)(bcos::protocol::BlockVersion::V3_3_VERSION))
    {
        PRECOMPILED_LOG(DEBUG) << LOG_BADGE("BFSPrecompiled")
                               << LOG_DESC(
                                      "check link params failed, normal BFS operation could not "
                                      "link a contract to shard")
                               << LOG_KV("absolutePath", absolutePath);
        _callParameters->setExecResult(codec.encode(s256((int)CODE_FILE_INVALID_PATH)));
        return;
    }

    linkImpl(absolutePath, contractAddress, contractAbi, _executive, _callParameters);
}

void BFSPrecompiled::linkImpl(const std::string& _absolutePath, const std::string& _contractAddress,
    const std::string& _contractAbi,
    const std::shared_ptr<executor::TransactionExecutive>& _executive,
    PrecompiledExecResult::Ptr const& _callParameters)
{
    const auto& blockContext = _executive->blockContextReference();
    auto codec = CodecWrapper(blockContext.hashHandler(), blockContext.isWasm());

    std::string contractAddress = _contractAddress;
    if (!blockContext.isWasm())
    {
        contractAddress = trimHexPrefix(contractAddress);
    }

    PRECOMPILED_LOG(DEBUG) << BLOCK_NUMBER(blockContext.number()) << LOG_BADGE("BFSPrecompiled")
                           << LOG_DESC("link") << LOG_KV("absolutePath", _absolutePath)
                           << LOG_KV("contractAddress", contractAddress)
                           << LOG_KV("contractAbiSize", _contractAbi.size());
    auto linkTableName = getContractTableName(getLinkRootDir(), _absolutePath);

    if (!checkPathValid(linkTableName, blockContext.blockVersion()))
    {
        PRECOMPILED_LOG(DEBUG) << LOG_BADGE("BFSPrecompiled")
                               << LOG_DESC("check link params failed, invalid path name")
                               << LOG_KV("absolutePath", _absolutePath)
                               << LOG_KV("contractAddress", contractAddress);
        _callParameters->setExecResult(codec.encode(s256((int)CODE_FILE_INVALID_PATH)));
        return;
    }

    auto linkTable = _executive->storage().openTable(linkTableName);
    if (linkTable)
    {
        // table exist, check this resource is a link
        auto typeEntry = _executive->storage().getRow(linkTableName, FS_KEY_TYPE);
        if (typeEntry && typeEntry->getField(0) == FS_TYPE_LINK)
        {
            // contract name and version exist, overwrite address and abi
            tool::BfsFileFactory::buildLink(linkTable.value(), contractAddress, _contractAbi);
            _callParameters->setExecResult(codec.encode(s256((int)CODE_SUCCESS)));
            return;
        }
        PRECOMPILED_LOG(DEBUG) << LOG_BADGE("BFSPrecompiled") << LOG_DESC("File already exists.")
                               << LOG_KV("absolutePath", _absolutePath);
        _callParameters->setExecResult(codec.encode(s256((int)CODE_FILE_ALREADY_EXIST)));
        return;
    }
    // table not exist, mkdir -p /apps/contractName first
    std::string bfsAddress = getThisAddress(blockContext.isWasm());

    // Will goes to BFSPrecompiled or ShardingPrecompiled according with getThisAddress()
    auto response = externalTouchNewFile(_executive, _callParameters->m_origin, bfsAddress,
        getThisAddress(blockContext.isWasm()), linkTableName, FS_TYPE_LINK,
        _callParameters->m_gasLeft);
    if (response != 0)
    {
        PRECOMPILED_LOG(DEBUG) << LOG_BADGE("BFSPrecompiled")
                               << LOG_DESC("external build link file metadata failed")
                               << LOG_KV("absolutePath", _absolutePath);
        _callParameters->setExecResult(codec.encode(s256((int)CODE_FILE_BUILD_DIR_FAILED)));
        return;
    }
    auto newLinkTable = _executive->storage().createTable(linkTableName, STORAGE_VALUE);
    // set link info to link table
    tool::BfsFileFactory::buildLink(newLinkTable.value(), contractAddress, _contractAbi);
    _callParameters->setExecResult(codec.encode(s256((int)CODE_SUCCESS)));
}

void BFSPrecompiled::linkAdaptCNS(const std::shared_ptr<executor::TransactionExecutive>& _executive,
    const PrecompiledExecResult::Ptr& _callParameters)
{
    std::string contractName, contractVersion, contractAddress, contractAbi;
    const auto& blockContext = _executive->blockContextReference();
    auto codec = CodecWrapper(blockContext.hashHandler(), blockContext.isWasm());
    codec.decode(
        _callParameters->params(), contractName, contractVersion, contractAddress, contractAbi);
    if (!blockContext.isWasm())
    {
        contractAddress = trimHexPrefix(contractAddress);
    }

    PRECOMPILED_LOG(DEBUG) << BLOCK_NUMBER(blockContext.number()) << LOG_BADGE("BFSPrecompiled")
                           << LOG_DESC("link") << LOG_KV("contractName", contractName)
                           << LOG_KV("contractVersion", contractVersion)
                           << LOG_KV("contractAddress", contractAddress)
                           << LOG_KV("contractAbiSize", contractAbi.size());
    int validCode =
        checkLinkParam(_executive, contractAddress, contractName, contractVersion, contractAbi);
    auto linkTableName = std::string(USER_APPS_PREFIX) + contractName + '/' + contractVersion;

    if (validCode < 0 || !checkPathValid(linkTableName, blockContext.blockVersion()))
    {
        PRECOMPILED_LOG(DEBUG) << LOG_BADGE("BFSPrecompiled")
                               << LOG_DESC("check link params failed, invalid path name")
                               << LOG_KV("contractName", contractName)
                               << LOG_KV("contractVersion", contractVersion)
                               << LOG_KV("contractAddress", contractAddress);
        _callParameters->setExecResult(
            codec.encode(int32_t(validCode < 0 ? validCode : CODE_FILE_INVALID_PATH)));
        return;
    }
    auto linkTable = _executive->storage().openTable(linkTableName);
    if (linkTable)
    {
        // table exist, check this resource is a link
        auto typeEntry = _executive->storage().getRow(linkTableName, FS_KEY_TYPE);
        if (typeEntry && typeEntry->getField(0) == FS_TYPE_LINK)
        {
            // contract name and version exist, overwrite address and abi
            auto addressEntry = linkTable->newEntry();
            addressEntry.importFields({contractAddress});
            auto abiEntry = linkTable->newEntry();
            abiEntry.importFields({contractAbi});
            _executive->storage().setRow(linkTableName, FS_LINK_ADDRESS, std::move(addressEntry));
            _executive->storage().setRow(linkTableName, FS_LINK_ABI, std::move(abiEntry));
            _callParameters->setExecResult(codec.encode(int32_t(CODE_SUCCESS)));
            return;
        }
        PRECOMPILED_LOG(DEBUG) << LOG_BADGE("BFSPrecompiled") << LOG_DESC("File already exists.")
                               << LOG_KV("contractName", contractName)
                               << LOG_KV("version", contractVersion);
        _callParameters->setExecResult(codec.encode((int32_t)CODE_FILE_ALREADY_EXIST));
        return;
    }
    // table not exist, mkdir -p /apps/contractName first
    std::string bfsAddress = getThisAddress(blockContext.isWasm());

    auto response = externalTouchNewFile(_executive, _callParameters->m_origin, bfsAddress,
        getThisAddress(blockContext.isWasm()), linkTableName, FS_TYPE_LINK,
        _callParameters->m_gasLeft);
    if (response != 0)
    {
        PRECOMPILED_LOG(DEBUG) << LOG_BADGE("BFSPrecompiled")
                               << LOG_DESC("external build link file metadata failed")
                               << LOG_KV("contractName", contractName)
                               << LOG_KV("contractVersion", contractVersion);
        _callParameters->setExecResult(codec.encode((int32_t)CODE_FILE_BUILD_DIR_FAILED));
        return;
    }
    auto newLinkTable = _executive->storage().createTable(linkTableName, STORAGE_VALUE);
    // set link info to link table
    tool::BfsFileFactory::buildLink(
        newLinkTable.value(), contractAddress, contractAbi, contractVersion);
    _callParameters->setExecResult(codec.encode((int32_t)CODE_SUCCESS));
}

void BFSPrecompiled::readLink(const std::shared_ptr<executor::TransactionExecutive>& _executive,
    const PrecompiledExecResult::Ptr& _callParameters)
{
    // readlink(string)
    std::string absolutePath;
    const auto& blockContext = _executive->blockContextReference();
    auto codec = CodecWrapper(blockContext.hashHandler(), blockContext.isWasm());
    codec.decode(_callParameters->params(), absolutePath);
    PRECOMPILED_LOG(TRACE) << LOG_BADGE("BFSPrecompiled") << LOG_DESC("readLink path")
                           << LOG_KV("path", absolutePath);
    bytes emptyResult =
        blockContext.isWasm() ? codec.encode(std::string("")) : codec.encode(Address());
    auto table = _executive->storage().openTable(absolutePath);

    if (table)
    {
        // file exists, try to get type
        auto typeEntry = _executive->storage().getRow(absolutePath, FS_KEY_TYPE);
        if (typeEntry && typeEntry->getField(0) == FS_TYPE_LINK)
        {
            // if link
            auto addressEntry = _executive->storage().getRow(absolutePath, FS_LINK_ADDRESS);
            auto contractAddress = std::string(addressEntry->getField(0));
            auto codecAddress = blockContext.isWasm() ? codec.encode(contractAddress) :
                                                         codec.encode(Address(contractAddress));
            _callParameters->setExecResult(codecAddress);
            return;
        }

        _callParameters->setExecResult(emptyResult);
        return;
    }
    PRECOMPILED_LOG(DEBUG) << LOG_BADGE("BFSPrecompiled")
                           << LOG_DESC("link file not exist, return empty address")
                           << LOG_KV("path", absolutePath);
    _callParameters->setExecResult(emptyResult);
}

bool BFSPrecompiled::checkPathPrefixValid(
    const std::string_view& path, uint32_t blockVersion, const std::string_view& type)
{
    if (!path.starts_with(USER_APPS_PREFIX) && !path.starts_with(USER_TABLE_PREFIX))
    {
        if (blockVersion >= (uint32_t)(bcos::protocol::BlockVersion::V3_1_VERSION) &&
            path.starts_with(USER_USR_PREFIX))
        {
            PRECOMPILED_LOG(DEBUG) << LOG_BADGE("BFSPrecompiled") << LOG_DESC("touch /usr/ file")
                                   << LOG_KV("absolutePath", path) << LOG_KV("type", type);
        }
        else
        {
            PRECOMPILED_LOG(DEBUG)
                << LOG_BADGE("BFSPrecompiled")
                << LOG_DESC(
                       "only support touch file under the system dir /apps/, /tables/, /shards/")
                << LOG_KV("absolutePath", path) << LOG_KV("type", type);
            return false;
        }
    }
    return true;
}

void BFSPrecompiled::touch(const std::shared_ptr<executor::TransactionExecutive>& _executive,
    const PrecompiledExecResult::Ptr& _callParameters)
{
    // touch(string absolute, string type)
    std::string absolutePath;
    std::string type;
    const auto& blockContext = _executive->blockContextReference();
    auto codec = CodecWrapper(blockContext.hashHandler(), blockContext.isWasm());
    codec.decode(_callParameters->params(), absolutePath, type);
    PRECOMPILED_LOG(DEBUG) << BLOCK_NUMBER(blockContext.number()) << LOG_BADGE("BFSPrecompiled")
                           << LOG_DESC("touch new file") << LOG_KV("absolutePath", absolutePath)
                           << LOG_KV("type", type);
    if (!checkPathValid(absolutePath, blockContext.blockVersion()))
    {
        PRECOMPILED_LOG(DEBUG) << LOG_BADGE("BFSPrecompiled") << LOG_DESC("file name is invalid");

        _callParameters->setExecResult(codec.encode(int32_t(CODE_FILE_INVALID_PATH)));
        return;
    }
    if (BfsTypeSet.find(type) == BfsTypeSet.end())
    {
        PRECOMPILED_LOG(DEBUG) << LOG_BADGE("BFSPrecompiled")
                               << LOG_DESC("touch file in error type")
                               << LOG_KV("absolutePath", absolutePath) << LOG_KV("type", type);
        _callParameters->setExecResult(codec.encode(int32_t(CODE_FILE_INVALID_TYPE)));
        return;
    }
    if (!checkPathPrefixValid(absolutePath, blockContext.blockVersion(), type))
    {
        _callParameters->setExecResult(codec.encode(int32_t(CODE_FILE_INVALID_PATH)));
        return;
    }


    std::string parentDir;
    std::string baseName;
    if (type == FS_TYPE_DIR)
    {
        parentDir = absolutePath;
    }
    else
    {
        std::tie(parentDir, baseName) = getParentDirAndBaseName(absolutePath);
    }
    PRECOMPILED_LOG(DEBUG) << LOG_BADGE("BFSPrecompiled")
                           << LOG_DESC("directory not exists, build dir first")
                           << LOG_KV("parentDir", parentDir) << LOG_KV("baseName", baseName)
                           << LOG_KV("type", type);
    auto buildResult = recursiveBuildDir(_executive, parentDir);
    if (!buildResult)
    {
        BOOST_THROW_EXCEPTION(PrecompiledError("Recursive build bfs dir error."));
    }
    if (type == FS_TYPE_DIR)
    {
        _callParameters->setExecResult(codec.encode(int32_t(CODE_SUCCESS)));
        return;
    }

    // set meta data in parent table
    if (blockContext.blockVersion() >= (uint32_t)BlockVersion::V3_1_VERSION)
    {
        Entry subEntry;
        tool::BfsFileFactory::buildDirEntry(subEntry, type);
        _executive->storage().setRow(parentDir, baseName, std::move(subEntry));

        _callParameters->setExecResult(codec.encode(int32_t(CODE_SUCCESS)));
    }
    else
    {
        std::map<std::string, std::string> bfsInfo;
        auto subEntry = _executive->storage().getRow(parentDir, FS_KEY_SUB);
        auto&& out = asBytes(std::string(subEntry->getField(0)));
        codec::scale::decode(bfsInfo, gsl::make_span(out));
        bfsInfo.insert(std::make_pair(baseName, type));
        subEntry->setField(0, asString(codec::scale::encode(bfsInfo)));
        _executive->storage().setRow(parentDir, FS_KEY_SUB, std::move(subEntry.value()));

        _callParameters->setExecResult(codec.encode(int32_t(CODE_SUCCESS)));
    }
}

void BFSPrecompiled::initBfs(const std::shared_ptr<executor::TransactionExecutive>& _executive,
    const PrecompiledExecResult::Ptr& _callParameters)
{
    PRECOMPILED_LOG(INFO) << LOG_BADGE("BFSPrecompiled") << LOG_DESC("initBfs");
<<<<<<< HEAD
    const auto& blockContext = _executive->blockContextReference();
=======
    auto blockContext = _executive->blockContext().lock();
>>>>>>> 56d51c16
    auto table = _executive->storage().openTable(tool::FS_ROOT);
    if (table.has_value())
    {
        PRECOMPILED_LOG(INFO) << LOG_BADGE("BFSPrecompiled")
                              << LOG_DESC("initBfs, root table already exist, return by default");
        return;
    }
    // create / dir
    _executive->storage().createTable(std::string(tool::FS_ROOT), std::string(tool::FS_DIR_FIELDS));
    // build root subs metadata
    for (const auto& subName : tool::FS_ROOT_SUBS | RANGES::views::drop(1))
    {
        Entry entry;
        // type, status, acl_type, acl_white, acl_black, extra
        tool::BfsFileFactory::buildDirEntry(entry, tool::FileType::DIRECTOR);
        _executive->storage().setRow(tool::FS_ROOT,
            subName == tool::FS_ROOT ? subName : subName.substr(1), std::move(entry));
    }
    // build apps, usr, tables metadata
    _executive->storage().createTable(std::string(tool::FS_USER), std::string(tool::FS_DIR_FIELDS));
    _executive->storage().createTable(std::string(tool::FS_APPS), std::string(tool::FS_DIR_FIELDS));
    _executive->storage().createTable(
        std::string(tool::FS_USER_TABLE), std::string(tool::FS_DIR_FIELDS));
    _executive->storage().createTable(
        std::string(tool::FS_SYS_BIN), std::string(tool::FS_DIR_FIELDS));

    // build /sys/
<<<<<<< HEAD
    buildSysSubs(_executive, blockContext.blockVersion());
=======
    buildSysSubs(_executive, blockContext->blockVersion());
>>>>>>> 56d51c16
}

void BFSPrecompiled::rebuildBfs(const std::shared_ptr<executor::TransactionExecutive>& _executive,
    const PrecompiledExecResult::Ptr& _callParameters)
{
    const auto& blockContext = _executive->blockContextReference();
    auto codec = CodecWrapper(blockContext.hashHandler(), blockContext.isWasm());
    if (_callParameters->m_sender != precompiled::SYS_CONFIG_ADDRESS &&
        _callParameters->m_sender != precompiled::SYS_CONFIG_NAME)
    {
        PRECOMPILED_LOG(INFO) << LOG_BADGE("BFSPrecompiled")
                              << LOG_DESC("rebuildBfs not called by sys config")
                              << LOG_KV("sender", _callParameters->m_sender);
        _callParameters->setExecResult(codec.encode(int32_t(CODE_NO_AUTHORIZED)));
        return;
    }
    uint32_t fromVersion = 0;
    uint32_t toVersion = 0;
    codec.decode(_callParameters->params(), fromVersion, toVersion);
    PRECOMPILED_LOG(INFO) << LOG_BADGE("BFSPrecompiled") << LOG_DESC("rebuildBfs")
                          << LOG_KV("fromVersion", fromVersion) << LOG_KV("toVersion", toVersion);
    // TODO: add from and to version check
    if (fromVersion <= static_cast<uint32_t>(BlockVersion::V3_0_VERSION) &&
        toVersion >= static_cast<uint32_t>(BlockVersion::V3_1_VERSION))
    {
        rebuildBfs310(_executive);
    }
    _callParameters->setExecResult(codec.encode(int32_t(CODE_SUCCESS)));
}

void BFSPrecompiled::rebuildBfs310(
    const std::shared_ptr<executor::TransactionExecutive>& _executive)
{
    const auto& blockContext = _executive->blockContextReference();
    auto keyPageIgnoreTables = blockContext.keyPageIgnoreTables();
    // child, parent, all absolute path
    std::queue<std::pair<std::string, std::string>> rebuildQ;
    rebuildQ.push({std::string(tool::FS_ROOT), ""});
    bool rebuildSys = true;
    while (!rebuildQ.empty())
    {
        keyPageIgnoreTables->insert(tool::FS_ROOT_SUBS.begin(), tool::FS_ROOT_SUBS.end());
        auto [rebuildPath, parentPath] = rebuildQ.front();
        rebuildQ.pop();
        auto subEntry = _executive->storage().getRow(rebuildPath, tool::FS_KEY_SUB);
        auto table = _executive->storage().openTable(rebuildPath);
        if (!subEntry.has_value() || table->tableInfo()->fields().size() > 1)
        {
            // not old data structure
            // root is new data structure
            rebuildSys = (rebuildPath != tool::FS_ROOT);
            continue;
        }

        // rewrite type, acl_type, acl_white, acl_black, extra to parent
        auto typeEntry = _executive->storage().getRow(rebuildPath, tool::FS_KEY_TYPE);
        auto aclTypeEntry = _executive->storage().getRow(rebuildPath, tool::FS_ACL_TYPE);
        auto aclWhiteEntry = _executive->storage().getRow(rebuildPath, tool::FS_ACL_WHITE);
        auto aclBlackEntry = _executive->storage().getRow(rebuildPath, tool::FS_ACL_BLACK);
        auto extraEntry = _executive->storage().getRow(rebuildPath, tool::FS_KEY_EXTRA);
        // root has no parent
        Entry newFormEntry;
        newFormEntry.setObject(std::vector<std::string>{
            std::string(typeEntry->get()),
            std::string("0"),
            std::string(aclTypeEntry->get()),
            std::string(aclWhiteEntry->get()),
            std::string(aclBlackEntry->get()),
            std::string(extraEntry->get()),
        });
        typeEntry->setStatus(Entry::Status::DELETED);
        aclTypeEntry->setStatus(Entry::Status::DELETED);
        aclWhiteEntry->setStatus(Entry::Status::DELETED);
        aclBlackEntry->setStatus(Entry::Status::DELETED);
        extraEntry->setStatus(Entry::Status::DELETED);
        _executive->storage().setRow(rebuildPath, tool::FS_KEY_TYPE, std::move(typeEntry.value()));
        _executive->storage().setRow(
            rebuildPath, tool::FS_ACL_TYPE, std::move(aclTypeEntry.value()));
        _executive->storage().setRow(
            rebuildPath, tool::FS_ACL_WHITE, std::move(aclWhiteEntry.value()));
        _executive->storage().setRow(
            rebuildPath, tool::FS_ACL_BLACK, std::move(aclBlackEntry.value()));
        _executive->storage().setRow(
            rebuildPath, tool::FS_KEY_EXTRA, std::move(extraEntry.value()));

        std::map<std::string, std::string> bfsInfo;
        auto&& out = asBytes(std::string(subEntry->get()));
        codec::scale::decode(bfsInfo, gsl::make_span(out));

        // delete sub
        subEntry->setStatus(Entry::Status::DELETED);
        _executive->storage().setRow(rebuildPath, tool::FS_KEY_SUB, std::move(subEntry.value()));

        // use keyPage to rewrite info
        for (const auto& _sub : tool::FS_ROOT_SUBS)
        {
            std::string sub(_sub);
            keyPageIgnoreTables->erase(sub);
        }
        if (!parentPath.empty())
        {
            _executive->storage().setRow(
                parentPath, getPathBaseName(rebuildPath), std::move(newFormEntry));
        }

        // rewrite sub info
        for (const auto& [name, type] : bfsInfo)
        {
            Entry entry;
            tool::BfsFileFactory::buildDirEntry(entry, type);
            _executive->storage().setRow(rebuildPath, name, std::move(entry));
            if (type == tool::FS_TYPE_DIR)
            {
                rebuildQ.push(
                    {(rebuildPath == tool::FS_ROOT ? rebuildPath : rebuildPath + "/") + name,
                        rebuildPath});
            }
        }
    }
    if (rebuildSys)
    {
        // build /sys/
        buildSysSubs(_executive, BlockVersion::V3_1_VERSION);
    }
}

bool BFSPrecompiled::recursiveBuildDir(
    const std::shared_ptr<executor::TransactionExecutive>& _executive,
    const std::string& _absoluteDir)
{
    if (_absoluteDir.empty())
    {
        return false;
    }
    // transfer /usr/local/bin => ["usr", "local", "bin"]
    std::vector<std::string> dirList;
    std::string absoluteDir = _absoluteDir;
    if (absoluteDir.starts_with('/'))
    {
        absoluteDir = absoluteDir.substr(1);
    }
    if (absoluteDir.ends_with('/'))
    {
        absoluteDir.pop_back();
    }
    boost::split(dirList, absoluteDir, boost::is_any_of("/"), boost::token_compress_on);
    std::string root = "/";

    auto version = _executive->blockContextReference().blockVersion();
    for (const auto& dir : dirList)
    {
        auto table = _executive->storage().openTable(root);
        if (!table)
        {
            EXECUTIVE_LOG(TRACE) << LOG_BADGE("recursiveBuildDir")
                                 << LOG_DESC("can not open path table")
                                 << LOG_KV("tableName", root);
            return false;
        }
        auto newTableName = ((root == "/") ? root : (root + "/")).append(dir);

        if (version >= (uint32_t)BlockVersion::V3_1_VERSION)
        {
            auto dirEntry = _executive->storage().getRow(root, dir);
            if (!dirEntry)
            {
                // not exist, then set row to root, create dir
                Entry newEntry;
                // type, status, acl_type, acl_white, acl_black, extra
                tool::BfsFileFactory::buildDirEntry(newEntry, tool::FileType::DIRECTOR);
                _executive->storage().setRow(root, dir, std::move(newEntry));

                _executive->storage().createTable(newTableName, std::string(tool::FS_DIR_FIELDS));
                root = newTableName;
                continue;
            }
            else
            {
                auto dirFields = dirEntry->getObject<std::vector<std::string>>();
                if (dirFields[0] == tool::FS_TYPE_DIR)
                {
                    // if dir is directory, continue
                    root = newTableName;
                    continue;
                }
                // exist in root, it means this dir is not a directory
                EXECUTIVE_LOG(DEBUG) << LOG_BADGE("recursiveBuildDir")
                                     << LOG_DESC("file had already existed, and not directory type")
                                     << LOG_KV("parentDir", root) << LOG_KV("dir", dir)
                                     << LOG_KV("type", dirFields[0]);
                return false;
            }
        }

        // if version < 3.0.0
        auto typeEntry = _executive->storage().getRow(root, FS_KEY_TYPE);
        if (typeEntry)
        {
            // can get type, then this type is directory
            // try open root + dir
            auto nextDirTable = _executive->storage().openTable(newTableName);
            if (nextDirTable.has_value())
            {
                // root + dir table exist, try to get type entry
                auto tryGetTypeEntry = _executive->storage().getRow(newTableName, FS_KEY_TYPE);
                if (tryGetTypeEntry.has_value() && tryGetTypeEntry->getField(0) == FS_TYPE_DIR)
                {
                    // if success and dir is directory, continue
                    root = newTableName;
                    continue;
                }

                // can not get type, it means this dir is not a directory
                EXECUTIVE_LOG(DEBUG) << LOG_BADGE("recursiveBuildDir")
                                     << LOG_DESC("file had already existed, and not directory type")
                                     << LOG_KV("parentDir", root) << LOG_KV("dir", dir);
                return false;
            }

            // root + dir not exist, create root + dir and build bfs info in root table
            auto subEntry = _executive->storage().getRow(root, FS_KEY_SUB);
            auto&& out = asBytes(std::string(subEntry->getField(0)));
            // codec to map
            std::map<std::string, std::string> bfsInfo;
            codec::scale::decode(bfsInfo, gsl::make_span(out));

            /// create table and build bfs info
            bfsInfo.insert(std::make_pair(dir, FS_TYPE_DIR));
            _executive->storage().createTable(newTableName, SYS_VALUE_FIELDS);
            storage::Entry tEntry, newSubEntry, aclTypeEntry, aclWEntry, aclBEntry, extraEntry;
            std::map<std::string, std::string> newSubMap;
            tEntry.importFields({FS_TYPE_DIR});
            newSubEntry.importFields({asString(codec::scale::encode(newSubMap))});
            aclTypeEntry.importFields({"0"});
            aclWEntry.importFields({""});
            aclBEntry.importFields({""});
            extraEntry.importFields({""});
            _executive->storage().setRow(newTableName, FS_KEY_TYPE, std::move(tEntry));
            _executive->storage().setRow(newTableName, FS_KEY_SUB, std::move(newSubEntry));
            _executive->storage().setRow(newTableName, FS_ACL_TYPE, std::move(aclTypeEntry));
            _executive->storage().setRow(newTableName, FS_ACL_WHITE, std::move(aclWEntry));
            _executive->storage().setRow(newTableName, FS_ACL_BLACK, std::move(aclBEntry));
            _executive->storage().setRow(newTableName, FS_KEY_EXTRA, std::move(extraEntry));

            // set metadata in parent dir
            subEntry->setField(0, asString(codec::scale::encode(bfsInfo)));
            _executive->storage().setRow(root, FS_KEY_SUB, std::move(subEntry.value()));
            root = newTableName;
        }
        else
        {
            EXECUTIVE_LOG(TRACE) << LOG_BADGE("recursiveBuildDir")
                                 << LOG_DESC("parent type not found") << LOG_KV("parentDir", root)
                                 << LOG_KV("dir", dir);
            return false;
        }
    }
    return true;
}

void BFSPrecompiled::buildSysSubs(const std::shared_ptr<executor::TransactionExecutive>& _executive,
    std::variant<uint32_t, BlockVersion> toVersion) const
{
    for (const auto& sysSub : BFS_SYS_SUBS)
    {
<<<<<<< HEAD
        if (sysSub == SHARDING_PRECOMPILED_NAME && toVersion <=> BlockVersion::V3_3_VERSION < 0)
            [[unlikely]]
        {
            continue;
        }
        if (sysSub == CAST_NAME && toVersion <=> BlockVersion::V3_2_VERSION < 0) [[unlikely]]
=======
        if (sysSub == CAST_NAME && versionCompareTo(toVersion, BlockVersion::V3_2_VERSION) < 0)
>>>>>>> 56d51c16
        {
            continue;
        }
        Entry entry;
        // type, status, acl_type, acl_white, acl_black, extra
        tool::BfsFileFactory::buildDirEntry(entry, tool::LINK);
        _executive->storage().setRow(
            tool::FS_SYS_BIN, sysSub.substr(tool::FS_SYS_BIN.length() + 1), std::move(entry));
    }
    // build sys contract
    for (const auto& [name, address] : SYS_NAME_ADDRESS_MAP)
    {
<<<<<<< HEAD
        if (name == SHARDING_PRECOMPILED_NAME && toVersion <=> BlockVersion::V3_3_VERSION < 0)
            [[unlikely]]
        {
            continue;
        }
        if (name == CAST_NAME && toVersion <=> BlockVersion::V3_2_VERSION < 0) [[unlikely]]
=======
        if (name == CAST_NAME && versionCompareTo(toVersion, BlockVersion::V3_2_VERSION) < 0)
>>>>>>> 56d51c16
        {
            continue;
        }
        auto linkTable = _executive->storage().createTable(std::string(name), SYS_VALUE_FIELDS);
        tool::BfsFileFactory::buildLink(linkTable.value(), std::string(address), "");
    }
}<|MERGE_RESOLUTION|>--- conflicted
+++ resolved
@@ -679,7 +679,7 @@
             auto addressEntry = _executive->storage().getRow(absolutePath, FS_LINK_ADDRESS);
             auto contractAddress = std::string(addressEntry->getField(0));
             auto codecAddress = blockContext.isWasm() ? codec.encode(contractAddress) :
-                                                         codec.encode(Address(contractAddress));
+                                                        codec.encode(Address(contractAddress));
             _callParameters->setExecResult(codecAddress);
             return;
         }
@@ -803,11 +803,7 @@
     const PrecompiledExecResult::Ptr& _callParameters)
 {
     PRECOMPILED_LOG(INFO) << LOG_BADGE("BFSPrecompiled") << LOG_DESC("initBfs");
-<<<<<<< HEAD
     const auto& blockContext = _executive->blockContextReference();
-=======
-    auto blockContext = _executive->blockContext().lock();
->>>>>>> 56d51c16
     auto table = _executive->storage().openTable(tool::FS_ROOT);
     if (table.has_value())
     {
@@ -835,11 +831,7 @@
         std::string(tool::FS_SYS_BIN), std::string(tool::FS_DIR_FIELDS));
 
     // build /sys/
-<<<<<<< HEAD
     buildSysSubs(_executive, blockContext.blockVersion());
-=======
-    buildSysSubs(_executive, blockContext->blockVersion());
->>>>>>> 56d51c16
 }
 
 void BFSPrecompiled::rebuildBfs(const std::shared_ptr<executor::TransactionExecutive>& _executive,
@@ -1105,16 +1097,12 @@
 {
     for (const auto& sysSub : BFS_SYS_SUBS)
     {
-<<<<<<< HEAD
         if (sysSub == SHARDING_PRECOMPILED_NAME && toVersion <=> BlockVersion::V3_3_VERSION < 0)
             [[unlikely]]
         {
             continue;
         }
-        if (sysSub == CAST_NAME && toVersion <=> BlockVersion::V3_2_VERSION < 0) [[unlikely]]
-=======
         if (sysSub == CAST_NAME && versionCompareTo(toVersion, BlockVersion::V3_2_VERSION) < 0)
->>>>>>> 56d51c16
         {
             continue;
         }
@@ -1127,16 +1115,14 @@
     // build sys contract
     for (const auto& [name, address] : SYS_NAME_ADDRESS_MAP)
     {
-<<<<<<< HEAD
         if (name == SHARDING_PRECOMPILED_NAME && toVersion <=> BlockVersion::V3_3_VERSION < 0)
             [[unlikely]]
         {
             continue;
         }
-        if (name == CAST_NAME && toVersion <=> BlockVersion::V3_2_VERSION < 0) [[unlikely]]
-=======
+
         if (name == CAST_NAME && versionCompareTo(toVersion, BlockVersion::V3_2_VERSION) < 0)
->>>>>>> 56d51c16
+
         {
             continue;
         }
