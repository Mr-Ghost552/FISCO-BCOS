/**
 *  Copyright (C) 2021 FISCO BCOS.
 *  SPDX-License-Identifier: Apache-2.0
 *  Licensed under the Apache License, Version 2.0 (the "License");
 *  you may not use this file except in compliance with the License.
 *  You may obtain a copy of the License at
 *
 *   http://www.apache.org/licenses/LICENSE-2.0
 *
 *  Unless required by applicable law or agreed to in writing, software
 *  distributed under the License is distributed on an "AS IS" BASIS,
 *  WITHOUT WARRANTIES OR CONDITIONS OF ANY KIND, either express or implied.
 *  See the License for the specific language governing permissions and
 *  limitations under the License.
 *
 * @file FileSystemPrecompiled.cpp
 * @author: kyonRay
 * @date 2021-06-10
 */

#include "FileSystemPrecompiled.h"
#include "Common.h"
#include "PrecompiledResult.h"
#include "Utilities.h"
#include <bcos-framework/interfaces/executor/PrecompiledTypeDef.h>
#include <boost/algorithm/string/split.hpp>
#include <boost/archive/binary_iarchive.hpp>
#include <boost/archive/binary_oarchive.hpp>
#include <boost/throw_exception.hpp>

using namespace bcos;
using namespace bcos::executor;
using namespace bcos::storage;
using namespace bcos::precompiled;
using namespace bcos::protocol;

const char* const FILE_SYSTEM_METHOD_LIST = "list(string)";
const char* const FILE_SYSTEM_METHOD_MKDIR = "mkdir(string)";
const char* const FILE_SYSTEM_METHOD_LINK = "link(string,string,string,string)";
const char* const FILE_SYSTEM_METHOD_RLINK = "readlink(string)";
const char* const FILE_SYSTEM_METHOD_TOUCH = "touch(string,string)";

FileSystemPrecompiled::FileSystemPrecompiled(crypto::Hash::Ptr _hashImpl) : Precompiled(_hashImpl)
{
    name2Selector[FILE_SYSTEM_METHOD_LIST] = getFuncSelector(FILE_SYSTEM_METHOD_LIST, _hashImpl);
    name2Selector[FILE_SYSTEM_METHOD_MKDIR] = getFuncSelector(FILE_SYSTEM_METHOD_MKDIR, _hashImpl);
    name2Selector[FILE_SYSTEM_METHOD_LINK] = getFuncSelector(FILE_SYSTEM_METHOD_LINK, _hashImpl);
    name2Selector[FILE_SYSTEM_METHOD_TOUCH] = getFuncSelector(FILE_SYSTEM_METHOD_TOUCH, _hashImpl);
    name2Selector[FILE_SYSTEM_METHOD_RLINK] = getFuncSelector(FILE_SYSTEM_METHOD_RLINK, _hashImpl);
    BfsTypeSet = {FS_TYPE_DIR, FS_TYPE_CONTRACT, FS_TYPE_LINK};
}

std::shared_ptr<PrecompiledExecResult> FileSystemPrecompiled::call(
    std::shared_ptr<executor::TransactionExecutive> _executive, bytesConstRef _param,
    const std::string& _origin, const std::string&, int64_t _gasLeft)
{
    uint32_t func = getParamFunc(_param);
    bytesConstRef data = getParamData(_param);
    PRECOMPILED_LOG(DEBUG) << LOG_BADGE("FileSystemPrecompiled") << LOG_DESC("call")
                           << LOG_KV("func", func);

    auto callResult = std::make_shared<PrecompiledExecResult>();
    auto gasPricer = m_precompiledGasFactory->createPrecompiledGas();
    gasPricer->setMemUsed(_param.size());

    if (func == name2Selector[FILE_SYSTEM_METHOD_LIST])
    {
        // list(string)
        listDir(_executive, data, callResult, gasPricer);
    }
    else if (func == name2Selector[FILE_SYSTEM_METHOD_MKDIR])
    {
        // mkdir(string) => int256
        makeDir(_executive, data, callResult, _origin, gasPricer, _gasLeft);
    }
    else if (func == name2Selector[FILE_SYSTEM_METHOD_LINK])
    {
        // link(string name, string version, address, abi) => int256
        link(_executive, data, callResult, _origin, _gasLeft);
    }
    else if (func == name2Selector[FILE_SYSTEM_METHOD_RLINK])
    {
        readLink(_executive, data, callResult);
    }
    else if (func == name2Selector[FILE_SYSTEM_METHOD_TOUCH])
    {
        // touch(string absolute,string type)
        touch(_executive, data, callResult);
    }
    else
    {
        PRECOMPILED_LOG(ERROR) << LOG_BADGE("FileSystemPrecompiled")
                               << LOG_DESC("call undefined function!");
    }

    gasPricer->updateMemUsed(callResult->m_execResult.size());
    callResult->setGas(gasPricer->calTotalGas());
    return callResult;
}

int FileSystemPrecompiled::checkLinkParam(TransactionExecutive::Ptr _executive,
    std::string const& _contractAddress, std::string& _contractName, std::string& _contractVersion,
    std::string const& _contractAbi)
{
    boost::trim(_contractName);
    boost::trim(_contractVersion);
    // check the status of the contract(only print the error message to the log)
    std::string tableName =
        getContractTableName(_contractAddress, _executive->blockContext().lock()->isWasm());
    ContractStatus contractStatus = getContractStatus(_executive, tableName);

    if (contractStatus != ContractStatus::Available)
    {
        std::stringstream errorMessage;
        errorMessage << "Link operation failed for ";
        switch (contractStatus)
        {
        case ContractStatus::Frozen:
            errorMessage << "\"" << _contractName
                         << "\" has been frozen, contractAddress = " << _contractAddress;
            break;
        case ContractStatus::AddressNonExistent:
            errorMessage << "the contract \"" << _contractName << "\" with address "
                         << _contractAddress << " does not exist";
            break;
        case ContractStatus::NotContractAddress:
            errorMessage << "invalid address " << _contractAddress
                         << ", please make sure it's a contract address";
            break;
        default:
            errorMessage << "invalid contract \"" << _contractName << "\" with address "
                         << _contractAddress << ", error code:" << std::to_string(contractStatus);
            break;
        }
        PRECOMPILED_LOG(INFO) << LOG_BADGE("FileSystemPrecompiled") << LOG_DESC(errorMessage.str())
                              << LOG_KV("contractAddress", _contractAddress)
                              << LOG_KV("contractName", _contractName);
        return CODE_ADDRESS_OR_VERSION_ERROR;
    }
    if (_contractVersion.find('/') != std::string::npos ||
        _contractName.find('/') != std::string::npos)
    {
        PRECOMPILED_LOG(ERROR) << LOG_BADGE("FileSystemPrecompiled")
                               << LOG_DESC("version or name contains \"/\"")
                               << LOG_KV("contractName", _contractName)
                               << LOG_KV("version", _contractVersion);
        return CODE_ADDRESS_OR_VERSION_ERROR;
    }
    // check the length of the field value
    checkLengthValidate(
        _contractAbi, USER_TABLE_FIELD_VALUE_MAX_LENGTH, CODE_TABLE_FIELD_VALUE_LENGTH_OVERFLOW);
    return CODE_SUCCESS;
}

void FileSystemPrecompiled::makeDir(
    const std::shared_ptr<executor::TransactionExecutive>& _executive, bytesConstRef& data,
    std::shared_ptr<PrecompiledExecResult> callResult, const std::string& _origin,
    const PrecompiledGas::Ptr& gasPricer, int64_t gasLeft)
{
    // mkdir(string)
    std::string absolutePath;
    auto blockContext = _executive->blockContext().lock();
    auto codec =
        std::make_shared<PrecompiledCodec>(blockContext->hashHandler(), blockContext->isWasm());
    codec->decode(data, absolutePath);
    PRECOMPILED_LOG(DEBUG) << LOG_BADGE("FileSystemPrecompiled") << LOG_KV("mkdir", absolutePath);
    gasPricer->appendOperation(InterfaceOpcode::CreateTable);
    auto bfsAddress = blockContext->isWasm() ? BFS_NAME : BFS_ADDRESS;

    auto response = externalTouchNewFile(_executive, _origin, bfsAddress, bfsAddress, absolutePath,
        FS_TYPE_DIR, gasLeft - gasPricer->calTotalGas());
    callResult->setExecResult(codec->encode(response));
}

void FileSystemPrecompiled::listDir(
    const std::shared_ptr<executor::TransactionExecutive>& _executive, bytesConstRef& data,
    std::shared_ptr<PrecompiledExecResult> callResult, const PrecompiledGas::Ptr& gasPricer)
{
    // list(string)
    std::string absolutePath;
    auto blockContext = _executive->blockContext().lock();
    auto codec =
        std::make_shared<PrecompiledCodec>(blockContext->hashHandler(), blockContext->isWasm());
    codec->decode(data, absolutePath);
    PRECOMPILED_LOG(DEBUG) << LOG_BADGE("FileSystemPrecompiled") << LOG_KV("ls", absolutePath);
    std::vector<BfsTuple> files;
    if (!checkPathValid(absolutePath))
    {
        PRECOMPILED_LOG(ERROR) << LOG_BADGE("FileSystemPrecompiled") << LOG_DESC("invalid path")
                               << LOG_KV("path", absolutePath);
        callResult->setExecResult(codec->encode(s256((int)CODE_FILE_INVALID_PATH), files));
        return;
    }
    auto table = _executive->storage().openTable(absolutePath);
    gasPricer->appendOperation(InterfaceOpcode::OpenTable);

    if (table)
    {
        auto parentDirAndBaseName = getParentDirAndBaseName(absolutePath);
        auto baseName = parentDirAndBaseName.second;
        // file exists, try to get type
        auto typeEntry = _executive->storage().getRow(absolutePath, FS_KEY_TYPE);
        if (typeEntry)
        {
            // get type success, this is dir or link
            // if dir
            if (typeEntry->getField(0) == FS_TYPE_DIR)
            {
                auto subEntry = _executive->storage().getRow(absolutePath, FS_KEY_SUB);
                std::map<std::string, std::string> bfsInfo;
                auto&& out = asBytes(std::string(subEntry->getField(0)));
                codec::scale::decode(bfsInfo, gsl::make_span(out));
                for (const auto& bfs : bfsInfo)
                {
                    BfsTuple file =
                        std::make_tuple(bfs.first, bfs.second, std::vector<std::string>({}));
                    files.emplace_back(std::move(file));
                }
            }
            else if (typeEntry->getField(0) == FS_TYPE_LINK)
            {
                // if link
                auto addressEntry = _executive->storage().getRow(absolutePath, FS_LINK_ADDRESS);
                auto abiEntry = _executive->storage().getRow(absolutePath, FS_LINK_ABI);
                std::vector<std::string> ext;
                ext.emplace_back(addressEntry->getField(0));
                ext.emplace_back(abiEntry->getField(0));
                BfsTuple link = std::make_tuple(baseName, FS_TYPE_LINK, std::move(ext));
                files.emplace_back(std::move(link));
            }
        }
        else
        {
            // fail to get type, this is contract
            BfsTuple file =
                std::make_tuple(baseName, FS_TYPE_CONTRACT, std::vector<std::string>({}));
            files.emplace_back(std::move(file));
        }

        callResult->setExecResult(codec->encode(s256((int)CODE_SUCCESS), files));
    }
    else
    {
        PRECOMPILED_LOG(ERROR) << LOG_BADGE("FileSystemPrecompiled")
                               << LOG_DESC("can't open table of file path")
                               << LOG_KV("path", absolutePath);
        callResult->setExecResult(codec->encode(s256((int)CODE_FILE_NOT_EXIST), files));
    }
}

void FileSystemPrecompiled::link(const std::shared_ptr<executor::TransactionExecutive>& _executive,
    bytesConstRef& data, std::shared_ptr<PrecompiledExecResult> callResult,
    const std::string& _origin, int64_t gasLeft)
{
    std::string contractName, contractVersion, contractAddress, contractAbi;
    auto blockContext = _executive->blockContext().lock();
    auto codec =
        std::make_shared<PrecompiledCodec>(blockContext->hashHandler(), blockContext->isWasm());
    codec->decode(data, contractName, contractVersion, contractAddress, contractAbi);
    if (!blockContext->isWasm())
    {
        contractAddress = boost::algorithm::to_lower_copy(trimHexPrefix(contractAddress));
    }

    PRECOMPILED_LOG(DEBUG) << LOG_BADGE("FileSystemPrecompiled") << LOG_DESC("link")
                           << LOG_KV("contractName", contractName)
                           << LOG_KV("contractVersion", contractVersion)
                           << LOG_KV("contractAddress", contractAddress);
    int validCode =
        checkLinkParam(_executive, contractAddress, contractName, contractVersion, contractAbi);
    auto linkTableName = USER_APPS_PREFIX + contractName + '/' + contractVersion;

    if (validCode < 0 || !checkPathValid(linkTableName))
    {
        PRECOMPILED_LOG(ERROR) << LOG_BADGE("FileSystemPrecompiled")
                               << LOG_DESC("link params invalid")
                               << LOG_KV("contractName", contractName)
                               << LOG_KV("contractVersion", contractVersion)
                               << LOG_KV("contractAddress", contractAddress);
<<<<<<< HEAD
        getErrorCodeOut(callResult->mutableExecResult(), validCode, *codec);
=======
        getErrorCodeOut(callResult->mutableExecResult(),
            validCode < 0 ? validCode : CODE_FILE_INVALID_PATH, *codec);
>>>>>>> be01b860
        return;
    }
    auto linkTable = _executive->storage().openTable(linkTableName);
    if (linkTable)
    {
        // table exist, check this resource is a link
        auto typeEntry = _executive->storage().getRow(linkTableName, FS_KEY_TYPE);
        if (typeEntry && typeEntry->getField(0) == FS_TYPE_LINK)
        {
            // contract name and version exist, overwrite address and abi
            auto addressEntry = linkTable->newEntry();
            addressEntry.importFields({contractAddress});
            auto abiEntry = linkTable->newEntry();
            abiEntry.importFields({contractAbi});
            _executive->storage().setRow(linkTableName, FS_LINK_ADDRESS, std::move(addressEntry));
            _executive->storage().setRow(linkTableName, FS_LINK_ABI, std::move(abiEntry));
            PRECOMPILED_LOG(DEBUG)
                << LOG_BADGE("FileSystemPrecompiled") << LOG_DESC("overwrite link successfully")
                << LOG_KV("contractName", contractName)
                << LOG_KV("contractVersion", contractVersion)
                << LOG_KV("contractAddress", contractAddress);
            callResult->setExecResult(codec->encode((s256)((int)CODE_SUCCESS)));
            return;
        }
        PRECOMPILED_LOG(ERROR) << LOG_BADGE("FileSystemPrecompiled")
                               << LOG_DESC("File already exists.")
                               << LOG_KV("contractName", contractName)
                               << LOG_KV("version", contractVersion);
        getErrorCodeOut(callResult->mutableExecResult(), CODE_FILE_ALREADY_EXIST, *codec);
        return;
    }
    // table not exist, mkdir -p /apps/contractName first
    auto bfsAddress = blockContext->isWasm() ? BFS_NAME : BFS_ADDRESS;

    auto response = externalTouchNewFile(
        _executive, _origin, bfsAddress, bfsAddress, linkTableName, FS_TYPE_LINK, gasLeft);
    if (response != 0)
    {
        PRECOMPILED_LOG(ERROR) << LOG_BADGE("FileSystemPrecompiled")
                               << LOG_DESC("build link path error ")
                               << LOG_KV("contractName", contractName)
                               << LOG_KV("contractVersion", contractVersion);
        getErrorCodeOut(callResult->mutableExecResult(), CODE_FILE_BUILD_DIR_FAILED, *codec);
        return;
    }
    // linkTable must exist
    linkTable = _executive->storage().openTable(linkTableName);
    // set link info to link table
    auto typeEntry = linkTable->newEntry();
    typeEntry.importFields({FS_TYPE_LINK});
    auto nameEntry = linkTable->newEntry();
    nameEntry.importFields({contractVersion});
    auto addressEntry = linkTable->newEntry();
    addressEntry.importFields({contractAddress});
    auto abiEntry = linkTable->newEntry();
    abiEntry.importFields({contractAbi});
    _executive->storage().setRow(linkTableName, FS_KEY_TYPE, std::move(typeEntry));
    _executive->storage().setRow(linkTableName, FS_KEY_NAME, std::move(nameEntry));
    _executive->storage().setRow(linkTableName, FS_LINK_ADDRESS, std::move(addressEntry));
    _executive->storage().setRow(linkTableName, FS_LINK_ABI, std::move(abiEntry));
    getErrorCodeOut(callResult->mutableExecResult(), CODE_SUCCESS, *codec);
}

void FileSystemPrecompiled::readLink(
    const std::shared_ptr<executor::TransactionExecutive>& _executive, bytesConstRef& data,
    std::shared_ptr<PrecompiledExecResult> callResult)
{
    // readlink(string)
    std::string absolutePath;
    auto blockContext = _executive->blockContext().lock();
    auto codec =
        std::make_shared<PrecompiledCodec>(blockContext->hashHandler(), blockContext->isWasm());
    codec->decode(data, absolutePath);
    PRECOMPILED_LOG(DEBUG) << LOG_BADGE("FileSystemPrecompiled")
                           << LOG_KV("readlink", absolutePath);
    bytes emptyResult =
        blockContext->isWasm() ? codec->encode(std::string("")) : codec->encode(Address());
    if (!checkPathValid(absolutePath))
    {
        PRECOMPILED_LOG(ERROR) << LOG_BADGE("FileSystemPrecompiled") << LOG_DESC("invalid link")
                               << LOG_KV("path", absolutePath);
        callResult->setExecResult(emptyResult);
        return;
    }
    std::string name, version;
    std::tie(name, version) = getLinkNameAndVersion(absolutePath);
    if (name.empty() || version.empty())
    {
        PRECOMPILED_LOG(ERROR) << LOG_BADGE("FileSystemPrecompiled") << LOG_DESC("invalid link")
                               << LOG_KV("path", absolutePath);
        callResult->setExecResult(emptyResult);
        return;
    }
    auto table = _executive->storage().openTable(absolutePath);

    if (table)
    {
        // file exists, try to get type
        auto typeEntry = _executive->storage().getRow(absolutePath, FS_KEY_TYPE);
        if (typeEntry && typeEntry->getField(0) == FS_TYPE_LINK)
        {
            // if link
            auto addressEntry = _executive->storage().getRow(absolutePath, FS_LINK_ADDRESS);
            auto contractAddress = std::string(addressEntry->getField(0));
            auto codecAddress = blockContext->isWasm() ? codec->encode(contractAddress) :
                                                         codec->encode(Address(contractAddress));
            callResult->setExecResult(codecAddress);
            return;
        }

        callResult->setExecResult(emptyResult);
        return;
    }
    PRECOMPILED_LOG(ERROR) << LOG_BADGE("FileSystemPrecompiled")
                           << LOG_DESC("can't open table of file path")
                           << LOG_KV("path", absolutePath);
    callResult->setExecResult(emptyResult);
}

void FileSystemPrecompiled::touch(const std::shared_ptr<executor::TransactionExecutive>& _executive,
    bytesConstRef& data, std::shared_ptr<PrecompiledExecResult> callResult)
{
    // touch(string absolute, string type)
    std::string absolutePath, type;
    auto blockContext = _executive->blockContext().lock();
    auto codec =
        std::make_shared<PrecompiledCodec>(blockContext->hashHandler(), blockContext->isWasm());
    codec->decode(data, absolutePath, type);
    PRECOMPILED_LOG(DEBUG) << LOG_BADGE("FileSystemPrecompiled") << LOG_DESC("touch new file")
                           << LOG_KV("absolutePath", absolutePath) << LOG_KV("type", type);
    if (!checkPathValid(absolutePath))
    {
        PRECOMPILED_LOG(ERROR) << LOG_BADGE("FileSystemPrecompiled") << LOG_DESC("file exists");
        callResult->setExecResult(codec->encode(s256((int)CODE_FILE_INVALID_PATH)));
        return;
    }
    if (BfsTypeSet.find(type) == BfsTypeSet.end())
    {
        PRECOMPILED_LOG(ERROR) << LOG_BADGE("FileSystemPrecompiled")
                               << LOG_DESC("touch file in error type")
                               << LOG_KV("absolutePath", absolutePath) << LOG_KV("type", type);
        callResult->setExecResult(codec->encode(s256((int)CODE_FILE_INVALID_TYPE)));
        return;
    }
    if (absolutePath.find(USER_APPS_PREFIX) != 0 && absolutePath.find(USER_TABLE_PREFIX) != 0)
    {
        PRECOMPILED_LOG(ERROR) << LOG_BADGE("FileSystemPrecompiled")
                               << LOG_DESC("touch file in system dir")
                               << LOG_KV("absolutePath", absolutePath) << LOG_KV("type", type);
        callResult->setExecResult(codec->encode(s256((int)CODE_FILE_INVALID_PATH)));
        return;
    }
    auto table = _executive->storage().openTable(absolutePath);
    if (table)
    {
        PRECOMPILED_LOG(ERROR) << LOG_BADGE("FileSystemPrecompiled")
                               << LOG_DESC("file name exists, please check")
                               << LOG_KV("absolutePath", absolutePath);
        callResult->setExecResult(codec->encode(s256((int)CODE_FILE_ALREADY_EXIST)));
    }
    else
    {
        std::string parentDir, baseName;
        if (type == FS_TYPE_DIR)
        {
            parentDir = absolutePath;
        }
        else
        {
            std::tie(parentDir, baseName) = getParentDirAndBaseName(absolutePath);
        }
        PRECOMPILED_LOG(DEBUG) << LOG_BADGE("FileSystemPrecompiled")
                               << LOG_DESC("directory not exists, recursive build dir")
                               << LOG_KV("parentDir", parentDir) << LOG_KV("baseName", baseName)
                               << LOG_KV("type", type);
        auto buildResult = recursiveBuildDir(_executive, parentDir);
        if (!buildResult)
        {
            BOOST_THROW_EXCEPTION(PrecompiledError("Recursive build bfs dir error."));
        }
        if (type == FS_TYPE_DIR)
        {
            getErrorCodeOut(callResult->mutableExecResult(), CODE_SUCCESS, *codec);
            return;
        }
        _executive->storage().createTable(absolutePath, SYS_VALUE_FIELDS);

        // set meta data in parent table
        std::map<std::string, std::string> bfsInfo;
        auto subEntry = _executive->storage().getRow(parentDir, FS_KEY_SUB);
        auto&& out = asBytes(std::string(subEntry->getField(0)));
        codec::scale::decode(bfsInfo, gsl::make_span(out));
        bfsInfo.insert(std::make_pair(baseName, type));
        subEntry->setField(0, asString(codec::scale::encode(bfsInfo)));
        _executive->storage().setRow(parentDir, FS_KEY_SUB, std::move(subEntry.value()));

        getErrorCodeOut(callResult->mutableExecResult(), CODE_SUCCESS, *codec);
    }
}

s256 FileSystemPrecompiled::externalTouchNewFile(
    const std::shared_ptr<executor::TransactionExecutive>& _executive, const std::string& _origin,
    const std::string& _sender, const std::string& _receiver, const std::string& _filePath,
    const std::string& _fileType, int64_t gasLeft)
{
    auto blockContext = _executive->blockContext().lock();
    auto codec =
        std::make_shared<PrecompiledCodec>(blockContext->hashHandler(), blockContext->isWasm());
    auto request = std::make_unique<CallParameters>(CallParameters::MESSAGE);

    request->senderAddress = _sender;
    request->receiveAddress = _receiver;
    request->origin = _origin;
    request->codeAddress = request->receiveAddress;
    request->status = 0;
    request->data = codec->encodeWithSig(FILE_SYSTEM_METHOD_TOUCH, _filePath, _fileType);
    request->staticCall = false;
    request->gas = gasLeft;
    auto response = _executive->externalCall(std::move(request));
    s256 result;
    if (response->status == (int32_t)TransactionStatus::None)
    {
        codec->decode(ref(response->data), result);
    }
    else
    {
        result = (int)CODE_FILE_BUILD_DIR_FAILED;
    }
    return result;
}<|MERGE_RESOLUTION|>--- conflicted
+++ resolved
@@ -277,12 +277,8 @@
                                << LOG_KV("contractName", contractName)
                                << LOG_KV("contractVersion", contractVersion)
                                << LOG_KV("contractAddress", contractAddress);
-<<<<<<< HEAD
-        getErrorCodeOut(callResult->mutableExecResult(), validCode, *codec);
-=======
         getErrorCodeOut(callResult->mutableExecResult(),
             validCode < 0 ? validCode : CODE_FILE_INVALID_PATH, *codec);
->>>>>>> be01b860
         return;
     }
     auto linkTable = _executive->storage().openTable(linkTableName);
