/*
 *  Copyright (C) 2021 FISCO BCOS.
 *  SPDX-License-Identifier: Apache-2.0
 *  Licensed under the Apache License, Version 2.0 (the "License");
 *  you may not use this file except in compliance with the License.
 *  You may obtain a copy of the License at
 *
 *   http://www.apache.org/licenses/LICENSE-2.0
 *
 *  Unless required by applicable law or agreed to in writing, software
 *  distributed under the License is distributed on an "AS IS" BASIS,
 *  WITHOUT WARRANTIES OR CONDITIONS OF ANY KIND, either express or implied.
 *  See the License for the specific language governing permissions and
 *  limitations under the License.
 *
 * @brief host context
 * @file HostContext.cpp
 * @author: xingqiangbai
 * @date: 2021-05-24
 */

#include "HostContext.h"
#include "../Common.h"
#include "../executive/TransactionExecutive.h"
#include "EVMHostInterface.h"
#include "bcos-framework/bcos-framework/ledger/LedgerTypeDef.h"
#include "bcos-framework/storage/Table.h"
#include "bcos-table/src/StateStorage.h"
#include "evmc/evmc.hpp"
#include <bcos-framework/executor/ExecutionMessage.h>
#include <bcos-framework/protocol/Protocol.h>
#include <bcos-utilities/Common.h>
#include <evmc/evmc.h>
#include <evmc/helpers.h>
#include <boost/algorithm/hex.hpp>
#include <boost/algorithm/string/split.hpp>
#include <boost/thread.hpp>
#include <boost/throw_exception.hpp>
#include <algorithm>
#include <exception>
#include <iterator>
#include <limits>
#include <memory>
#include <sstream>
#include <utility>
#include <vector>


using namespace std;
using namespace bcos;
using namespace bcos::executor;
using namespace bcos::storage;
using namespace bcos::protocol;

namespace bcos::executor
{
namespace
{
constexpr evmc_gas_metrics ethMetrics{32000, 20000, 5000, 200, 9000, 2300, 25000};

evmc_bytes32 evm_hash_fn(const uint8_t* data, size_t size)
{
    return toEvmC(HostContext::hashImpl()->hash(bytesConstRef(data, size)));
}
}  // namespace

HostContext::HostContext(CallParameters::UniquePtr callParameters,
    std::shared_ptr<TransactionExecutive> executive, std::string tableName)
  : evmc_host_context(),
    m_callParameters(std::move(callParameters)),
    m_executive(std::move(executive)),
    m_tableName(std::move(tableName))
{
    interface = getHostInterface();
    wasm_interface = getWasmHostInterface();

    hash_fn = evm_hash_fn;
    version = m_executive->blockContext().lock()->blockVersion();
    isSMCrypto = false;

    if (hashImpl() && hashImpl()->getHashImplType() == crypto::HashImplType::Sm3Hash)
    {
        isSMCrypto = true;
    }
    metrics = &ethMetrics;
}

std::string HostContext::get(const std::string_view& _key)
{
    auto entry = m_executive->storage().getRow(m_tableName, _key);
    if (entry)
    {
        return std::string(entry->getField(0));
    }
<<<<<<< HEAD
=======
    m_getTimeUsed.fetch_add(utcTimeUs() - start);
>>>>>>> 29df6fcf
    return {};
}

void HostContext::set(const std::string_view& _key, std::string _value)
{
    auto start = utcTimeUs();
    Entry entry;
    entry.importFields({std::move(_value)});

    m_executive->storage().setRow(m_tableName, _key, std::move(entry));
}


std::string addressBytesStr2String(std::string_view receiveAddressBytes)
{
    std::string strAddress;
    strAddress.reserve(receiveAddressBytes.size() * 2);
    boost::algorithm::hex_lower(
        receiveAddressBytes.begin(), receiveAddressBytes.end(), std::back_inserter(strAddress));

    return strAddress;
}

std::string evmAddress2String(const evmc_address& address)
{
    auto receiveAddressBytes = fromEvmC(address);
    return addressBytesStr2String(receiveAddressBytes);
}

evmc_result HostContext::externalRequest(const evmc_message* _msg)
{
    // Convert evmc_message to CallParameters
    auto request = std::make_unique<CallParameters>(CallParameters::MESSAGE);

    request->senderAddress = myAddress();
    request->origin = origin();
    request->status = 0;

    auto blockContext = m_executive->blockContext().lock();

    switch (_msg->kind)
    {
    case EVMC_CREATE2:
        request->createSalt = fromEvmC(_msg->create2_salt);
        break;
    case EVMC_CALL:
        if (m_executive->blockContext().lock()->isWasm())
        {
            request->receiveAddress.assign((char*)_msg->destination_ptr, _msg->destination_len);
        }
        else
        {
            request->receiveAddress = evmAddress2String(_msg->destination);
        }

        request->codeAddress = request->receiveAddress;
        request->data.assign(_msg->input_data, _msg->input_data + _msg->input_size);
        break;
    case EVMC_DELEGATECALL:
    case EVMC_CALLCODE:
    {
        if (!m_executive->blockContext().lock()->isWasm())
        {
            if (blockContext->blockVersion() >=
                (uint32_t)bcos::protocol::BlockVersion::V3_1_VERSION)
            {
                request->delegateCall = true;
                request->codeAddress = evmAddress2String(_msg->destination);
                request->delegateCallSender = evmAddress2String(_msg->sender);
                request->receiveAddress = codeAddress();
                request->data.assign(_msg->input_data, _msg->input_data + _msg->input_size);
                break;
            }
        }

        // old logic
        evmc_result result;
        result.status_code = evmc_status_code(EVMC_INVALID_INSTRUCTION);
        result.release = nullptr;  // no output to release
        result.gas_left = 0;
        return result;
    }
    case EVMC_CREATE:
        request->data.assign(_msg->input_data, _msg->input_data + _msg->input_size);
        request->create = true;
        break;
    }
    if (versionCompareTo(blockContext->blockVersion(), BlockVersion::V3_1_VERSION) >= 0)
    {
        request->logEntries = std::move(m_callParameters->logEntries);
    }
    request->gas = _msg->gas;
    // if (built in precompiled) then execute locally

    if (m_executive->isBuiltInPrecompiled(request->receiveAddress))
    {
        return callBuiltInPrecompiled(request, false);
    }
    if (!blockContext->isWasm() && m_executive->isEthereumPrecompiled(request->receiveAddress))
    {
        return callBuiltInPrecompiled(request, true);
    }

    request->staticCall = m_callParameters->staticCall;

    auto response = m_executive->externalCall(std::move(request));

    // Convert CallParameters to evmc_resultx
    evmc_result result{.status_code = toEVMStatus(response, *blockContext),
        .gas_left = response->gas,
        .output_data = response->data.data(),
        .output_size = response->data.size(),
        .release = nullptr,  // TODO: check if the response data need to release
        .create_address = toEvmC(boost::algorithm::unhex(response->newEVMContractAddress)),
        .padding = {}};

    // Put response to store in order to avoid data lost
    m_responseStore.emplace_back(std::move(response));

    return result;
}

evmc_status_code HostContext::toEVMStatus(std::unique_ptr<CallParameters> const& response,
    const bcos::executor::BlockContext& blockContext)
{
    if (blockContext.blockVersion() >= (uint32_t)(bcos::protocol::BlockVersion::V3_1_VERSION))
    {
        return evmc_status_code(response->evmStatus);
    }

    return evmc_status_code(response->status);
}

evmc_result HostContext::callBuiltInPrecompiled(
    std::unique_ptr<CallParameters> const& _request, bool _isEvmPrecompiled)
{
    auto callResults = std::make_unique<CallParameters>(CallParameters::FINISHED);
    evmc_result preResult{};
    int32_t resultCode = 0;
    bytes resultData;

    if (_isEvmPrecompiled)
    {
        auto gasUsed =
            m_executive->costOfPrecompiled(_request->receiveAddress, ref(_request->data));
        /// NOTE: this assignment is wrong, will cause out of gas, should not use evm precompiled
        /// before 3.1.0
        callResults->gas = gasUsed;
        if (versionCompareTo(version, BlockVersion::V3_1_VERSION) >= 0)
        {
            callResults->gas = _request->gas - gasUsed;
        }
        auto [success, output] =
            m_executive->executeOriginPrecompiled(_request->receiveAddress, ref(_request->data));
        resultCode =
            (int32_t)(success ? TransactionStatus::None : TransactionStatus::RevertInstruction);
        resultData.swap(output);
    }
    else
    {
        try
        {
            auto precompiledCallParams =
                std::make_shared<precompiled::PrecompiledExecResult>(_request);
            precompiledCallParams = m_executive->execPrecompiled(precompiledCallParams);
            callResults->gas = precompiledCallParams->m_gasLeft;
            resultCode = (int32_t)TransactionStatus::None;
            resultData = std::move(precompiledCallParams->m_execResult);
        }
        catch (protocol::PrecompiledError& e)
        {
            resultCode = (int32_t)TransactionStatus::PrecompiledError;
        }
        catch (std::exception& e)
        {
            resultCode = (int32_t)TransactionStatus::Unknown;
        }
    }

    if (resultCode != (int32_t)TransactionStatus::None)
    {
        callResults->type = CallParameters::REVERT;
        callResults->status = resultCode;
        preResult.status_code = EVMC_INTERNAL_ERROR;
        preResult.gas_left = 0;
        m_responseStore.emplace_back(std::move(callResults));
        return preResult;
    }

    preResult.gas_left = callResults->gas;
    if (preResult.gas_left < 0)
    {
        callResults->type = CallParameters::REVERT;
        callResults->status = (int32_t)TransactionStatus::OutOfGas;
        preResult.status_code = EVMC_OUT_OF_GAS;
        preResult.gas_left = 0;
        return preResult;
    }
    callResults->status = (int32_t)TransactionStatus::None;
    callResults->data.swap(resultData);
    preResult.output_size = callResults->data.size();
    preResult.output_data = callResults->data.data();
    preResult.release = nullptr;
    m_responseStore.emplace_back(std::move(callResults));
    return preResult;
}

bool HostContext::setCode(bytes code)
{
    // set code will cause exception when exec revert
    // new logic
    if (blockVersion() >= uint32_t(bcos::protocol::BlockVersion::V3_1_VERSION))
    {
        auto contractTable = m_executive->storage().openTable(m_tableName);
        // set code hash in contract table
        auto codeHash = hashImpl()->hash(code);
        if (contractTable)
        {
            Entry codeHashEntry;
            codeHashEntry.importFields({codeHash.asBytes()});

            auto codeEntry = m_executive->storage().getRow(
                bcos::ledger::SYS_CODE_BINARY, codeHashEntry.getField(0));

            if (!codeEntry)
            {
                codeEntry = std::make_optional<Entry>();
                codeEntry->importFields({std::move(code)});

                // set code in code binary table
                m_executive->storage().setRow(bcos::ledger::SYS_CODE_BINARY,
                    codeHashEntry.getField(0), std::move(codeEntry.value()));
            }

            // dry code hash in account table
            m_executive->storage().setRow(m_tableName, ACCOUNT_CODE_HASH, std::move(codeHashEntry));
            return true;
        }
        return false;
    }
    // old logic
    auto contractTable = m_executive->storage().openTable(m_tableName);
    if (contractTable)
    {
        Entry codeHashEntry;
        auto codeHash = hashImpl()->hash(code);
        codeHashEntry.importFields({codeHash.asBytes()});
        m_executive->storage().setRow(m_tableName, ACCOUNT_CODE_HASH, std::move(codeHashEntry));

        Entry codeEntry;
        codeEntry.importFields({std::move(code)});
        m_executive->storage().setRow(m_tableName, ACCOUNT_CODE, std::move(codeEntry));
        return true;
    }
    return false;
}

void HostContext::setCodeAndAbi(bytes code, string abi)
{
    EXECUTOR_LOG(TRACE) << LOG_DESC("save code and abi") << LOG_KV("tableName", m_tableName)
                        << LOG_KV("codeSize", code.size()) << LOG_KV("abiSize", abi.size());
    if (setCode(std::move(code)))
    {
        // new logic
        if (blockVersion() >= uint32_t(bcos::protocol::BlockVersion::V3_1_VERSION))
        {
            // set abi in abi table
            auto codeEntry = m_executive->storage().getRow(m_tableName, ACCOUNT_CODE_HASH);
            auto codeHash = codeEntry->getField(0);

            EXECUTOR_LOG(TRACE) << LOG_DESC("set abi") << LOG_KV("codeHash", codeHash)
                                << LOG_KV("abiSize", abi.size());

            auto abiEntry = m_executive->storage().getRow(bcos::ledger::SYS_CONTRACT_ABI, codeHash);

            if (!abiEntry)
            {
                abiEntry = std::make_optional<Entry>();
                abiEntry->importFields({std::move(abi)});

                m_executive->storage().setRow(
                    bcos::ledger::SYS_CONTRACT_ABI, codeHash, std::move(abiEntry.value()));
            }

            return;
        }
        // old logic
        Entry abiEntry;
        abiEntry.importFields({std::move(abi)});
        m_executive->storage().setRow(m_tableName, ACCOUNT_ABI, abiEntry);
    }
}

bcos::bytes HostContext::externalCodeRequest(const std::string_view& address)
{
    auto request = std::make_unique<CallParameters>(CallParameters::MESSAGE);
    request->gas = gas();
    request->senderAddress = myAddress();
    request->receiveAddress = myAddress();
    request->data = bcos::protocol::GET_CODE_INPUT_BYTES;
    request->origin = origin();
    request->status = 0;
    request->delegateCall = false;
    request->codeAddress = addressBytesStr2String(address);
    auto response = m_executive->externalCall(std::move(request));
    return std::move(response->data);
}

size_t HostContext::codeSizeAt(const std::string_view& address)
{
    auto blockContext = m_executive->blockContext().lock();
    if (blockContext->blockVersion() >= (uint32_t)bcos::protocol::BlockVersion::V3_1_VERSION)
    {
<<<<<<< HEAD
        // precompiled return 1;
        if (m_executive->isPrecompiled(addressBytesStr2String(address)))
=======
        /*
         Note:
            evm precompiled(0x1 ~ 0x9): return 0 (Is the same as eth)
            FISCO BCOS precompiled: return 1

            Because evm precompiled is call by build-in opcode, no need to get code size before
         called, but FISCO BCOS precompiled is call like contract, so it need to get code size.
         */

        if (m_executive->isPrecompiled(addressBytesStr2String(_a)))
>>>>>>> 29df6fcf
        {
            // Only FISCO BCOS precompile: constant precompiled or build-in precompiled
            // evm precompiled address will go down to externalCodeRequest() and get empty code
            return 1;
        }
<<<<<<< HEAD
        auto code = externalCodeRequest(address);
=======

        auto code = externalCodeRequest(_a);
>>>>>>> 29df6fcf
        return code.size();  // OPCODE num is bytes.size
    }
    return 1;
}

h256 HostContext::codeHashAt(const std::string_view& address)
{
    auto blockContext = m_executive->blockContext().lock();
    if (blockContext->blockVersion() >= (uint32_t)bcos::protocol::BlockVersion::V3_1_VERSION)
    {
        // precompiled return 0 hash;
        if (m_executive->isPrecompiled(addressBytesStr2String(address)))
        {
            return {0};
        }
        auto code = externalCodeRequest(address);
        auto hash = hashImpl()->hash(code).asBytes();
        return h256(hash);
    }
    return {0};
}

VMSchedule const& HostContext::vmSchedule() const
{
    return m_executive->vmSchedule();
}

evmc_bytes32 HostContext::store(const evmc_bytes32* key)
{
    evmc_bytes32 result;
    auto keyView = std::string_view((char*)key->bytes, sizeof(key->bytes));

    auto entry = m_executive->storage().getRow(m_tableName, keyView);
    if (entry)
    {
        auto field = entry->getField(0);
        std::uninitialized_copy_n(field.data(), sizeof(result), result.bytes);
    }
    else
    {
        std::uninitialized_fill_n(result.bytes, sizeof(result), 0);
    }
    return result;
}

void HostContext::setStore(const evmc_bytes32* key, const evmc_bytes32* value)
{
    auto keyView = std::string_view((char*)key->bytes, sizeof(key->bytes));
    bytes valueBytes(value->bytes, value->bytes + sizeof(value->bytes));

    Entry entry;
    entry.importFields({std::move(valueBytes)});
    m_executive->storage().setRow(m_tableName, keyView, std::move(entry));
}

void HostContext::log(h256s&& _topics, bytesConstRef _data)
{
    // if (m_isWasm || myAddress().empty())
    // {
    //     m_sub.logs->push_back(
    //         protocol::LogEntry(bytes(myAddress().data(), myAddress().data() +
    //         myAddress().size()),
    //             std::move(_topics), _data.toBytes()));
    // }
    // else
    // {
    //     // convert solidity address to hex string
    //     auto hexAddress = *toHexString(myAddress());
    //     boost::algorithm::to_lower(hexAddress);  // this is in case of toHexString be modified
    //     toChecksumAddress(hexAddress, hashImpl()->hash(hexAddress).hex());
    //     m_sub.logs->push_back(
    //         protocol::LogEntry(asBytes(hexAddress), std::move(_topics), _data.toBytes()));
    // }
    m_callParameters->logEntries.emplace_back(
        bytes(myAddress().data(), myAddress().data() + myAddress().size()), std::move(_topics),
        _data.toBytes());
}

h256 HostContext::blockHash(int64_t _number) const
{
    if (m_executive->blockContext().lock()->blockVersion() >=
        (uint32_t)bcos::protocol::BlockVersion::V3_1_VERSION)
    {
        if (_number >= blockNumber() || _number < 0)
        {
            return h256("");
        }
        else
        {
            return m_executive->blockContext().lock()->blockHash(_number);
        }
    }
    else
    {
        return m_executive->blockContext().lock()->hash();
    }
}

int64_t HostContext::blockNumber() const
{
    return m_executive->blockContext().lock()->number();
}

uint32_t HostContext::blockVersion() const
{
    return m_executive->blockContext().lock()->blockVersion();
}

uint64_t HostContext::timestamp() const
{
    return m_executive->blockContext().lock()->timestamp();
}

std::string_view HostContext::myAddress() const
{
    return m_executive->contractAddress();
}

std::optional<storage::Entry> HostContext::code()
{
    if (blockVersion() >= uint32_t(bcos::protocol::BlockVersion::V3_1_VERSION))
    {
        auto codehash = codeHash();

        auto key = std::string_view((char*)codehash.data(), codehash.size());
        auto entry = m_executive->storage().getRow(bcos::ledger::SYS_CODE_BINARY, key);
        if (entry && !entry->get().empty())
        {
            return entry;
        }
    }

    return m_executive->storage().getRow(m_tableName, ACCOUNT_CODE);
}

h256 HostContext::codeHash()
{
    auto entry = m_executive->storage().getRow(m_tableName, ACCOUNT_CODE_HASH);
    if (entry)
    {
        auto code = entry->getField(0);
        return h256(code, h256::StringDataType::FromBinary);
    }

    return {};
}

bool HostContext::isWasm()
{
    return m_executive->isWasm();
}

}  // namespace bcos::executor<|MERGE_RESOLUTION|>--- conflicted
+++ resolved
@@ -92,10 +92,6 @@
     {
         return std::string(entry->getField(0));
     }
-<<<<<<< HEAD
-=======
-    m_getTimeUsed.fetch_add(utcTimeUs() - start);
->>>>>>> 29df6fcf
     return {};
 }
 
@@ -409,10 +405,6 @@
     auto blockContext = m_executive->blockContext().lock();
     if (blockContext->blockVersion() >= (uint32_t)bcos::protocol::BlockVersion::V3_1_VERSION)
     {
-<<<<<<< HEAD
-        // precompiled return 1;
-        if (m_executive->isPrecompiled(addressBytesStr2String(address)))
-=======
         /*
          Note:
             evm precompiled(0x1 ~ 0x9): return 0 (Is the same as eth)
@@ -422,19 +414,13 @@
          called, but FISCO BCOS precompiled is call like contract, so it need to get code size.
          */
 
-        if (m_executive->isPrecompiled(addressBytesStr2String(_a)))
->>>>>>> 29df6fcf
+        if (m_executive->isPrecompiled(addressBytesStr2String(address)))
         {
             // Only FISCO BCOS precompile: constant precompiled or build-in precompiled
             // evm precompiled address will go down to externalCodeRequest() and get empty code
             return 1;
         }
-<<<<<<< HEAD
         auto code = externalCodeRequest(address);
-=======
-
-        auto code = externalCodeRequest(_a);
->>>>>>> 29df6fcf
         return code.size();  // OPCODE num is bytes.size
     }
     return 1;
