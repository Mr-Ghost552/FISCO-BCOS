--- conflicted
+++ resolved
@@ -124,12 +124,7 @@
         return bytes_view(m_callParameters->data.data(), m_callParameters->data.size());
     }
     virtual std::optional<storage::Entry> code();
-<<<<<<< HEAD
     h256 codeHash();
-=======
-    bool isCodeHasPrefix(std::string_view _prefix) const;
-    virtual h256 codeHash();
->>>>>>> fe6c00bf
     u256 salt() const { return m_salt; }
     SubState& sub() { return m_sub; }
     bool isCreate() const { return m_callParameters->create; }
