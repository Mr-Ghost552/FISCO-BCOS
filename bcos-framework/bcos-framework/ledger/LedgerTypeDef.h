--- conflicted
+++ resolved
@@ -131,7 +131,6 @@
     int64_t totalFailedTransactionCount;
 };
 
-<<<<<<< HEAD
 // parent=>children
 using Parent2ChildListMap = std::map<std::string, std::vector<std::string>>;
 // child=>parent
@@ -160,7 +159,6 @@
     std::string nonce;
     std::string balance;
 };
-=======
 inline task::Task<void> readFromStorage(SystemConfigs& configs, auto&& storage, long blockNumber)
 {
     decltype(auto) keys = bcos::ledger::SystemConfigs::supportConfigs();
@@ -180,6 +178,4 @@
         }
     }
 }
-
->>>>>>> 7ba690f3
 }  // namespace bcos::ledger