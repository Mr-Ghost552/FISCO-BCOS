/**
 *  Copyright (C) 2021 FISCO BCOS.
 *  SPDX-License-Identifier: Apache-2.0
 *  Licensed under the Apache License, Version 2.0 (the "License");
 *  you may not use this file except in compliance with the License.
 *  You may obtain a copy of the License at
 *
 *   http://www.apache.org/licenses/LICENSE-2.0
 *
 *  Unless required by applicable law or agreed to in writing, software
 *  distributed under the License is distributed on an "AS IS" BASIS,
 *  WITHOUT WARRANTIES OR CONDITIONS OF ANY KIND, either express or implied.
 *  See the License for the specific language governing permissions and
 *  limitations under the License.
 *
 * @brief Protocol for all the modules
 * @file Protocol.h
 * @author: yujiechen
 * @date 2021-04-21
 */
#pragma once
#include "bcos-utilities/Exceptions.h"
#include <fmt/compile.h>
#include <fmt/format.h>
#include <boost/algorithm/string.hpp>
#include <boost/throw_exception.hpp>
#include <limits>
#include <memory>
#include <optional>
#include <ostream>
#include <string>
#include <variant>

namespace bcos::protocol
{
// Note: both MessageExtFieldFlag and NodeType occupy the ext fields
enum MessageExtFieldFlag : uint32_t
{
    NONE = 0,
    RESPONSE = 1,
    CONSENSUS_NODE = 1 << 1,
    OBSERVER_NODE = 1 << 2,
    FREE_NODE = 1 << 3,
    COMPRESS = 1 << 4,
    LIGHT_NODE = 1 << 5,
};
using NodeType = MessageExtFieldFlag;

enum NodeArchitectureType
{
    AIR = 0,
    PRO = 1,
    MAX = 2,
    LIGHT
};

enum MessageType
{
    HANDESHAKE = 0x100,         // 256
    BLOCK_NOTIFY = 0x101,       // 257
    RPC_REQUEST = 0x102,        // 258
    GROUP_NOTIFY = 0x103,       // 259
    EVENT_SUBSCRIBE = 0x120,    // 288
    EVENT_UNSUBSCRIBE = 0x121,  // 289
    EVENT_LOG_PUSH = 0x122,     // 290
};

// TODO: Allow add new module, exchange moduleid or version
enum ModuleID
{
    PBFT = 1000,
    Raft = 1001,

    BlockSync = 2000,
    TxsSync = 2001,
    ConsTxsSync = 2002,

    AMOP = 3000,

    LIGHTNODE_GET_BLOCK = 4000,
    LIGHTNODE_GET_TRANSACTIONS = 4001,
    LIGHTNODE_GET_RECEIPTS = 4002,
    LIGHTNODE_GET_STATUS = 4003,
    LIGHTNODE_SEND_TRANSACTION = 4004,
    LIGHTNODE_CALL = 4005,
    LIGHTNODE_GET_ABI = 4006,
    LIGHTNODE_END = 4999,

    SYNC_PUSH_TRANSACTION = 5000,
    SYNC_GET_TRANSACTIONS = 5001,
    SYNC_END = 5999,

    TREE_PUSH_TRANSACTION = 6000,
};

enum ProtocolModuleID : uint32_t
{
    NodeService = 0x0,
    GatewayService = 0x1,
    RpcService = 0x2,
    ExecutorService = 0x3,
    MAX_PROTOCOL_MODULE = ExecutorService,
};
enum ProtocolVersion : uint32_t
{
    V0 = 0,
    V1 = 1,
    V2 = 2,
};

// BlockVersion only present the data version with format major.minor.patch of 3 bytes, data should
// be compatible with the same major.minor version, the patch version should always be compatible,
// the last byte is reserved, so 3.1.0 is 0x03010000 and is compatible with 3.1.1 which is
// 0x03010100

enum class BlockVersion : uint32_t
{
<<<<<<< HEAD
    V3_8_0_VERSION = 0x03080000,
=======
    V3_7_0_VERSION = 0x03070000,
>>>>>>> 04050566
    V3_6_1_VERSION = 0x03060100,
    V3_6_VERSION = 0x03060000,
    V3_5_VERSION = 0x03050000,
    V3_4_VERSION = 0x03040000,
    V3_3_VERSION = 0x03030000,
    V3_2_7_VERSION = 0x03020700,
    V3_2_6_VERSION = 0x03020600,
    V3_2_5_VERSION = 0x03020500,
    V3_2_4_VERSION = 0x03020400,
    V3_2_3_VERSION = 0x03020300,
    V3_2_2_VERSION = 0x03020200,
    V3_2_VERSION = 0x03020000,
    V3_1_VERSION = 0x03010000,
    V3_0_VERSION = 0x03000000,
    RC4_VERSION = 4,
    MIN_VERSION = RC4_VERSION,
<<<<<<< HEAD
    MAX_VERSION = V3_8_0_VERSION,
=======
    MAX_VERSION = V3_7_0_VERSION,
>>>>>>> 04050566
};

enum class TransactionVersion : uint32_t
{
    V0_VERSION = 0x00000000,
    V1_VERSION = 0x00000001,
    V2_VERSION = 0x00000002,

};

const std::string RC4_VERSION_STR = "3.0.0-rc4";
const std::string V3_0_VERSION_STR = "3.0.0";
const std::string V3_1_VERSION_STR = "3.1.0";
const std::string V3_2_VERSION_STR = "3.2.0";
const std::string V3_3_VERSION_STR = "3.3.0";
const std::string V3_4_VERSION_STR = "3.4.0";
const std::string V3_5_VERSION_STR = "3.5.0";
const std::string V3_6_VERSION_STR = "3.6.0";
<<<<<<< HEAD
const std::string V3_8_VERSION_STR = "3.8.0";

const std::string RC_VERSION_PREFIX = "3.0.0-rc";

const BlockVersion DEFAULT_VERSION = bcos::protocol::BlockVersion::V3_8_0_VERSION;
const std::string DEFAULT_VERSION_STR = V3_8_VERSION_STR;
=======
const std::string V3_7_VERSION_STR = "3.7.0";

const std::string RC_VERSION_PREFIX = "3.0.0-rc";

const BlockVersion DEFAULT_VERSION = bcos::protocol::BlockVersion::V3_7_0_VERSION;
const std::string DEFAULT_VERSION_STR = V3_6_VERSION_STR;
>>>>>>> 04050566
const uint8_t MAX_MAJOR_VERSION = std::numeric_limits<uint8_t>::max();
const uint8_t MIN_MAJOR_VERSION = 3;

[[nodiscard]] inline int versionCompareTo(
    std::variant<uint32_t, BlockVersion> const& _v1, BlockVersion const& _v2)
{
    int flag = 0;
    std::visit(
        [&_v2, &flag](auto&& arg) {
            auto ver1 = static_cast<uint32_t>(arg);
            auto ver2 = static_cast<uint32_t>(_v2);
            flag = ver1 > ver2 ? 1 : -1;
            flag = (ver1 == ver2) ? 0 : flag;
        },
        _v1);
    return flag;
}

constexpr auto operator<=>(std::variant<uint32_t, BlockVersion> const& _v1, BlockVersion const& _v2)
{
    auto flag = std::strong_ordering::equal;
    std::visit(
        [&_v2, &flag](auto&& arg) {
            auto ver1 = static_cast<uint32_t>(arg);
            auto ver2 = static_cast<uint32_t>(_v2);
            flag = (ver1 <=> ver2);
        },
        _v1);
    return flag;
}

constexpr bool operator>=(std::variant<uint32_t, BlockVersion> const& _v1, BlockVersion const& _v2)
{
    auto flag = false;
    std::visit(
        [&_v2, &flag](auto&& arg) {
            auto ver1 = static_cast<uint32_t>(arg);
            auto ver2 = static_cast<uint32_t>(_v2);
            flag = (ver1 >= ver2);
        },
        _v1);
    return flag;
}

inline std::ostream& operator<<(std::ostream& out, bcos::protocol::BlockVersion version)
{
    if (version == bcos::protocol::BlockVersion::RC4_VERSION)
    {
        out << RC4_VERSION_STR;
        return out;
    }

    auto versionNumber = static_cast<uint32_t>(version);
    auto num1 = (versionNumber >> 24) & (0xff);
    auto num2 = (versionNumber >> 16) & (0xff);
    auto num3 = (versionNumber >> 8) & (0xff);

    out << fmt::format(FMT_COMPILE("{}.{}.{}"), num1, num2, num3);
    return out;
}


inline std::ostream& operator<<(std::ostream& _out, NodeType const& _nodeType)
{
    switch (_nodeType)
    {
    case NodeType::NONE:
        _out << "None";
        break;
    case NodeType::CONSENSUS_NODE:
        _out << "CONSENSUS_NODE";
        break;
    case NodeType::OBSERVER_NODE:
        _out << "OBSERVER_NODE";
        break;
    case NodeType::LIGHT_NODE:
        _out << "LIGHT_NODE";
        break;
    case NodeType::FREE_NODE:
        _out << "NODE_OUTSIDE_GROUP";
        break;
    default:
        _out << "Unknown";
        break;
    }
    return _out;
}

inline std::optional<ModuleID> stringToModuleID(const std::string& _moduleName)
{
    if (boost::iequals(_moduleName, "raft"))
    {
        return bcos::protocol::ModuleID::Raft;
    }
    else if (boost::iequals(_moduleName, "pbft"))
    {
        return bcos::protocol::ModuleID::PBFT;
    }
    else if (boost::iequals(_moduleName, "amop"))
    {
        return bcos::protocol::ModuleID::AMOP;
    }
    else if (boost::iequals(_moduleName, "block_sync"))
    {
        return bcos::protocol::ModuleID::BlockSync;
    }
    else if (boost::iequals(_moduleName, "txs_sync"))
    {
        return bcos::protocol::ModuleID::TxsSync;
    }
    else if (boost::iequals(_moduleName, "cons_txs_sync"))
    {
        return bcos::protocol::ModuleID::ConsTxsSync;
    }
    else if (boost::iequals(_moduleName, "light_node"))
    {
        return bcos::protocol::ModuleID::LIGHTNODE_GET_BLOCK;
    }
    else
    {
        return std::nullopt;
    }
}

inline std::string moduleIDToString(ModuleID _moduleID)
{
    switch (_moduleID)
    {
    case ModuleID::PBFT:
        return "pbft";
    case ModuleID::Raft:
        return "raft";
    case ModuleID::BlockSync:
        return "block_sync";
    case ModuleID::TxsSync:
        return "txs_sync";
    case ModuleID::ConsTxsSync:
        return "cons_txs_sync";
    case ModuleID::AMOP:
        return "amop";
    case ModuleID::LIGHTNODE_GET_BLOCK:
    case ModuleID::LIGHTNODE_GET_TRANSACTIONS:
    case ModuleID::LIGHTNODE_GET_RECEIPTS:
    case ModuleID::LIGHTNODE_GET_STATUS:
    case ModuleID::LIGHTNODE_SEND_TRANSACTION:
    case ModuleID::LIGHTNODE_CALL:
    case ModuleID::LIGHTNODE_GET_ABI:
        return "light_node";
    case ModuleID::SYNC_GET_TRANSACTIONS:
        return "sync_get";
    case ModuleID::SYNC_PUSH_TRANSACTION:
        return "sync_push";
    case ModuleID::TREE_PUSH_TRANSACTION:
        return "tree_push";
    default:
        BCOS_LOG(DEBUG) << LOG_BADGE("unrecognized module") << LOG_KV("moduleID", _moduleID);
        return "unrecognized module";
    };
}

}  // namespace bcos::protocol<|MERGE_RESOLUTION|>--- conflicted
+++ resolved
@@ -115,11 +115,7 @@
 
 enum class BlockVersion : uint32_t
 {
-<<<<<<< HEAD
     V3_8_0_VERSION = 0x03080000,
-=======
-    V3_7_0_VERSION = 0x03070000,
->>>>>>> 04050566
     V3_6_1_VERSION = 0x03060100,
     V3_6_VERSION = 0x03060000,
     V3_5_VERSION = 0x03050000,
@@ -136,11 +132,7 @@
     V3_0_VERSION = 0x03000000,
     RC4_VERSION = 4,
     MIN_VERSION = RC4_VERSION,
-<<<<<<< HEAD
     MAX_VERSION = V3_8_0_VERSION,
-=======
-    MAX_VERSION = V3_7_0_VERSION,
->>>>>>> 04050566
 };
 
 enum class TransactionVersion : uint32_t
@@ -159,21 +151,12 @@
 const std::string V3_4_VERSION_STR = "3.4.0";
 const std::string V3_5_VERSION_STR = "3.5.0";
 const std::string V3_6_VERSION_STR = "3.6.0";
-<<<<<<< HEAD
 const std::string V3_8_VERSION_STR = "3.8.0";
 
 const std::string RC_VERSION_PREFIX = "3.0.0-rc";
 
 const BlockVersion DEFAULT_VERSION = bcos::protocol::BlockVersion::V3_8_0_VERSION;
 const std::string DEFAULT_VERSION_STR = V3_8_VERSION_STR;
-=======
-const std::string V3_7_VERSION_STR = "3.7.0";
-
-const std::string RC_VERSION_PREFIX = "3.0.0-rc";
-
-const BlockVersion DEFAULT_VERSION = bcos::protocol::BlockVersion::V3_7_0_VERSION;
-const std::string DEFAULT_VERSION_STR = V3_6_VERSION_STR;
->>>>>>> 04050566
 const uint8_t MAX_MAJOR_VERSION = std::numeric_limits<uint8_t>::max();
 const uint8_t MIN_MAJOR_VERSION = 3;
 
