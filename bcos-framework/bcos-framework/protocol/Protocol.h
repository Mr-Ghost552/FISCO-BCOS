/**
 *  Copyright (C) 2021 FISCO BCOS.
 *  SPDX-License-Identifier: Apache-2.0
 *  Licensed under the Apache License, Version 2.0 (the "License");
 *  you may not use this file except in compliance with the License.
 *  You may obtain a copy of the License at
 *
 *   http://www.apache.org/licenses/LICENSE-2.0
 *
 *  Unless required by applicable law or agreed to in writing, software
 *  distributed under the License is distributed on an "AS IS" BASIS,
 *  WITHOUT WARRANTIES OR CONDITIONS OF ANY KIND, either express or implied.
 *  See the License for the specific language governing permissions and
 *  limitations under the License.
 *
 * @brief Protocol for all the modules
 * @file Protocol.h
 * @author: yujiechen
 * @date 2021-04-21
 */
#pragma once
#include "bcos-utilities/BoostLog.h"
#include <fmt/compile.h>
#include <fmt/format.h>
#include <boost/algorithm/string.hpp>
#include <boost/throw_exception.hpp>
#include <limits>
#include <optional>
#include <ostream>
#include <string>
#include <variant>

namespace bcos::protocol
{
// Note: both MessageExtFieldFlag and NodeType occupy the ext fields
enum MessageExtFieldFlag : uint32_t
{
    NONE = 0,
    RESPONSE = 1,
    CONSENSUS_NODE = 1 << 1,
    OBSERVER_NODE = 1 << 2,
    FREE_NODE = 1 << 3,
    COMPRESS = 1 << 4,
    LIGHT_NODE = 1 << 5,
};
using NodeType = MessageExtFieldFlag;

enum NodeArchitectureType
{
    AIR = 0,
    PRO = 1,
    MAX = 2,
    LIGHT
};

enum MessageType
{
    HANDESHAKE = 0x100,         // 256
    BLOCK_NOTIFY = 0x101,       // 257
    RPC_REQUEST = 0x102,        // 258
    GROUP_NOTIFY = 0x103,       // 259
    EVENT_SUBSCRIBE = 0x120,    // 288
    EVENT_UNSUBSCRIBE = 0x121,  // 289
    EVENT_LOG_PUSH = 0x122,     // 290
};

// TODO: Allow add new module, exchange moduleid or version
enum ModuleID
{
    PBFT = 1000,
    Raft = 1001,

    BlockSync = 2000,
    TxsSync = 2001,
    ConsTxsSync = 2002,

    AMOP = 3000,

    LIGHTNODE_GET_BLOCK = 4000,
    LIGHTNODE_GET_TRANSACTIONS = 4001,
    LIGHTNODE_GET_RECEIPTS = 4002,
    LIGHTNODE_GET_STATUS = 4003,
    LIGHTNODE_SEND_TRANSACTION = 4004,
    LIGHTNODE_CALL = 4005,
    LIGHTNODE_GET_ABI = 4006,
    LIGHTNODE_END = 4999,

    SYNC_PUSH_TRANSACTION = 5000,
    SYNC_GET_TRANSACTIONS = 5001,
    SYNC_END = 5999,

    TREE_PUSH_TRANSACTION = 6000,
};

enum ProtocolModuleID : uint32_t
{
    NodeService = 0x0,
    GatewayService = 0x1,
    RpcService = 0x2,
    ExecutorService = 0x3,
    MAX_PROTOCOL_MODULE = ExecutorService,
};
enum ProtocolVersion : uint32_t
{
    V0 = 0,
    V1 = 1,
    V2 = 2,
};

// BlockVersion only present the data version with format major.minor.patch of 3 bytes, data should
// be compatible with the same major.minor version, the patch version should always be compatible,
// the last byte is reserved, so 3.1.0 is 0x03010000 and is compatible with 3.1.1 which is
// 0x03010100

enum class BlockVersion : uint32_t
{
<<<<<<< HEAD
    V3_13_0_VERSION = 0x030d0000,  // 3.13.0
=======
    V3_12_4_VERSION = 0x030c0400,  // 3.12.4
>>>>>>> 35505d0c
    V3_12_3_VERSION = 0x030c0300,  // 3.12.3
    V3_12_2_VERSION = 0x030c0200,  // 3.12.2
    V3_12_1_VERSION = 0x030c0100,  // 3.12.1
    V3_12_0_VERSION = 0x030c0000,  // 3.12.0
    V3_11_0_VERSION = 0x030b0000,
    V3_10_4_VERSION = 0x030a0400,
    V3_10_3_VERSION = 0x030a0300,
    V3_10_2_VERSION = 0x030a0200,
    V3_10_0_VERSION = 0x030a0000,
    V3_9_0_VERSION = 0x03090000,
    V3_8_0_VERSION = 0x03080000,
    V3_7_3_VERSION = 0x03070300,
    V3_7_2_VERSION = 0x03070200,
    V3_7_1_VERSION = 0x03070100,
    V3_7_0_VERSION = 0x03070000,
    V3_6_1_VERSION = 0x03060100,
    V3_6_VERSION = 0x03060000,
    V3_5_VERSION = 0x03050000,
    V3_4_VERSION = 0x03040000,
    V3_3_VERSION = 0x03030000,
    V3_2_7_VERSION = 0x03020700,
    V3_2_6_VERSION = 0x03020600,
    V3_2_5_VERSION = 0x03020500,
    V3_2_4_VERSION = 0x03020400,
    V3_2_3_VERSION = 0x03020300,
    V3_2_2_VERSION = 0x03020200,
    V3_2_VERSION = 0x03020000,
    V3_1_VERSION = 0x03010000,
    V3_0_VERSION = 0x03000000,
    RC4_VERSION = 4,
    MIN_VERSION = RC4_VERSION,
<<<<<<< HEAD
    MAX_VERSION = V3_13_0_VERSION,  // 3.13.0
=======
    MAX_VERSION = V3_12_4_VERSION,  // 3.12.4
>>>>>>> 35505d0c
};

enum class TransactionVersion : uint32_t
{
    V0_VERSION = 0x00000000,
    V1_VERSION = 0x00000001,
    V2_VERSION = 0x00000002,

};

const std::string RC4_VERSION_STR = "3.0.0-rc4";
const std::string RC_VERSION_PREFIX = "3.0.0-rc";
const std::string V3_9_VERSION_STR = "3.9.0";

constexpr BlockVersion DEFAULT_VERSION = bcos::protocol::BlockVersion::V3_12_0_VERSION;
const std::string DEFAULT_VERSION_STR = V3_9_VERSION_STR;
constexpr uint8_t MAX_MAJOR_VERSION = std::numeric_limits<uint8_t>::max();
constexpr uint8_t MIN_MAJOR_VERSION = 3;

[[nodiscard]] inline int versionCompareTo(
    std::variant<uint32_t, BlockVersion> const& _v1, BlockVersion const& _v2)
{
    int flag = 0;
    std::visit(
        [&_v2, &flag](auto&& arg) {
            auto ver1 = static_cast<uint32_t>(arg);
            auto ver2 = static_cast<uint32_t>(_v2);
            flag = ver1 > ver2 ? 1 : -1;
            flag = (ver1 == ver2) ? 0 : flag;
        },
        _v1);
    return flag;
}

constexpr auto operator<=>(BlockVersion lhs, auto rhs)
    requires std::same_as<decltype(rhs), BlockVersion> || std::same_as<decltype(rhs), uint32_t>
{
    return static_cast<uint32_t>(lhs) <=> static_cast<uint32_t>(rhs);
}

inline std::ostream& operator<<(std::ostream& out, bcos::protocol::BlockVersion version)
{
    if (version == bcos::protocol::BlockVersion::RC4_VERSION)
    {
        out << RC4_VERSION_STR;
        return out;
    }

    auto versionNumber = static_cast<uint32_t>(version);
    auto num1 = (versionNumber >> 24) & (0xff);
    auto num2 = (versionNumber >> 16) & (0xff);
    auto num3 = (versionNumber >> 8) & (0xff);

    out << fmt::format(FMT_COMPILE("{}.{}.{}"), num1, num2, num3);
    return out;
}


inline std::ostream& operator<<(std::ostream& _out, NodeType const& _nodeType)
{
    switch (_nodeType)
    {
    case NodeType::NONE:
        _out << "None";
        break;
    case NodeType::CONSENSUS_NODE:
        _out << "CONSENSUS_NODE";
        break;
    case NodeType::OBSERVER_NODE:
        _out << "OBSERVER_NODE";
        break;
    case NodeType::LIGHT_NODE:
        _out << "LIGHT_NODE";
        break;
    case NodeType::FREE_NODE:
        _out << "NODE_OUTSIDE_GROUP";
        break;
    default:
        _out << "Unknown";
        break;
    }
    return _out;
}

inline std::optional<ModuleID> stringToModuleID(const std::string& _moduleName)
{
    if (boost::iequals(_moduleName, "raft"))
    {
        return bcos::protocol::ModuleID::Raft;
    }
    else if (boost::iequals(_moduleName, "pbft"))
    {
        return bcos::protocol::ModuleID::PBFT;
    }
    else if (boost::iequals(_moduleName, "amop"))
    {
        return bcos::protocol::ModuleID::AMOP;
    }
    else if (boost::iequals(_moduleName, "block_sync"))
    {
        return bcos::protocol::ModuleID::BlockSync;
    }
    else if (boost::iequals(_moduleName, "txs_sync"))
    {
        return bcos::protocol::ModuleID::TxsSync;
    }
    else if (boost::iequals(_moduleName, "cons_txs_sync"))
    {
        return bcos::protocol::ModuleID::ConsTxsSync;
    }
    else if (boost::iequals(_moduleName, "light_node"))
    {
        return bcos::protocol::ModuleID::LIGHTNODE_GET_BLOCK;
    }
    else
    {
        return std::nullopt;
    }
}

inline std::string moduleIDToString(ModuleID _moduleID)
{
    switch (_moduleID)
    {
    case ModuleID::PBFT:
        return "pbft";
    case ModuleID::Raft:
        return "raft";
    case ModuleID::BlockSync:
        return "block_sync";
    case ModuleID::TxsSync:
        return "txs_sync";
    case ModuleID::ConsTxsSync:
        return "cons_txs_sync";
    case ModuleID::AMOP:
        return "amop";
    case ModuleID::LIGHTNODE_GET_BLOCK:
    case ModuleID::LIGHTNODE_GET_TRANSACTIONS:
    case ModuleID::LIGHTNODE_GET_RECEIPTS:
    case ModuleID::LIGHTNODE_GET_STATUS:
    case ModuleID::LIGHTNODE_SEND_TRANSACTION:
    case ModuleID::LIGHTNODE_CALL:
    case ModuleID::LIGHTNODE_GET_ABI:
        return "light_node";
    case ModuleID::SYNC_GET_TRANSACTIONS:
        return "sync_get";
    case ModuleID::SYNC_PUSH_TRANSACTION:
        return "sync_push";
    case ModuleID::TREE_PUSH_TRANSACTION:
        return "tree_push";
    default:
        BCOS_LOG(DEBUG) << LOG_BADGE("unrecognized module") << LOG_KV("moduleID", _moduleID);
        return "unrecognized module";
    };
}

}  // namespace bcos::protocol<|MERGE_RESOLUTION|>--- conflicted
+++ resolved
@@ -114,11 +114,8 @@
 
 enum class BlockVersion : uint32_t
 {
-<<<<<<< HEAD
     V3_13_0_VERSION = 0x030d0000,  // 3.13.0
-=======
     V3_12_4_VERSION = 0x030c0400,  // 3.12.4
->>>>>>> 35505d0c
     V3_12_3_VERSION = 0x030c0300,  // 3.12.3
     V3_12_2_VERSION = 0x030c0200,  // 3.12.2
     V3_12_1_VERSION = 0x030c0100,  // 3.12.1
@@ -150,11 +147,7 @@
     V3_0_VERSION = 0x03000000,
     RC4_VERSION = 4,
     MIN_VERSION = RC4_VERSION,
-<<<<<<< HEAD
     MAX_VERSION = V3_13_0_VERSION,  // 3.13.0
-=======
-    MAX_VERSION = V3_12_4_VERSION,  // 3.12.4
->>>>>>> 35505d0c
 };
 
 enum class TransactionVersion : uint32_t
