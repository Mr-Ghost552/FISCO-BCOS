/*
 *  Copyright (C) 2021 FISCO BCOS.
 *  SPDX-License-Identifier: Apache-2.0
 *  Licensed under the Apache License, Version 2.0 (the "License");
 *  you may not use this file except in compliance with the License.
 *  You may obtain a copy of the License at
 *
 *   http://www.apache.org/licenses/LICENSE-2.0
 *
 *  Unless required by applicable law or agreed to in writing, software
 *  distributed under the License is distributed on an "AS IS" BASIS,
 *  WITHOUT WARRANTIES OR CONDITIONS OF ANY KIND, either express or implied.
 *  See the License for the specific language governing permissions and
 *  limitations under the License.
 *
 * @brief interfaces for transaction
 * @file Transaction.h
 */
#pragma once
#include "TransactionSubmitResult.h"
#include <bcos-crypto/interfaces/crypto/CryptoSuite.h>
#include <bcos-crypto/interfaces/crypto/Hash.h>
#include <bcos-crypto/interfaces/crypto/KeyInterface.h>
#include <bcos-utilities/Common.h>
#include <bcos-utilities/Error.h>
#include <concepts>
#include <shared_mutex>
#include <span>
#include <type_traits>
#include <utility>

namespace bcos::protocol
{
enum TransactionType
{
    NullTransaction = 0,
    ContractCreation,
    MessageCall,
};

using TxSubmitCallback =
    std::function<void(Error::Ptr, bcos::protocol::TransactionSubmitResult::Ptr)>;
class Transaction
{
public:
    enum Attribute : uint32_t
    {
        EVM_ABI_CODEC = 0x1,
        LIQUID_SCALE_CODEC = 0x2,
        DAG = 0x4,
        LIQUID_CREATE = 0x8,
    };

    using Ptr = std::shared_ptr<Transaction>;
    using ConstPtr = std::shared_ptr<const Transaction>;

    Transaction() = default;
    Transaction(const Transaction&) = delete;
    Transaction(Transaction&&) = delete;
    Transaction& operator=(const Transaction&) = delete;
    Transaction& operator=(Transaction&&) = delete;
    virtual ~Transaction() = default;

    virtual void decode(bytesConstRef _txData) = 0;
    virtual void encode(bcos::bytes& txData) const = 0;
    virtual bcos::crypto::HashType hash() const = 0;

    virtual void verify(crypto::Hash& hashImpl, crypto::SignatureCrypto& signatureImpl) const
    {
        // The tx has already been verified
        if (!sender().empty())
        {
            return;
        }

        auto hashResult = hash();
        // check the signatures
        auto signature = signatureData();
        auto publicKey = signatureImpl.recover(hashResult, signature);
        // recover the sender
        forceSender(bcos::right160(hashImpl.hash(publicKey)).asBytes());
    }

    virtual int32_t version() const = 0;
    virtual std::string_view chainId() const = 0;
    virtual std::string_view groupId() const = 0;
    virtual int64_t blockLimit() const = 0;
    virtual u256 nonce() const = 0;
    virtual std::string_view to() const = 0;
    virtual std::string_view abi() const = 0;
<<<<<<< HEAD
    virtual std::string_view source() const = 0;
    virtual void setSource(std::string const& _source) = 0;
    
    virtual std::string_view extraData() const = 0;
    virtual void setExtraData(std::string const& _extraData) = 0;
=======
>>>>>>> a1380f7a

    virtual std::string_view extraData() const = 0;
    virtual void setExtraData(std::string const& _extraData) = 0;

    virtual std::string_view sender() const = 0;

    virtual bytesConstRef input() const = 0;
    virtual int64_t importTime() const = 0;
    virtual void setImportTime(int64_t _importTime) = 0;
    virtual TransactionType type() const
    {
        if (!to().empty())
        {
            return TransactionType::MessageCall;
        }
        return TransactionType::ContractCreation;
    }
    virtual void forceSender(bytes _sender) const = 0;
    virtual bytesConstRef signatureData() const = 0;

    virtual int32_t attribute() const = 0;
    virtual void setAttribute(int32_t attribute) = 0;

    TxSubmitCallback takeSubmitCallback() { return std::move(m_submitCallback); }
    TxSubmitCallback const& submitCallback() const { return m_submitCallback; }
    void setSubmitCallback(TxSubmitCallback _submitCallback)
    {
        m_submitCallback = std::move(_submitCallback);
    }
    bool synced() const { return m_synced; }
    void setSynced(bool _synced) const { m_synced = _synced; }

    bool sealed() const { return m_sealed; }
    void setSealed(bool _sealed) const { m_sealed = _sealed; }

    bool invalid() const { return m_invalid; }
    void setInvalid(bool _invalid) const { m_invalid = _invalid; }

    void appendKnownNode(bcos::crypto::NodeIDPtr _node) const
    {
        std::unique_lock<std::shared_mutex> l(x_knownNodeList);
        m_knownNodeList.insert(_node);
    }

    bool isKnownBy(bcos::crypto::NodeIDPtr _node) const
    {
        std::shared_lock<std::shared_mutex> l(x_knownNodeList);
        return m_knownNodeList.count(_node);
    }

    void setSystemTx(bool _systemTx) const { m_systemTx = _systemTx; }
    bool systemTx() const { return m_systemTx; }

    void setBatchId(bcos::protocol::BlockNumber _batchId) const { m_batchId = _batchId; }
    bcos::protocol::BlockNumber batchId() const { return m_batchId; }

    void setBatchHash(bcos::crypto::HashType const& _hash) const { m_batchHash = _hash; }
    bcos::crypto::HashType const& batchHash() const { return m_batchHash; }

    bool storeToBackend() const { return m_storeToBackend; }
    void setStoreToBackend(bool _storeToBackend) const { m_storeToBackend = _storeToBackend; }

protected:
    TxSubmitCallback m_submitCallback;
    // the tx has been synced or not

    // the hash of the proposal that the tx batched into
    mutable bcos::crypto::HashType m_batchHash;

    // Record the list of nodes containing the transaction and provide related query interfaces.
    mutable std::shared_mutex x_knownNodeList;
    // Record the node where the transaction exists
    mutable bcos::crypto::NodeIDSet m_knownNodeList;
    // the number of proposal that the tx batched into
    mutable bcos::protocol::BlockNumber m_batchId = {-1};

    mutable std::atomic_bool m_synced = {false};
    // the tx has been sealed by the leader of not
    mutable std::atomic_bool m_sealed = {false};
    // the tx is invalid for verify failed
    mutable std::atomic_bool m_invalid = {false};
    // the transaction is the system transaction or not
    mutable std::atomic_bool m_systemTx = {false};
    // the transaction has been stored to the storage or not
    mutable std::atomic_bool m_storeToBackend = {false};
};

using Transactions = std::vector<Transaction::Ptr>;
using TransactionsPtr = std::shared_ptr<Transactions>;
using TransactionsConstPtr = std::shared_ptr<const Transactions>;
using ConstTransactions = std::vector<Transaction::ConstPtr>;
using ConstTransactionsPtr = std::shared_ptr<ConstTransactions>;

}  // namespace bcos::protocol<|MERGE_RESOLUTION|>--- conflicted
+++ resolved
@@ -88,14 +88,9 @@
     virtual u256 nonce() const = 0;
     virtual std::string_view to() const = 0;
     virtual std::string_view abi() const = 0;
-<<<<<<< HEAD
+
     virtual std::string_view source() const = 0;
     virtual void setSource(std::string const& _source) = 0;
-    
-    virtual std::string_view extraData() const = 0;
-    virtual void setExtraData(std::string const& _extraData) = 0;
-=======
->>>>>>> a1380f7a
 
     virtual std::string_view extraData() const = 0;
     virtual void setExtraData(std::string const& _extraData) = 0;
