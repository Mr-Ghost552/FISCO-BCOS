--- conflicted
+++ resolved
@@ -35,24 +35,22 @@
 using StateValue = storage::Entry;
 
 template <class StorageType>
-concept StateStorage = requires()
-{
-    requires storage2::ReadableStorage<StorageType>;
-    requires storage2::WriteableStorage<StorageType>;
-};
+concept StateStorage = requires() {
+                           requires storage2::ReadableStorage<StorageType>;
+                           requires storage2::WriteableStorage<StorageType>;
+                       };
 
 template <class TransactionExecutorType, class Storage, class ReceiptFactory>
-concept TransactionExecutor = requires(TransactionExecutorType executor,
-    const protocol::BlockHeader& blockHeader, Storage& storage, ReceiptFactory& receiptFactory)
-{
-<<<<<<< HEAD
-    requires StateStorage<Storage>;
-    requires protocol::IsTransactionReceiptFactory<ReceiptFactory>;
+concept TransactionExecutor =
+    requires(TransactionExecutorType executor, const protocol::BlockHeader& blockHeader,
+        Storage& storage, ReceiptFactory& receiptFactory) {
+        requires StateStorage<Storage>;
+        requires protocol::IsTransactionReceiptFactory<ReceiptFactory>;
 
-    requires std::same_as<task::AwaitableReturnType<decltype(executor.execute(
-                              blockHeader, std::declval<protocol::Transaction>(), 0))>,
-        protocol::ReceiptFactoryReturnType<ReceiptFactory>>;
-};
+        requires std::same_as<task::AwaitableReturnType<decltype(executor.execute(
+                                  blockHeader, std::declval<protocol::Transaction>(), 0))>,
+            protocol::ReceiptFactoryReturnType<ReceiptFactory>>;
+    };
 }  // namespace bcos::transaction_executor
 
 template <>
@@ -66,10 +64,6 @@
         boost::hash_combine(hash, std::hash<std::string_view>{}(key.toStringView()));
         return hash;
     }
-=======
-    requires std::same_as<typename task::AwaitableReturnType<decltype(executor.execute(transaction))>,
-        protocol::TransactionReceipt>;
->>>>>>> 8654912b
 };
 
 template <>
