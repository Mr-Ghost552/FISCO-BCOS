--- conflicted
+++ resolved
@@ -160,11 +160,8 @@
         "feature_evm_timestamp",
         "feature_evm_address",
         "feature_rpbft_term_weight",
-<<<<<<< HEAD
         "feature_raw_address",
-=======
         "feature_rpbft_vrf_type_secp256k1",
->>>>>>> 10399460
     };
     // clang-format on
     for (size_t i = 0; i < keys.size(); ++i)
