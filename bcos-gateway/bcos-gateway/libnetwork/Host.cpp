--- conflicted
+++ resolved
@@ -1,583 +1,566 @@
-
-/** @file Host.cpp
- * @author Alex Leverington <nessence@gmail.com>
- * @author Gav Wood <i@gavwood.com>
- * @date 2014
- * @author toxotguo
- * @date 2018
- *
- * @ author: yujiechen
- * @ date: 2018-09-19
- * @ modifications:
- *  1. modify io_service value from 1 to 2
- * (construction of io_service is io_service(std::size_t concurrency_hint);)
- * (currenncy_hint means that "A suggestion to the implementation on how many
- * threads it should allow to run simultaneously.") (since ethereum use 2, we
- * modify io_service from 1 to 2) 2.
- */
-#include <bcos-gateway/libnetwork/ASIOInterface.h>  // for ASIOIn...
-#include <bcos-gateway/libnetwork/Common.h>         // for HOST_LOG
-#include <bcos-gateway/libnetwork/Host.h>
-#include <bcos-gateway/libnetwork/Session.h>     // for Sessio...
-#include <bcos-gateway/libnetwork/SocketFace.h>  // for Socket...
-#include <boost/algorithm/string.hpp>
-#include <boost/algorithm/string/classification.hpp>
-#include <boost/algorithm/string/split.hpp>
-#include <chrono>
-#include <functional>
-#include <memory>
-#include <mutex>
-#include <set>
-#include <thread>
-
-
-using namespace std;
-using namespace bcos;
-using namespace bcos::gateway;
-
-/**
- * @brief: accept connection requests, maily include procedures:
- *         1. async_accept: accept connection requests
- *         2. ssl handshake: obtain node id from the certificate during ssl
- * handshake
- *         3. if ssl handshake success, call 'handshakeServer' to init client
- * socket and get caps, version of the connecting client, and startPeerSession
- *            (mainly init the caps and session, and update peer related
- * information)
- * @attention: this function is called repeatedly
- */
-void Host::startAccept(boost::system::error_code boost_error)
-{
-    /// accept the connection
-    if (m_run)
-    {
-        HOST_LOG(INFO) << LOG_DESC("P2P StartAccept") << LOG_KV("Host", m_listenHost) << ":"
-                       << m_listenPort;
-        auto socket = m_asioInterface->newSocket(true, NodeIPEndpoint());
-        // get and set the accepted endpoint to socket(client endpoint)
-        /// define callback after accept connections
-        m_asioInterface->asyncAccept(
-            socket,
-            [=, this](boost::system::error_code ec) {
-                /// get the endpoint information of remote client after accept the
-                /// connections
-                auto endpoint = socket->remoteEndpoint();
-                HOST_LOG(TRACE) << LOG_DESC("P2P Recv Connect, From=") << endpoint;
-                /// network accept failed
-                if (ec || !m_run)
-                {
-                    HOST_LOG(ERROR) << "Error: " << ec;
-                    socket->close();
-                    startAccept();
-
-                    return;
-                }
-
-                /// if the connected peer over the limitation, drop socket
-                socket->setNodeIPEndpoint(endpoint);
-                HOST_LOG(INFO) << LOG_DESC("P2P Recv Connect, From=") << endpoint;
-                /// register ssl callback to get the NodeID of peers
-                std::shared_ptr<std::string> endpointPublicKey = std::make_shared<std::string>();
-                m_asioInterface->setVerifyCallback(socket, newVerifyCallback(endpointPublicKey));
-                m_asioInterface->asyncHandshake(socket, ba::ssl::stream_base::server,
-                    boost::bind(&Host::handshakeServer, shared_from_this(), ba::placeholders::error,
-                        endpointPublicKey, socket));
-
-                startAccept();
-            },
-            boost_error);
-    }
-}
-
-/**
- * @brief : functions called after openssl handshake,
- *          maily to get node id and verify whether the certificate has been
- * expired
- * @param nodeIDOut : also return value, pointer points to the node id string
- * @return std::function<bool(bool, boost::asio::ssl::verify_context&)>:
- *  return true: verify success
- *  return false: verify failed
- * modifications 2019.03.20: append subject name and issuer name after nodeIDOut
- * for demand of fisco-bcos-browser
- */
-std::function<bool(bool, boost::asio::ssl::verify_context&)> Host::newVerifyCallback(
-    std::shared_ptr<std::string> nodeIDOut)
-{
-    auto host = std::weak_ptr<Host>(shared_from_this());
-    return [host, nodeIDOut](bool preverified, boost::asio::ssl::verify_context& ctx) {
-        auto hostPtr = host.lock();
-        if (!hostPtr)
-        {
-            return false;
-        }
-
-        try
-        {
-            /// return early when the certificate is invalid
-            if (!preverified)
-            {
-                HOST_LOG(DEBUG) << LOG_DESC("ssl handshake certificate verify failed")
-                                << LOG_KV("preverified", preverified);
-                return false;
-            }
-            /// get the object points to certificate
-            X509* cert = X509_STORE_CTX_get_current_cert(ctx.native_handle());
-            if (!cert)
-            {
-                HOST_LOG(ERROR) << LOG_DESC("Get cert failed");
-                return preverified;
-            }
-
-            // For compatibility, p2p communication between nodes still uses the old public key
-            // analysis method
-            if (!hostPtr->sslContextPubHandler()(cert, *nodeIDOut))
-            {
-                return preverified;
-            }
-
-            int crit = 0;
-            BASIC_CONSTRAINTS* basic =
-                (BASIC_CONSTRAINTS*)X509_get_ext_d2i(cert, NID_basic_constraints, &crit, NULL);
-            if (!basic)
-            {
-                HOST_LOG(INFO) << LOG_DESC("Get ca basic failed");
-                return preverified;
-            }
-
-            /// ignore ca
-            if (basic->ca)
-            {
-                // ca or agency certificate
-                HOST_LOG(TRACE) << LOG_DESC("Ignore CA certificate");
-                BASIC_CONSTRAINTS_free(basic);
-                return preverified;
-            }
-
-            BASIC_CONSTRAINTS_free(basic);
-
-            // The new public key analysis method is used for black and white lists
-            std::string nodeIDOutWithoutExtInfo;
-            if (!hostPtr->sslContextPubHandlerWithoutExtInfo()(cert, nodeIDOutWithoutExtInfo))
-            {
-                return preverified;
-            }
-            nodeIDOutWithoutExtInfo = boost::to_upper_copy(nodeIDOutWithoutExtInfo);
-
-            // If the node ID exists in the black and white lists at the same time, the black list
-            // takes precedence
-            if (nullptr != hostPtr->peerBlacklist() &&
-                true == hostPtr->peerBlacklist()->has(nodeIDOutWithoutExtInfo))
-            {
-                HOST_LOG(INFO) << LOG_DESC("NodeID in certificate blacklist")
-                               << LOG_KV("nodeID", NodeID(nodeIDOutWithoutExtInfo).abridged());
-                return false;
-            }
-
-            if (nullptr != hostPtr->peerWhitelist() &&
-                false == hostPtr->peerWhitelist()->has(nodeIDOutWithoutExtInfo))
-            {
-                HOST_LOG(INFO) << LOG_DESC("NodeID is not in certificate whitelist")
-                               << LOG_KV("nodeID", NodeID(nodeIDOutWithoutExtInfo).abridged());
-                return false;
-            }
-
-            /// append cert-name and issuer name after node ID
-            /// get subject name
-            const char* certName = X509_NAME_oneline(X509_get_subject_name(cert), NULL, 0);
-            /// get issuer name
-            const char* issuerName = X509_NAME_oneline(X509_get_issuer_name(cert), NULL, 0);
-            /// format: {nodeID}#{issuer-name}#{cert-name}
-            nodeIDOut->append("#");
-            nodeIDOut->append(nodeIDOutWithoutExtInfo);
-            nodeIDOut->append("#");
-            nodeIDOut->append(issuerName);
-            nodeIDOut->append("#");
-            nodeIDOut->append(certName);
-            OPENSSL_free((void*)certName);
-            OPENSSL_free((void*)issuerName);
-
-            return preverified;
-        }
-        catch (std::exception& e)
-        {
-            HOST_LOG(ERROR) << LOG_DESC("Cert verify failed") << boost::diagnostic_information(e);
-            return preverified;
-        }
-    };
-}
-
-P2PInfo Host::p2pInfo()
-{
-    try
-    {
-        if (m_p2pInfo.p2pID.empty())
-        {
-            /// get certificate
-            auto sslContext = m_asioInterface->srvContext()->native_handle();
-            X509* cert = SSL_CTX_get0_certificate(sslContext);
-
-            /// get issuer name
-            const char* issuer = X509_NAME_oneline(X509_get_issuer_name(cert), NULL, 0);
-            std::string issuerName(issuer);
-
-            /// get subject name
-            const char* subject = X509_NAME_oneline(X509_get_subject_name(cert), NULL, 0);
-            std::string subjectName(subject);
-
-            /// get p2pID
-            std::string nodeIDOut;
-            if (m_sslContextPubHandler(cert, nodeIDOut))
-            {
-                m_p2pInfo.p2pID = boost::to_upper_copy(nodeIDOut);
-                HOST_LOG(INFO) << LOG_DESC("Get node information from cert")
-                               << LOG_KV("p2pid", m_p2pInfo.p2pID);
-            }
-
-            std::string nodeIDOutWithoutExtInfo;
-            if (m_sslContextPubHandlerWithoutExtInfo(cert, nodeIDOutWithoutExtInfo))
-            {
-                m_p2pInfo.p2pIDWithoutExtInfo = boost::to_upper_copy(nodeIDOutWithoutExtInfo);
-                HOST_LOG(INFO) << LOG_DESC("Get node information without ext info from cert")
-                               << LOG_KV("p2pid without ext info", m_p2pInfo.p2pIDWithoutExtInfo);
-            }
-
-            /// fill in the node informations
-            m_p2pInfo.agencyName = obtainCommonNameFromSubject(issuerName);
-            m_p2pInfo.nodeName = obtainCommonNameFromSubject(subjectName);
-            m_p2pInfo.nodeIPEndpoint = NodeIPEndpoint(m_listenHost, m_listenPort);
-            /// free resources
-            OPENSSL_free((void*)issuer);
-            OPENSSL_free((void*)subject);
-        }
-    }
-    catch (std::exception& e)
-    {
-        HOST_LOG(ERROR) << LOG_DESC("Get node information from cert failed.")
-                        << boost::diagnostic_information(e);
-        return m_p2pInfo;
-    }
-    return m_p2pInfo;
-}
-
-/**
- * @brief: obtain the common name from the subject of certificate
- *
- * @param subject : the subject of the certificat
- *   the subject format is: /CN=xx/O=xxx/OU=xxx/ commonly
- * @return std::string: the common name of the certificate
- */
-std::string Host::obtainCommonNameFromSubject(std::string const& subject)
-{
-    std::vector<std::string> fields;
-    boost::split(fields, subject, boost::is_any_of("/"), boost::token_compress_on);
-    for (auto field : fields)
-    {
-        std::size_t pos = field.find("CN");
-        if (pos != std::string::npos)
-        {
-            std::vector<std::string> cn_fields;
-            boost::split(cn_fields, field, boost::is_any_of("="), boost::token_compress_on);
-            /// use the whole fields as the common name
-            if (cn_fields.size() < 2)
-            {
-                return field;
-            }
-            /// return real common name
-            return cn_fields[1];
-        }
-    }
-    return subject;
-}
-
-/// obtain p2pInfo from given vector
-void Host::obtainNodeInfo(P2PInfo& info, std::string const& node_info)
-{
-    std::vector<std::string> node_info_vec;
-    boost::split(node_info_vec, node_info, boost::is_any_of("#"), boost::token_compress_on);
-    if (!node_info_vec.empty())
-    {
-        info.p2pID = node_info_vec[0];
-    }
-    if (node_info_vec.size() > 1)
-    {
-        info.p2pIDWithoutExtInfo = node_info_vec[1];
-    }
-    if (node_info_vec.size() > 2)
-    {
-        info.agencyName = obtainCommonNameFromSubject(node_info_vec[2]);
-    }
-    if (node_info_vec.size() > 3)
-    {
-        info.nodeName = obtainCommonNameFromSubject(node_info_vec[3]);
-    }
-
-    HOST_LOG(INFO) << "obtainP2pInfo " << LOG_KV("node_info", node_info)
-                   << LOG_KV("p2pid", info.p2pID);
-}
-
-/**
- * @brief: server calls handshakeServer to after handshake
- *         mainly calls RLPxHandshake to obtain informations(client version,
- * caps, etc), start peer session and start accepting procedure repeatedly
- * @param error: error information triggered in the procedure of ssl handshake
- * @param endpointPublicKey: public key obtained from certificate during
- * handshake
- * @param socket: socket related to the endpoint of the connected client
- */
-void Host::handshakeServer(const boost::system::error_code& error,
-    std::shared_ptr<std::string> endpointPublicKey, std::shared_ptr<SocketFace> socket)
-{
-    if (error)
-    {
-        HOST_LOG(INFO) << LOG_DESC("handshakeServer Handshake failed")
-                       << LOG_KV("value", error.value()) << LOG_KV("message", error.message())
-                       << LOG_KV("endpoint", socket->nodeIPEndpoint());
-        socket->close();
-        return;
-    }
-    if (endpointPublicKey->empty())
-    {
-        HOST_LOG(INFO) << LOG_DESC("handshakeServer get p2pID failed")
-                       << LOG_KV("remote endpoint", socket->remoteEndpoint());
-        socket->close();
-        return;
-    }
-    if (m_run)
-    {
-        /// node info splitted with #
-        /// format: {nodeId}{#}{agencyName}{#}{nodeName}
-        std::string node_info(*endpointPublicKey);
-        P2PInfo info;
-        obtainNodeInfo(info, node_info);
-        HOST_LOG(INFO) << LOG_DESC("handshakeServer succ")
-                       << LOG_KV("remote endpoint", socket->remoteEndpoint())
-                       << LOG_KV("nodeid", info.p2pID);
-        startPeerSession(info, socket, m_connectionHandler);
-    }
-}
-
-/**
- * @brief: start peer sessions after handshake succeed(called by
- * RLPxHandshake), mainly include four functions:
- *         1. disconnect connecting host with invalid capability
- *         2. modify m_peers && disconnect already-connected session
- *         3. modify m_sessions and m_staticNodes
- *         4. start new session (session->start())
- * @param _pub: node id of the connecting client
- * @param _rlp: informations obtained from the client-peer during handshake
- *              now include protocolVersion, clientVersion, caps and
- * listenPort
- * @param _s : connected socket(used to init session object)
- */
-// TODO: asyncConnect pass handle to startPeerSession, make use of it
-void Host::startPeerSession(P2PInfo const& p2pInfo, std::shared_ptr<SocketFace> const& socket,
-    std::function<void(NetworkException, P2PInfo const&, std::shared_ptr<SessionFace>)>)
-{
-    auto weakHost = weak_from_this();
-    std::shared_ptr<SessionFace> session = m_sessionFactory->create_session(
-        weakHost, socket, m_messageFactory, m_sessionCallbackManager);
-
-<<<<<<< HEAD
-    m_taskArena.execute([&]() {
-        m_asyncGroup.run([weakHost, session = std::move(session), p2pInfo]() {
-            auto host = weakHost.lock();
-            if (!host)
-            {
-                return;
-            }
-            if (host->m_connectionHandler)
-            {
-                host->m_connectionHandler(NetworkException(0, ""), p2pInfo, session);
-            }
-            else
-            {
-                HOST_LOG(WARNING) << LOG_DESC("No connectionHandler, new connection may lost");
-            }
-        });
-=======
-    m_asyncGroup.run([weakHost, session = std::move(session), p2pInfo]() {
-        auto host = weakHost.lock();
-        if (!host)
-        {
-            return;
-        }
-        if (host->m_connectionHandler)
-        {
-            host->m_connectionHandler(NetworkException(0, ""), p2pInfo, session);
-        }
-        else
-        {
-            HOST_LOG(INFO) << LOG_DESC("No connectionHandler, new connection may lost");
-        }
->>>>>>> 95069396
-    });
-    HOST_LOG(INFO) << LOG_DESC("startPeerSession, Remote=") << socket->remoteEndpoint()
-                   << LOG_KV("local endpoint", socket->localEndpoint())
-                   << LOG_KV("p2pid", p2pInfo.p2pID);
-}
-
-/**
- * @brief: remove expired timer
- *         modify alived peers to m_peers
- *         reconnect all nodes recorded in m_staticNodes periodically
- */
-void Host::start()
-{
-    /// if the p2p network has been stoped, then stop related service
-    if (!haveNetwork())
-    {
-        m_run = true;
-        m_asioInterface->init(m_listenHost, m_listenPort);
-        if (m_asioInterface->acceptor())
-        {
-            startAccept();
-        }
-        m_asioInterface->start();
-    }
-}
-
-/**
- * @brief : connect to the server
- * @param _nodeIPEndpoint : the endpoint of the connected server
- */
-void Host::asyncConnect(NodeIPEndpoint const& _nodeIPEndpoint,
-    std::function<void(NetworkException, P2PInfo const&, std::shared_ptr<SessionFace>)> callback)
-{
-    if (!m_run)
-    {
-        return;
-    }
-    HOST_LOG(INFO) << LOG_DESC("Connecting to node") << LOG_KV("endpoint", _nodeIPEndpoint);
-    {
-        Guard l(x_pendingConns);
-        auto it = m_pendingConns.find(_nodeIPEndpoint);
-        if (it != m_pendingConns.end())
-        {
-            BCOS_LOG(TRACE) << LOG_DESC("asyncConnected node is in the pending list")
-                            << LOG_KV("endpoint", _nodeIPEndpoint);
-            return;
-        }
-    }
-
-    std::shared_ptr<SocketFace> socket = m_asioInterface->newSocket(false, _nodeIPEndpoint);
-    /// if async connect timeout, close the socket directly
-    auto connectTimer = std::make_shared<boost::asio::deadline_timer>(
-        *(socket->ioService()), boost::posix_time::milliseconds(m_connectTimeThre));
-    connectTimer->async_wait([=, this](const boost::system::error_code& error) {
-        /// return when cancel has been called
-        if (error == boost::asio::error::operation_aborted)
-        {
-            HOST_LOG(DEBUG) << LOG_DESC("AsyncConnect handshake handler revoke this operation");
-            return;
-        }
-        /// connection timer error
-        if (error && error != boost::asio::error::operation_aborted)
-        {
-            HOST_LOG(ERROR) << LOG_DESC("AsyncConnect timer failed")
-                            << LOG_KV("errorValue", error.value())
-                            << LOG_KV("message", error.message());
-        }
-        if (socket->isConnected())
-        {
-            HOST_LOG(WARNING) << LOG_DESC("AsyncConnect timeout erase")
-                              << LOG_KV("endpoint", _nodeIPEndpoint);
-            erasePendingConns(_nodeIPEndpoint);
-            socket->close();
-        }
-    });
-    /// callback async connect
-    m_asioInterface->asyncResolveConnect(socket,
-        [this, callback = std::move(callback), _nodeIPEndpoint, socket,
-            connectTimer = std::move(connectTimer)](boost::system::error_code const& ec) mutable {
-            if (ec)
-            {
-                HOST_LOG(ERROR) << LOG_DESC("TCP Connection refused by node")
-                                << LOG_KV("endpoint", _nodeIPEndpoint)
-                                << LOG_KV("message", ec.message());
-                socket->close();
-
-                m_taskArena.execute([&]() {
-                    m_asyncGroup.run([callback = std::move(callback)]() {
-                        callback(NetworkException(ConnectError, "Connect failed"), {}, {});
-                    });
-                });
-                return;
-            }
-            insertPendingConns(_nodeIPEndpoint);
-            /// get the public key of the server during handshake
-            std::shared_ptr<std::string> endpointPublicKey = std::make_shared<std::string>();
-            m_asioInterface->setVerifyCallback(socket, newVerifyCallback(endpointPublicKey));
-            /// call handshakeClient after handshake succeed
-            m_asioInterface->asyncHandshake(socket, ba::ssl::stream_base::client,
-                [self = shared_from_this(), socket,
-                    endpointPublicKey = std::move(endpointPublicKey),
-                    callback = std::move(callback), nodeIPEndPoint = _nodeIPEndpoint,
-                    connectTimer = std::move(connectTimer)](auto error) mutable {
-                    self->handshakeClient(error, std::move(socket), endpointPublicKey,
-                        std::move(callback), nodeIPEndPoint, std::move(connectTimer));
-                });
-        });
-}
-
-/**
- * @brief : start RLPxHandshake procedure after ssl handshake succeed
- * @param error: error returned by ssl handshake
- * @param socket : ssl socket
- * @param endpointPublicKey: public key of the server obtained from the
- * certificate
- * @param _nodeIPEndpoint : endpoint of the server to connect
- */
-void Host::handshakeClient(const boost::system::error_code& error,
-    std::shared_ptr<SocketFace> socket, std::shared_ptr<std::string> endpointPublicKey,
-    std::function<void(NetworkException, P2PInfo const&, std::shared_ptr<SessionFace>)> callback,
-    NodeIPEndpoint _nodeIPEndpoint, std::shared_ptr<boost::asio::deadline_timer> timerPtr)
-{
-    timerPtr->cancel();
-    erasePendingConns(_nodeIPEndpoint);
-    if (error)
-    {
-        HOST_LOG(WARNING) << LOG_DESC("handshakeClient failed")
-                          << LOG_KV("endpoint", _nodeIPEndpoint) << LOG_KV("value", error.value())
-                          << LOG_KV("message", error.message());
-
-        if (socket->isConnected())
-        {
-            socket->close();
-        }
-        return;
-    }
-    if (endpointPublicKey->empty())
-    {
-        HOST_LOG(WARNING) << LOG_DESC("handshakeClient get p2pID failed")
-                          << LOG_KV("local endpoint", socket->localEndpoint());
-        socket->close();
-        return;
-    }
-
-    if (m_run)
-    {
-        std::string node_info(*endpointPublicKey);
-        P2PInfo info;
-        obtainNodeInfo(info, node_info);
-        HOST_LOG(INFO) << LOG_DESC("handshakeClient succ")
-                       << LOG_KV("local endpoint", socket->localEndpoint());
-        startPeerSession(info, socket, callback);
-    }
-}
-
-/// stop the network and worker thread
-void Host::stop()
-{
-    // ignore if already stopped/stopping
-    if (!m_run)
-    {
-        return;
-    }
-    // signal run() to prepare for shutdown and reset m_timer
-    m_run = false;
-    if (m_asioInterface)
-    {
-        m_asioInterface->stop();
-    }
-    m_asyncGroup.wait();
-}
+
+/** @file Host.cpp
+ * @author Alex Leverington <nessence@gmail.com>
+ * @author Gav Wood <i@gavwood.com>
+ * @date 2014
+ * @author toxotguo
+ * @date 2018
+ *
+ * @ author: yujiechen
+ * @ date: 2018-09-19
+ * @ modifications:
+ *  1. modify io_service value from 1 to 2
+ * (construction of io_service is io_service(std::size_t concurrency_hint);)
+ * (currenncy_hint means that "A suggestion to the implementation on how many
+ * threads it should allow to run simultaneously.") (since ethereum use 2, we
+ * modify io_service from 1 to 2) 2.
+ */
+#include <bcos-gateway/libnetwork/ASIOInterface.h>  // for ASIOIn...
+#include <bcos-gateway/libnetwork/Common.h>         // for HOST_LOG
+#include <bcos-gateway/libnetwork/Host.h>
+#include <bcos-gateway/libnetwork/Session.h>     // for Sessio...
+#include <bcos-gateway/libnetwork/SocketFace.h>  // for Socket...
+#include <boost/algorithm/string.hpp>
+#include <boost/algorithm/string/classification.hpp>
+#include <boost/algorithm/string/split.hpp>
+#include <chrono>
+#include <functional>
+#include <memory>
+#include <mutex>
+#include <set>
+#include <thread>
+
+
+using namespace std;
+using namespace bcos;
+using namespace bcos::gateway;
+
+/**
+ * @brief: accept connection requests, maily include procedures:
+ *         1. async_accept: accept connection requests
+ *         2. ssl handshake: obtain node id from the certificate during ssl
+ * handshake
+ *         3. if ssl handshake success, call 'handshakeServer' to init client
+ * socket and get caps, version of the connecting client, and startPeerSession
+ *            (mainly init the caps and session, and update peer related
+ * information)
+ * @attention: this function is called repeatedly
+ */
+void Host::startAccept(boost::system::error_code boost_error)
+{
+    /// accept the connection
+    if (m_run)
+    {
+        HOST_LOG(INFO) << LOG_DESC("P2P StartAccept") << LOG_KV("Host", m_listenHost) << ":"
+                       << m_listenPort;
+        auto socket = m_asioInterface->newSocket(true, NodeIPEndpoint());
+        // get and set the accepted endpoint to socket(client endpoint)
+        /// define callback after accept connections
+        m_asioInterface->asyncAccept(
+            socket,
+            [=, this](boost::system::error_code ec) {
+                /// get the endpoint information of remote client after accept the
+                /// connections
+                auto endpoint = socket->remoteEndpoint();
+                HOST_LOG(TRACE) << LOG_DESC("P2P Recv Connect, From=") << endpoint;
+                /// network accept failed
+                if (ec || !m_run)
+                {
+                    HOST_LOG(ERROR) << "Error: " << ec;
+                    socket->close();
+                    startAccept();
+
+                    return;
+                }
+
+                /// if the connected peer over the limitation, drop socket
+                socket->setNodeIPEndpoint(endpoint);
+                HOST_LOG(INFO) << LOG_DESC("P2P Recv Connect, From=") << endpoint;
+                /// register ssl callback to get the NodeID of peers
+                std::shared_ptr<std::string> endpointPublicKey = std::make_shared<std::string>();
+                m_asioInterface->setVerifyCallback(socket, newVerifyCallback(endpointPublicKey));
+                m_asioInterface->asyncHandshake(socket, ba::ssl::stream_base::server,
+                    boost::bind(&Host::handshakeServer, shared_from_this(), ba::placeholders::error,
+                        endpointPublicKey, socket));
+
+                startAccept();
+            },
+            boost_error);
+    }
+}
+
+/**
+ * @brief : functions called after openssl handshake,
+ *          maily to get node id and verify whether the certificate has been
+ * expired
+ * @param nodeIDOut : also return value, pointer points to the node id string
+ * @return std::function<bool(bool, boost::asio::ssl::verify_context&)>:
+ *  return true: verify success
+ *  return false: verify failed
+ * modifications 2019.03.20: append subject name and issuer name after nodeIDOut
+ * for demand of fisco-bcos-browser
+ */
+std::function<bool(bool, boost::asio::ssl::verify_context&)> Host::newVerifyCallback(
+    std::shared_ptr<std::string> nodeIDOut)
+{
+    auto host = std::weak_ptr<Host>(shared_from_this());
+    return [host, nodeIDOut](bool preverified, boost::asio::ssl::verify_context& ctx) {
+        auto hostPtr = host.lock();
+        if (!hostPtr)
+        {
+            return false;
+        }
+
+        try
+        {
+            /// return early when the certificate is invalid
+            if (!preverified)
+            {
+                HOST_LOG(DEBUG) << LOG_DESC("ssl handshake certificate verify failed")
+                                << LOG_KV("preverified", preverified);
+                return false;
+            }
+            /// get the object points to certificate
+            X509* cert = X509_STORE_CTX_get_current_cert(ctx.native_handle());
+            if (!cert)
+            {
+                HOST_LOG(ERROR) << LOG_DESC("Get cert failed");
+                return preverified;
+            }
+
+            // For compatibility, p2p communication between nodes still uses the old public key
+            // analysis method
+            if (!hostPtr->sslContextPubHandler()(cert, *nodeIDOut))
+            {
+                return preverified;
+            }
+
+            int crit = 0;
+            BASIC_CONSTRAINTS* basic =
+                (BASIC_CONSTRAINTS*)X509_get_ext_d2i(cert, NID_basic_constraints, &crit, NULL);
+            if (!basic)
+            {
+                HOST_LOG(INFO) << LOG_DESC("Get ca basic failed");
+                return preverified;
+            }
+
+            /// ignore ca
+            if (basic->ca)
+            {
+                // ca or agency certificate
+                HOST_LOG(TRACE) << LOG_DESC("Ignore CA certificate");
+                BASIC_CONSTRAINTS_free(basic);
+                return preverified;
+            }
+
+            BASIC_CONSTRAINTS_free(basic);
+
+            // The new public key analysis method is used for black and white lists
+            std::string nodeIDOutWithoutExtInfo;
+            if (!hostPtr->sslContextPubHandlerWithoutExtInfo()(cert, nodeIDOutWithoutExtInfo))
+            {
+                return preverified;
+            }
+            nodeIDOutWithoutExtInfo = boost::to_upper_copy(nodeIDOutWithoutExtInfo);
+
+            // If the node ID exists in the black and white lists at the same time, the black list
+            // takes precedence
+            if (nullptr != hostPtr->peerBlacklist() &&
+                true == hostPtr->peerBlacklist()->has(nodeIDOutWithoutExtInfo))
+            {
+                HOST_LOG(INFO) << LOG_DESC("NodeID in certificate blacklist")
+                               << LOG_KV("nodeID", NodeID(nodeIDOutWithoutExtInfo).abridged());
+                return false;
+            }
+
+            if (nullptr != hostPtr->peerWhitelist() &&
+                false == hostPtr->peerWhitelist()->has(nodeIDOutWithoutExtInfo))
+            {
+                HOST_LOG(INFO) << LOG_DESC("NodeID is not in certificate whitelist")
+                               << LOG_KV("nodeID", NodeID(nodeIDOutWithoutExtInfo).abridged());
+                return false;
+            }
+
+            /// append cert-name and issuer name after node ID
+            /// get subject name
+            const char* certName = X509_NAME_oneline(X509_get_subject_name(cert), NULL, 0);
+            /// get issuer name
+            const char* issuerName = X509_NAME_oneline(X509_get_issuer_name(cert), NULL, 0);
+            /// format: {nodeID}#{issuer-name}#{cert-name}
+            nodeIDOut->append("#");
+            nodeIDOut->append(nodeIDOutWithoutExtInfo);
+            nodeIDOut->append("#");
+            nodeIDOut->append(issuerName);
+            nodeIDOut->append("#");
+            nodeIDOut->append(certName);
+            OPENSSL_free((void*)certName);
+            OPENSSL_free((void*)issuerName);
+
+            return preverified;
+        }
+        catch (std::exception& e)
+        {
+            HOST_LOG(ERROR) << LOG_DESC("Cert verify failed") << boost::diagnostic_information(e);
+            return preverified;
+        }
+    };
+}
+
+P2PInfo Host::p2pInfo()
+{
+    try
+    {
+        if (m_p2pInfo.p2pID.empty())
+        {
+            /// get certificate
+            auto sslContext = m_asioInterface->srvContext()->native_handle();
+            X509* cert = SSL_CTX_get0_certificate(sslContext);
+
+            /// get issuer name
+            const char* issuer = X509_NAME_oneline(X509_get_issuer_name(cert), NULL, 0);
+            std::string issuerName(issuer);
+
+            /// get subject name
+            const char* subject = X509_NAME_oneline(X509_get_subject_name(cert), NULL, 0);
+            std::string subjectName(subject);
+
+            /// get p2pID
+            std::string nodeIDOut;
+            if (m_sslContextPubHandler(cert, nodeIDOut))
+            {
+                m_p2pInfo.p2pID = boost::to_upper_copy(nodeIDOut);
+                HOST_LOG(INFO) << LOG_DESC("Get node information from cert")
+                               << LOG_KV("p2pid", m_p2pInfo.p2pID);
+            }
+
+            std::string nodeIDOutWithoutExtInfo;
+            if (m_sslContextPubHandlerWithoutExtInfo(cert, nodeIDOutWithoutExtInfo))
+            {
+                m_p2pInfo.p2pIDWithoutExtInfo = boost::to_upper_copy(nodeIDOutWithoutExtInfo);
+                HOST_LOG(INFO) << LOG_DESC("Get node information without ext info from cert")
+                               << LOG_KV("p2pid without ext info", m_p2pInfo.p2pIDWithoutExtInfo);
+            }
+
+            /// fill in the node informations
+            m_p2pInfo.agencyName = obtainCommonNameFromSubject(issuerName);
+            m_p2pInfo.nodeName = obtainCommonNameFromSubject(subjectName);
+            m_p2pInfo.nodeIPEndpoint = NodeIPEndpoint(m_listenHost, m_listenPort);
+            /// free resources
+            OPENSSL_free((void*)issuer);
+            OPENSSL_free((void*)subject);
+        }
+    }
+    catch (std::exception& e)
+    {
+        HOST_LOG(ERROR) << LOG_DESC("Get node information from cert failed.")
+                        << boost::diagnostic_information(e);
+        return m_p2pInfo;
+    }
+    return m_p2pInfo;
+}
+
+/**
+ * @brief: obtain the common name from the subject of certificate
+ *
+ * @param subject : the subject of the certificat
+ *   the subject format is: /CN=xx/O=xxx/OU=xxx/ commonly
+ * @return std::string: the common name of the certificate
+ */
+std::string Host::obtainCommonNameFromSubject(std::string const& subject)
+{
+    std::vector<std::string> fields;
+    boost::split(fields, subject, boost::is_any_of("/"), boost::token_compress_on);
+    for (auto field : fields)
+    {
+        std::size_t pos = field.find("CN");
+        if (pos != std::string::npos)
+        {
+            std::vector<std::string> cn_fields;
+            boost::split(cn_fields, field, boost::is_any_of("="), boost::token_compress_on);
+            /// use the whole fields as the common name
+            if (cn_fields.size() < 2)
+            {
+                return field;
+            }
+            /// return real common name
+            return cn_fields[1];
+        }
+    }
+    return subject;
+}
+
+/// obtain p2pInfo from given vector
+void Host::obtainNodeInfo(P2PInfo& info, std::string const& node_info)
+{
+    std::vector<std::string> node_info_vec;
+    boost::split(node_info_vec, node_info, boost::is_any_of("#"), boost::token_compress_on);
+    if (!node_info_vec.empty())
+    {
+        info.p2pID = node_info_vec[0];
+    }
+    if (node_info_vec.size() > 1)
+    {
+        info.p2pIDWithoutExtInfo = node_info_vec[1];
+    }
+    if (node_info_vec.size() > 2)
+    {
+        info.agencyName = obtainCommonNameFromSubject(node_info_vec[2]);
+    }
+    if (node_info_vec.size() > 3)
+    {
+        info.nodeName = obtainCommonNameFromSubject(node_info_vec[3]);
+    }
+
+    HOST_LOG(INFO) << "obtainP2pInfo " << LOG_KV("node_info", node_info)
+                   << LOG_KV("p2pid", info.p2pID);
+}
+
+/**
+ * @brief: server calls handshakeServer to after handshake
+ *         mainly calls RLPxHandshake to obtain informations(client version,
+ * caps, etc), start peer session and start accepting procedure repeatedly
+ * @param error: error information triggered in the procedure of ssl handshake
+ * @param endpointPublicKey: public key obtained from certificate during
+ * handshake
+ * @param socket: socket related to the endpoint of the connected client
+ */
+void Host::handshakeServer(const boost::system::error_code& error,
+    std::shared_ptr<std::string> endpointPublicKey, std::shared_ptr<SocketFace> socket)
+{
+    if (error)
+    {
+        HOST_LOG(INFO) << LOG_DESC("handshakeServer Handshake failed")
+                       << LOG_KV("value", error.value()) << LOG_KV("message", error.message())
+                       << LOG_KV("endpoint", socket->nodeIPEndpoint());
+        socket->close();
+        return;
+    }
+    if (endpointPublicKey->empty())
+    {
+        HOST_LOG(INFO) << LOG_DESC("handshakeServer get p2pID failed")
+                       << LOG_KV("remote endpoint", socket->remoteEndpoint());
+        socket->close();
+        return;
+    }
+    if (m_run)
+    {
+        /// node info splitted with #
+        /// format: {nodeId}{#}{agencyName}{#}{nodeName}
+        std::string node_info(*endpointPublicKey);
+        P2PInfo info;
+        obtainNodeInfo(info, node_info);
+        HOST_LOG(INFO) << LOG_DESC("handshakeServer succ")
+                       << LOG_KV("remote endpoint", socket->remoteEndpoint())
+                       << LOG_KV("nodeid", info.p2pID);
+        startPeerSession(info, socket, m_connectionHandler);
+    }
+}
+
+/**
+ * @brief: start peer sessions after handshake succeed(called by
+ * RLPxHandshake), mainly include four functions:
+ *         1. disconnect connecting host with invalid capability
+ *         2. modify m_peers && disconnect already-connected session
+ *         3. modify m_sessions and m_staticNodes
+ *         4. start new session (session->start())
+ * @param _pub: node id of the connecting client
+ * @param _rlp: informations obtained from the client-peer during handshake
+ *              now include protocolVersion, clientVersion, caps and
+ * listenPort
+ * @param _s : connected socket(used to init session object)
+ */
+// TODO: asyncConnect pass handle to startPeerSession, make use of it
+void Host::startPeerSession(P2PInfo const& p2pInfo, std::shared_ptr<SocketFace> const& socket,
+    std::function<void(NetworkException, P2PInfo const&, std::shared_ptr<SessionFace>)>)
+{
+    auto weakHost = weak_from_this();
+    std::shared_ptr<SessionFace> session = m_sessionFactory->create_session(
+        weakHost, socket, m_messageFactory, m_sessionCallbackManager);
+
+    m_taskArena.execute([&]() {
+        m_asyncGroup.run([weakHost, session = std::move(session), p2pInfo]() {
+            auto host = weakHost.lock();
+            if (!host)
+            {
+                return;
+            }
+            if (host->m_connectionHandler)
+            {
+                host->m_connectionHandler(NetworkException(0, ""), p2pInfo, session);
+            }
+            else
+            {
+                HOST_LOG(WARNING) << LOG_DESC("No connectionHandler, new connection may lost");
+            }
+        });
+    });
+    HOST_LOG(INFO) << LOG_DESC("startPeerSession, Remote=") << socket->remoteEndpoint()
+                   << LOG_KV("local endpoint", socket->localEndpoint())
+                   << LOG_KV("p2pid", p2pInfo.p2pID);
+}
+
+/**
+ * @brief: remove expired timer
+ *         modify alived peers to m_peers
+ *         reconnect all nodes recorded in m_staticNodes periodically
+ */
+void Host::start()
+{
+    /// if the p2p network has been stoped, then stop related service
+    if (!haveNetwork())
+    {
+        m_run = true;
+        m_asioInterface->init(m_listenHost, m_listenPort);
+        if (m_asioInterface->acceptor())
+        {
+            startAccept();
+        }
+        m_asioInterface->start();
+    }
+}
+
+/**
+ * @brief : connect to the server
+ * @param _nodeIPEndpoint : the endpoint of the connected server
+ */
+void Host::asyncConnect(NodeIPEndpoint const& _nodeIPEndpoint,
+    std::function<void(NetworkException, P2PInfo const&, std::shared_ptr<SessionFace>)> callback)
+{
+    if (!m_run)
+    {
+        return;
+    }
+    HOST_LOG(INFO) << LOG_DESC("Connecting to node") << LOG_KV("endpoint", _nodeIPEndpoint);
+    {
+        Guard l(x_pendingConns);
+        auto it = m_pendingConns.find(_nodeIPEndpoint);
+        if (it != m_pendingConns.end())
+        {
+            BCOS_LOG(TRACE) << LOG_DESC("asyncConnected node is in the pending list")
+                            << LOG_KV("endpoint", _nodeIPEndpoint);
+            return;
+        }
+    }
+
+    std::shared_ptr<SocketFace> socket = m_asioInterface->newSocket(false, _nodeIPEndpoint);
+    /// if async connect timeout, close the socket directly
+    auto connectTimer = std::make_shared<boost::asio::deadline_timer>(
+        *(socket->ioService()), boost::posix_time::milliseconds(m_connectTimeThre));
+    connectTimer->async_wait([=, this](const boost::system::error_code& error) {
+        /// return when cancel has been called
+        if (error == boost::asio::error::operation_aborted)
+        {
+            HOST_LOG(DEBUG) << LOG_DESC("AsyncConnect handshake handler revoke this operation");
+            return;
+        }
+        /// connection timer error
+        if (error && error != boost::asio::error::operation_aborted)
+        {
+            HOST_LOG(ERROR) << LOG_DESC("AsyncConnect timer failed")
+                            << LOG_KV("errorValue", error.value())
+                            << LOG_KV("message", error.message());
+        }
+        if (socket->isConnected())
+        {
+            HOST_LOG(WARNING) << LOG_DESC("AsyncConnect timeout erase")
+                              << LOG_KV("endpoint", _nodeIPEndpoint);
+            erasePendingConns(_nodeIPEndpoint);
+            socket->close();
+        }
+    });
+    /// callback async connect
+    m_asioInterface->asyncResolveConnect(socket,
+        [this, callback = std::move(callback), _nodeIPEndpoint, socket,
+            connectTimer = std::move(connectTimer)](boost::system::error_code const& ec) mutable {
+            if (ec)
+            {
+                HOST_LOG(ERROR) << LOG_DESC("TCP Connection refused by node")
+                                << LOG_KV("endpoint", _nodeIPEndpoint)
+                                << LOG_KV("message", ec.message());
+                socket->close();
+
+                m_taskArena.execute([&]() {
+                    m_asyncGroup.run([callback = std::move(callback)]() {
+                        callback(NetworkException(ConnectError, "Connect failed"), {}, {});
+                    });
+                });
+                return;
+            }
+            insertPendingConns(_nodeIPEndpoint);
+            /// get the public key of the server during handshake
+            std::shared_ptr<std::string> endpointPublicKey = std::make_shared<std::string>();
+            m_asioInterface->setVerifyCallback(socket, newVerifyCallback(endpointPublicKey));
+            /// call handshakeClient after handshake succeed
+            m_asioInterface->asyncHandshake(socket, ba::ssl::stream_base::client,
+                [self = shared_from_this(), socket,
+                    endpointPublicKey = std::move(endpointPublicKey),
+                    callback = std::move(callback), nodeIPEndPoint = _nodeIPEndpoint,
+                    connectTimer = std::move(connectTimer)](auto error) mutable {
+                    self->handshakeClient(error, std::move(socket), endpointPublicKey,
+                        std::move(callback), nodeIPEndPoint, std::move(connectTimer));
+                });
+        });
+}
+
+/**
+ * @brief : start RLPxHandshake procedure after ssl handshake succeed
+ * @param error: error returned by ssl handshake
+ * @param socket : ssl socket
+ * @param endpointPublicKey: public key of the server obtained from the
+ * certificate
+ * @param _nodeIPEndpoint : endpoint of the server to connect
+ */
+void Host::handshakeClient(const boost::system::error_code& error,
+    std::shared_ptr<SocketFace> socket, std::shared_ptr<std::string> endpointPublicKey,
+    std::function<void(NetworkException, P2PInfo const&, std::shared_ptr<SessionFace>)> callback,
+    NodeIPEndpoint _nodeIPEndpoint, std::shared_ptr<boost::asio::deadline_timer> timerPtr)
+{
+    timerPtr->cancel();
+    erasePendingConns(_nodeIPEndpoint);
+    if (error)
+    {
+        HOST_LOG(WARNING) << LOG_DESC("handshakeClient failed")
+                          << LOG_KV("endpoint", _nodeIPEndpoint) << LOG_KV("value", error.value())
+                          << LOG_KV("message", error.message());
+
+        if (socket->isConnected())
+        {
+            socket->close();
+        }
+        return;
+    }
+    if (endpointPublicKey->empty())
+    {
+        HOST_LOG(WARNING) << LOG_DESC("handshakeClient get p2pID failed")
+                          << LOG_KV("local endpoint", socket->localEndpoint());
+        socket->close();
+        return;
+    }
+
+    if (m_run)
+    {
+        std::string node_info(*endpointPublicKey);
+        P2PInfo info;
+        obtainNodeInfo(info, node_info);
+        HOST_LOG(INFO) << LOG_DESC("handshakeClient succ")
+                       << LOG_KV("local endpoint", socket->localEndpoint());
+        startPeerSession(info, socket, callback);
+    }
+}
+
+/// stop the network and worker thread
+void Host::stop()
+{
+    // ignore if already stopped/stopping
+    if (!m_run)
+    {
+        return;
+    }
+    // signal run() to prepare for shutdown and reset m_timer
+    m_run = false;
+    if (m_asioInterface)
+    {
+        m_asioInterface->stop();
+    }
+    m_asyncGroup.wait();
+}