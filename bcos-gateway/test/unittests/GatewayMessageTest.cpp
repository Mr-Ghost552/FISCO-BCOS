/**
 *  Copyright (C) 2021 FISCO BCOS.
 *  SPDX-License-Identifier: Apache-2.0
 *  Licensed under the Apache License, Version 2.0 (the "License");
 *  you may not use this file except in compliance with the License.
 *  You may obtain a copy of the License at
 *
 *   http://www.apache.org/licenses/LICENSE-2.0
 *
 *  Unless required by applicable law or agreed to in writing, software
 *  distributed under the License is distributed on an "AS IS" BASIS,
 *  WITHOUT WARRANTIES OR CONDITIONS OF ANY KIND, either express or implied.
 *  See the License for the specific language governing permissions and
 *  limitations under the License.
 *
 * @brief test for gateway
 * @file GatewayMessageTest.cpp
 * @author: octopus
 * @date 2021-04-26
 */

#include "bcos-gateway/gateway/GatewayMessageExtAttributes.h"
#include <boost/test/tools/old/interface.hpp>
#define BOOST_TEST_MAIN

#include <bcos-gateway/Common.h>
#include <bcos-gateway/libp2p/P2PInterface.h>
#include <bcos-gateway/libp2p/P2PMessage.h>
#include <bcos-gateway/libp2p/P2PMessageV2.h>
#include <bcos-gateway/libp2p/Service.h>
#include <bcos-utilities/testutils/TestPromptFixture.h>
#include <boost/test/unit_test.hpp>

using namespace bcos;
using namespace bcos::gateway;
using namespace bcos::test;

BOOST_FIXTURE_TEST_SUITE(GatewayMessageTest, TestPromptFixture)

void testP2PMessageHasOptions(std::shared_ptr<MessageFactory> factory, uint32_t _version = 0)
{
    // default P2PMessage object
    auto msg = std::static_pointer_cast<P2PMessage>(factory->buildMessage());
    msg->setVersion(_version);
    msg->setPacketType(GatewayMessageType::Heartbeat);
    BOOST_CHECK_EQUAL(msg->hasOptions(), false);
    msg->setPacketType(GatewayMessageType::Handshake);
    BOOST_CHECK_EQUAL(msg->hasOptions(), false);
    msg->setPacketType(GatewayMessageType::RequestNodeStatus);
    BOOST_CHECK_EQUAL(msg->hasOptions(), false);
    msg->setPacketType(GatewayMessageType::ResponseNodeStatus);
    BOOST_CHECK_EQUAL(msg->hasOptions(), false);
    msg->setPacketType(GatewayMessageType::PeerToPeerMessage);
    BOOST_CHECK_EQUAL(msg->hasOptions(), true);
    msg->setPacketType(GatewayMessageType::BroadcastMessage);
    BOOST_CHECK_EQUAL(msg->hasOptions(), true);
    msg->setPacketType(0x1111);
    BOOST_CHECK_EQUAL(msg->hasOptions(), false);

    BOOST_CHECK_EQUAL(msg->length(), 14);
}

BOOST_AUTO_TEST_CASE(test_P2PMessage_hasOptions)
{
    auto factory = std::make_shared<P2PMessageFactory>();
    testP2PMessageHasOptions(factory);
}

BOOST_AUTO_TEST_CASE(test_P2PMessageV2_hasOptions)
{
    auto factory = std::make_shared<P2PMessageFactoryV2>();
    testP2PMessageHasOptions(factory, 1);
}

void testP2PMessage(std::shared_ptr<MessageFactory> factory, uint32_t _version = 0)
{
    // default P2PMessage object
    auto encodeMsg = std::static_pointer_cast<P2PMessage>(factory->buildMessage());
    encodeMsg->setVersion(_version);
    auto buffer = std::make_shared<bytes>();
    auto r = encodeMsg->encode(*buffer);

    BOOST_CHECK_EQUAL(r, true);

    // decode default
    auto decodeMsg = std::static_pointer_cast<P2PMessage>(factory->buildMessage());
    auto ret = decodeMsg->decode(bytesConstRef(buffer->data(), buffer->size()));
    auto version = decodeMsg->version();
    if (version == 0)
    {
        BOOST_CHECK_EQUAL(ret, 14);
        BOOST_CHECK_EQUAL(decodeMsg->length(), 14);
    }
    else
    {
        BOOST_CHECK_EQUAL(ret, 20);
        BOOST_CHECK_EQUAL(decodeMsg->length(), 20);
    }
    BOOST_CHECK_EQUAL(decodeMsg->packetType(), 0);
    BOOST_CHECK_EQUAL(decodeMsg->seq(), 0);
    BOOST_CHECK_EQUAL(decodeMsg->ext(), 0);
    BOOST_CHECK_EQUAL(decodeMsg->payload()->size(), 0);

    auto decodeMsg1 = std::static_pointer_cast<P2PMessage>(factory->buildMessage());
    // decode with less length

<<<<<<< HEAD

    auto ret1 = decodeMsg1->decode(bytesConstRef(buffer->data(), buffer->size() - 1));
    BOOST_CHECK_EQUAL(ret1, MessageDecodeStatus::MESSAGE_INCOMPLETE);

=======
    if (_version > 0)
    {
        auto ret = decodeMsg1->decode(bytesConstRef(buffer->data(), buffer->size() - 1));
        BOOST_CHECK_EQUAL(ret, MessageDecodeStatus::MESSAGE_INCOMPLETE);
    }
    else
    {
        auto ret1 = decodeMsg1->decode(bytesConstRef(buffer->data(), buffer->size() - 1));
        BOOST_CHECK_EQUAL(ret1, MessageDecodeStatus::MESSAGE_INCOMPLETE);
    }
>>>>>>> 56d51c16

    {
        auto factory = std::make_shared<P2PMessageFactory>();
        // default P2PMessage object
        auto encodeMsg = std::static_pointer_cast<P2PMessage>(factory->buildMessage());
        encodeMsg->setVersion(_version);
        encodeMsg->setPacketType(GatewayMessageType::PeerToPeerMessage);

        auto buffer = std::make_shared<bytes>();
        auto r = encodeMsg->encode(*buffer.get());
        BOOST_CHECK_EQUAL(r, false);
    }
    // test invalid message
    std::string invalidMessage =
        "GET / HTTP/1.1\r\nHost: 127.0.0.1:20200\r\nUpgrade: websocket\r\nConnection: "
        "upgrade\r\nSec-WebSocket-Key: lkBb9dFFu4tuMNJyXAWIfQ==\r\nSec-WebSocket-Version: "
        "13\r\n\r\n";
    auto invalidMsgBytes = asBytes(invalidMessage);
    auto p2pMsg = std::static_pointer_cast<P2PMessage>(factory->buildMessage());
    p2pMsg->setVersion(_version);
<<<<<<< HEAD

    BOOST_CHECK_EQUAL(
        p2pMsg->decode(ref(invalidMsgBytes)), MessageDecodeStatus::MESSAGE_INCOMPLETE);
=======
    if (_version > 0)
    {
        auto ret1 = p2pMsg->decode(ref(invalidMsgBytes));
        BOOST_CHECK_EQUAL(ret1, MessageDecodeStatus::MESSAGE_INCOMPLETE);
    }
    else
    {
        BOOST_CHECK_EQUAL(
            p2pMsg->decode(ref(invalidMsgBytes)), MessageDecodeStatus::MESSAGE_INCOMPLETE);
    }
>>>>>>> 56d51c16
}

BOOST_AUTO_TEST_CASE(test_P2PMessage)
{
    auto factory = std::make_shared<P2PMessageFactory>();
    testP2PMessage(factory);
}

BOOST_AUTO_TEST_CASE(test_P2PMessageV2)
{
    auto factory = std::make_shared<P2PMessageFactoryV2>();
    testP2PMessage(factory, 1);
}

void test_P2PMessageWithoutOptions(std::shared_ptr<MessageFactory> factory, uint32_t _version = 0)
{
    // default P2PMessage object
    auto encodeMsg = std::static_pointer_cast<P2PMessage>(factory->buildMessage());
    encodeMsg->setVersion(_version);
    uint32_t seq = 0x12345678;
    uint16_t packetType = 0x4321;
    uint16_t ext = 0x1101;
    auto payload = std::make_shared<bytes>(10000, 'a');

    auto version = encodeMsg->version();
    int16_t headerLen = 14;
    if (version > 0)
    {
        headerLen = 20;
    }

    encodeMsg->setSeq(seq);
    encodeMsg->setPacketType(packetType);
    encodeMsg->setExt(ext);
    encodeMsg->setPayload(payload);

    auto buffer = std::make_shared<bytes>();
    auto r = encodeMsg->encode(*buffer.get());
    BOOST_CHECK_EQUAL(r, true);

    // decode default
    auto decodeMsg = std::static_pointer_cast<P2PMessage>(factory->buildMessage());
    auto ret = decodeMsg->decode(bytesConstRef(buffer->data(), buffer->size()));
    BOOST_CHECK_EQUAL(ret, headerLen + payload->size());
    BOOST_CHECK_EQUAL(decodeMsg->length(), headerLen + payload->size());
    BOOST_CHECK_EQUAL(decodeMsg->packetType(), packetType);
    BOOST_CHECK_EQUAL(decodeMsg->seq(), seq);
    BOOST_CHECK_EQUAL(decodeMsg->ext(), ext);
    BOOST_CHECK_EQUAL(decodeMsg->payload()->size(), payload->size());

    // test invalid message
    std::string invalidMessage =
        "GET / HTTP/1.1\r\nHost: 127.0.0.1:20200\r\nUpgrade: websocket\r\nConnection: "
        "upgrade\r\nSec-WebSocket-Key: lkBb9dFFu4tuMNJyXAWIfQ==\r\nSec-WebSocket-Version: "
        "13\r\n\r\n";
    auto invalidMsgBytes = asBytes(invalidMessage);
    auto p2pMsg = std::static_pointer_cast<P2PMessage>(factory->buildMessage());
    p2pMsg->setVersion(_version);
<<<<<<< HEAD

    BOOST_CHECK_EQUAL(
        p2pMsg->decode(ref(invalidMsgBytes)), MessageDecodeStatus::MESSAGE_INCOMPLETE);
=======
    if (_version > 0)
    {
        auto ret = p2pMsg->decode(ref(invalidMsgBytes));
        BOOST_CHECK_EQUAL(ret, MessageDecodeStatus::MESSAGE_INCOMPLETE);
    }
    else
    {
        BOOST_CHECK_EQUAL(
            p2pMsg->decode(ref(invalidMsgBytes)), MessageDecodeStatus::MESSAGE_INCOMPLETE);
    }
>>>>>>> 56d51c16
}

BOOST_AUTO_TEST_CASE(test_P2PMessage_withoutOptions)
{
    auto factory = std::make_shared<P2PMessageFactory>();
    test_P2PMessageWithoutOptions(factory);
}

BOOST_AUTO_TEST_CASE(test_P2PMessageV2_withoutOptions)
{
    auto factory = std::make_shared<P2PMessageFactoryV2>();
    test_P2PMessageWithoutOptions(factory, 1);
}


BOOST_AUTO_TEST_CASE(test_P2PMessage_optionsCodec)
{
    {
        auto options = std::make_shared<P2PMessageOptions>();
        auto buffer = std::make_shared<bytes>();
        auto r = options->encode(*buffer.get());
        BOOST_CHECK(!r);
    }

    {
        auto options = std::make_shared<P2PMessageOptions>();
        std::string groupID = "group";
        options->setGroupID(groupID);
        auto buffer = std::make_shared<bytes>();
        auto r = options->encode(*buffer.get());
        BOOST_CHECK(!r);
    }

    {
        auto options = std::make_shared<P2PMessageOptions>();
        std::string groupID = std::string(100000, 'a');
        std::string srcNodeID = "nodeID";

        options->setGroupID(groupID);
        auto srcNodeIDPtr = std::make_shared<bytes>(srcNodeID.begin(), srcNodeID.end());
        options->setSrcNodeID(srcNodeIDPtr);
        auto buffer = std::make_shared<bytes>();
        auto r = options->encode(*buffer.get());
        BOOST_CHECK(!r);  // groupID overflow
    }

    {
        auto options = std::make_shared<P2PMessageOptions>();
        std::string groupID = "group";
        std::string srcNodeID = std::string(100000, 'a');
        options->setGroupID(groupID);
        auto srcNodeIDPtr = std::make_shared<bytes>(srcNodeID.begin(), srcNodeID.end());
        options->setSrcNodeID(srcNodeIDPtr);
        auto buffer = std::make_shared<bytes>();
        auto r = options->encode(*buffer.get());
        BOOST_CHECK(!r);  // srcNodeID overflow
    }

    {
        auto options = std::make_shared<P2PMessageOptions>();
        std::string groupID = "group";
        std::string srcNodeID = "nodeID";
        std::string dstNodeID = std::string(100000, 'a');

        auto srcNodeIDPtr = std::make_shared<bytes>(srcNodeID.begin(), srcNodeID.end());
        auto dstNodeIDPtr = std::make_shared<bytes>(dstNodeID.begin(), dstNodeID.end());

        options->setGroupID(groupID);
        options->setSrcNodeID(srcNodeIDPtr);
        options->dstNodeIDs().push_back(dstNodeIDPtr);

        auto buffer = std::make_shared<bytes>();
        auto r = options->encode(*buffer.get());
        BOOST_CHECK(!r);  // srcNodeID overflow
    }

    {
        auto options = std::make_shared<P2PMessageOptions>();
        std::string groupID = "group";
        std::string srcNodeID = "nodeID";
        uint16_t moduleID = 12345;

        options->setModuleID(moduleID);
        options->setGroupID(groupID);
        auto srcNodeIDPtr = std::make_shared<bytes>(srcNodeID.begin(), srcNodeID.end());
        options->setSrcNodeID(srcNodeIDPtr);
        auto buffer = std::make_shared<bytes>();
        auto r = options->encode(*buffer.get());
        BOOST_CHECK(r);

        auto decodeOptions = std::make_shared<P2PMessageOptions>();
        auto ret = decodeOptions->decode(bytesConstRef(buffer->data(), buffer->size()));
        BOOST_CHECK(ret > 0);
        BOOST_CHECK_EQUAL(groupID, decodeOptions->groupID());
        BOOST_CHECK_EQUAL(moduleID, decodeOptions->moduleID());
        BOOST_CHECK_EQUAL(srcNodeID,
            std::string(decodeOptions->srcNodeID()->begin(), decodeOptions->srcNodeID()->end()));
        BOOST_CHECK_EQUAL(0, decodeOptions->dstNodeIDs().size());
    }

    {
        auto options = std::make_shared<P2PMessageOptions>();
        std::string groupID = "group";
        std::string srcNodeID = "nodeID";
        std::string dstNodeID = "nodeID";
        uint16_t moduleID = 11;

        auto srcNodeIDPtr = std::make_shared<bytes>(srcNodeID.begin(), srcNodeID.end());
        auto dstNodeIDPtr = std::make_shared<bytes>(dstNodeID.begin(), dstNodeID.end());

        options->setModuleID(moduleID);
        options->setGroupID(groupID);
        options->setSrcNodeID(srcNodeIDPtr);
        auto& dstNodeIDS = options->dstNodeIDs();
        dstNodeIDS.push_back(dstNodeIDPtr);
        dstNodeIDS.push_back(dstNodeIDPtr);
        dstNodeIDS.push_back(dstNodeIDPtr);

        auto buffer = std::make_shared<bytes>();
        auto r = options->encode(*buffer.get());
        BOOST_CHECK(r);

        auto decodeOptions = std::make_shared<P2PMessageOptions>();
        auto ret = decodeOptions->decode(bytesConstRef(buffer->data(), buffer->size()));
        BOOST_CHECK(ret > 0);
        BOOST_CHECK_EQUAL(groupID, decodeOptions->groupID());
        BOOST_CHECK_EQUAL(moduleID, decodeOptions->moduleID());
        BOOST_CHECK_EQUAL(srcNodeID,
            std::string(decodeOptions->srcNodeID()->begin(), decodeOptions->srcNodeID()->end()));
        BOOST_CHECK_EQUAL(3, decodeOptions->dstNodeIDs().size());
        for (size_t i = 0; i < 3; ++i)
        {
            BOOST_CHECK_EQUAL(dstNodeID, std::string(decodeOptions->dstNodeIDs()[i]->begin(),
                                             decodeOptions->dstNodeIDs()[i]->end()));
        }
    }
}

void testP2PMessageCodec(std::shared_ptr<MessageFactory> factory, uint32_t _version = 0)
{
    auto encodeMsg = std::static_pointer_cast<P2PMessage>(factory->buildMessage());
    encodeMsg->setVersion(_version);

    uint16_t version = 0x1234;
    uint32_t seq = 0x12345678;
    uint16_t packetType = GatewayMessageType::PeerToPeerMessage;
    uint16_t ext = 0x1101;
    auto payload = std::make_shared<bytes>(10000, 'a');

    encodeMsg->setVersion(version);
    encodeMsg->setSeq(seq);
    encodeMsg->setPacketType(packetType);
    encodeMsg->setExt(ext);
    encodeMsg->setPayload(payload);

    auto options = std::make_shared<P2PMessageOptions>();
    std::string groupID = "group";
    std::string srcNodeID = "nodeID";
    std::string dstNodeID = "nodeID";

    auto srcNodeIDPtr = std::make_shared<bytes>(srcNodeID.begin(), srcNodeID.end());
    auto dstNodeIDPtr = std::make_shared<bytes>(dstNodeID.begin(), dstNodeID.end());

    options->setGroupID(groupID);
    options->setSrcNodeID(srcNodeIDPtr);
    auto& dstNodeIDS = options->dstNodeIDs();
    dstNodeIDS.push_back(dstNodeIDPtr);
    dstNodeIDS.push_back(dstNodeIDPtr);

    encodeMsg->setOptions(options);

    auto buffer = std::make_shared<bytes>();
    auto r = encodeMsg->encode(*buffer.get());
    BOOST_CHECK(r);

    auto decodeMsg = std::static_pointer_cast<P2PMessage>(factory->buildMessage());
    auto ret = decodeMsg->decode(bytesConstRef(buffer->data(), buffer->size()));
    BOOST_CHECK(ret > 0);

    BOOST_CHECK_EQUAL(decodeMsg->version(), version);
    BOOST_CHECK_EQUAL(decodeMsg->packetType(), packetType);
    BOOST_CHECK_EQUAL(decodeMsg->seq(), seq);
    BOOST_CHECK_EQUAL((decodeMsg->ext() & ext), ext);
    BOOST_CHECK_EQUAL(decodeMsg->payload()->size(), payload->size());

    auto decodeOptions = decodeMsg->options();
    BOOST_CHECK_EQUAL(groupID, decodeOptions->groupID());
    BOOST_CHECK_EQUAL(srcNodeID,
        std::string(decodeOptions->srcNodeID()->begin(), decodeOptions->srcNodeID()->end()));
    BOOST_CHECK_EQUAL(2, decodeOptions->dstNodeIDs().size());
    for (size_t i = 0; i < 2; ++i)
    {
        BOOST_CHECK_EQUAL(dstNodeID, std::string(decodeOptions->dstNodeIDs()[i]->begin(),
                                         decodeOptions->dstNodeIDs()[i]->end()));
    }
}

BOOST_AUTO_TEST_CASE(test_P2PMessage_codec)
{
    auto factory = std::make_shared<P2PMessageFactory>();
    testP2PMessageCodec(factory);
}

BOOST_AUTO_TEST_CASE(test_P2PMessageV2_codec)
{
    auto factory = std::make_shared<P2PMessageFactoryV2>();
    testP2PMessageCodec(factory, 1);
}

BOOST_AUTO_TEST_CASE(test_P2PMessage_compress)
{
    auto factory = std::make_shared<P2PMessageFactoryV2>();
    auto encodeMsg = std::static_pointer_cast<P2PMessage>(factory->buildMessage());
    auto encodeMsgWithoutCompress = std::static_pointer_cast<P2PMessage>(factory->buildMessage());

    // only version >= V2 support p2p network compress
    uint16_t version = 2;
    uint32_t seq = 0x12345678;
    uint16_t packetType = GatewayMessageType::PeerToPeerMessage;
    uint16_t ext = 0x1101;
    auto payload = std::make_shared<bytes>(10000, 'a');
    auto smallPayload = std::make_shared<bytes>(1, 'a');

    encodeMsg->setVersion(version);
    encodeMsg->setSeq(seq);
    encodeMsg->setPacketType(packetType);
    encodeMsg->setExt(ext);
    encodeMsg->setPayload(payload);

    auto options = std::make_shared<P2PMessageOptions>();
    std::string groupID = "group";
    std::string srcNodeID = "nodeID";
    std::string dstNodeID = "nodeID";

    auto srcNodeIDPtr = std::make_shared<bytes>(srcNodeID.begin(), srcNodeID.end());
    auto dstNodeIDPtr = std::make_shared<bytes>(dstNodeID.begin(), dstNodeID.end());

    options->setGroupID(groupID);
    options->setSrcNodeID(srcNodeIDPtr);
    auto& dstNodeIDS = options->dstNodeIDs();
    dstNodeIDS.push_back(dstNodeIDPtr);
    dstNodeIDS.push_back(dstNodeIDPtr);

    encodeMsg->setOptions(options);

    // compress payload
    bcos::bytes compressData;
    auto r = encodeMsg->tryToCompressPayload(compressData);
    BOOST_CHECK(r);
    /*
    // encodeMsg->setExt(encodeMsg->ext() & bcos::protocol::MessageExtFieldFlag::Compress);

    // BOOST_CHECK_EQUAL((encodeMsg->ext() & bcos::protocol::MessageExtFieldFlag::Compress),
    //     bcos::protocol::MessageExtFieldFlag::Compress);

    // uncompress payload that don't compress
    // size of payload smaller than 1kb, so payload don't be compressed
    encodeMsg->setPayload(smallPayload);
    auto buffer = std::make_shared<bytes>();
    auto retWithoutCompress = encodeMsg->encode(*buffer.get());
    BOOST_CHECK(retWithoutCompress);
    auto decodeMsg = std::static_pointer_cast<P2PMessage>(factory->buildMessage());
    auto ret = decodeMsg->decode(bytesConstRef(buffer->data(), buffer->size()));
    BOOST_CHECK_EQUAL(ret, MessageDecodeStatus::MESSAGE_ERROR);
    */
}

BOOST_AUTO_TEST_CASE(test_P2PMessage_attr)
{
    auto attr = std::make_shared<GatewayMessageExtAttributes>();
    std::string group = "group0";
    uint16_t moduleID = 1001;
    attr->setGroupID(group);
    attr->setModuleID(moduleID);

    BOOST_CHECK_EQUAL(attr->groupID(), group);
    BOOST_CHECK_EQUAL(attr->moduleID(), moduleID);
}

BOOST_AUTO_TEST_SUITE_END()<|MERGE_RESOLUTION|>--- conflicted
+++ resolved
@@ -104,34 +104,20 @@
     auto decodeMsg1 = std::static_pointer_cast<P2PMessage>(factory->buildMessage());
     // decode with less length
 
-<<<<<<< HEAD
 
     auto ret1 = decodeMsg1->decode(bytesConstRef(buffer->data(), buffer->size() - 1));
     BOOST_CHECK_EQUAL(ret1, MessageDecodeStatus::MESSAGE_INCOMPLETE);
 
-=======
-    if (_version > 0)
-    {
-        auto ret = decodeMsg1->decode(bytesConstRef(buffer->data(), buffer->size() - 1));
-        BOOST_CHECK_EQUAL(ret, MessageDecodeStatus::MESSAGE_INCOMPLETE);
-    }
-    else
-    {
-        auto ret1 = decodeMsg1->decode(bytesConstRef(buffer->data(), buffer->size() - 1));
-        BOOST_CHECK_EQUAL(ret1, MessageDecodeStatus::MESSAGE_INCOMPLETE);
-    }
->>>>>>> 56d51c16
-
-    {
-        auto factory = std::make_shared<P2PMessageFactory>();
+    {
+        auto factory1 = std::make_shared<P2PMessageFactory>();
         // default P2PMessage object
-        auto encodeMsg = std::static_pointer_cast<P2PMessage>(factory->buildMessage());
-        encodeMsg->setVersion(_version);
-        encodeMsg->setPacketType(GatewayMessageType::PeerToPeerMessage);
-
-        auto buffer = std::make_shared<bytes>();
-        auto r = encodeMsg->encode(*buffer.get());
-        BOOST_CHECK_EQUAL(r, false);
+        auto encodeMsg1 = std::static_pointer_cast<P2PMessage>(factory1->buildMessage());
+        encodeMsg1->setVersion(_version);
+        encodeMsg1->setPacketType(GatewayMessageType::PeerToPeerMessage);
+
+        auto buffer1 = std::make_shared<bytes>();
+        auto r1 = encodeMsg1->encode(*buffer1.get());
+        BOOST_CHECK_EQUAL(r1, false);
     }
     // test invalid message
     std::string invalidMessage =
@@ -141,22 +127,17 @@
     auto invalidMsgBytes = asBytes(invalidMessage);
     auto p2pMsg = std::static_pointer_cast<P2PMessage>(factory->buildMessage());
     p2pMsg->setVersion(_version);
-<<<<<<< HEAD
-
-    BOOST_CHECK_EQUAL(
-        p2pMsg->decode(ref(invalidMsgBytes)), MessageDecodeStatus::MESSAGE_INCOMPLETE);
-=======
+
     if (_version > 0)
     {
-        auto ret1 = p2pMsg->decode(ref(invalidMsgBytes));
-        BOOST_CHECK_EQUAL(ret1, MessageDecodeStatus::MESSAGE_INCOMPLETE);
+        auto ret3 = p2pMsg->decode(ref(invalidMsgBytes));
+        BOOST_CHECK_EQUAL(ret3, MessageDecodeStatus::MESSAGE_INCOMPLETE);
     }
     else
     {
         BOOST_CHECK_EQUAL(
             p2pMsg->decode(ref(invalidMsgBytes)), MessageDecodeStatus::MESSAGE_INCOMPLETE);
     }
->>>>>>> 56d51c16
 }
 
 BOOST_AUTO_TEST_CASE(test_P2PMessage)
@@ -215,22 +196,17 @@
     auto invalidMsgBytes = asBytes(invalidMessage);
     auto p2pMsg = std::static_pointer_cast<P2PMessage>(factory->buildMessage());
     p2pMsg->setVersion(_version);
-<<<<<<< HEAD
-
-    BOOST_CHECK_EQUAL(
-        p2pMsg->decode(ref(invalidMsgBytes)), MessageDecodeStatus::MESSAGE_INCOMPLETE);
-=======
+
     if (_version > 0)
     {
-        auto ret = p2pMsg->decode(ref(invalidMsgBytes));
-        BOOST_CHECK_EQUAL(ret, MessageDecodeStatus::MESSAGE_INCOMPLETE);
+        auto ret1 = p2pMsg->decode(ref(invalidMsgBytes));
+        BOOST_CHECK_EQUAL(ret1, MessageDecodeStatus::MESSAGE_INCOMPLETE);
     }
     else
     {
         BOOST_CHECK_EQUAL(
             p2pMsg->decode(ref(invalidMsgBytes)), MessageDecodeStatus::MESSAGE_INCOMPLETE);
     }
->>>>>>> 56d51c16
 }
 
 BOOST_AUTO_TEST_CASE(test_P2PMessage_withoutOptions)
