--- conflicted
+++ resolved
@@ -221,7 +221,6 @@
     Awaitable awaitable{.m_ledger = ledger, .m_blockNumber = blockNumber, .m_result = {}};
     co_return co_await awaitable;
 }
-<<<<<<< HEAD
 
 bcos::task::Task<bcos::protocol::BlockNumber> bcos::ledger::tag_invoke(
     bcos::ledger::tag_t<bcos::ledger::getBlockNumber> /*unused*/,
@@ -264,10 +263,7 @@
     co_return co_await awaitable;
 }
 
-bcos::task::Task<bcos::ledger::SystemConfigEntry> bcos::ledger::tag_invoke(
-=======
 bcos::task::Task<std::optional<bcos::ledger::SystemConfigEntry>> bcos::ledger::tag_invoke(
->>>>>>> 4e38893a
     ledger::tag_t<getSystemConfig> /*unused*/, LedgerInterface& ledger, std::string_view key)
 {
     struct Awaitable
