--- conflicted
+++ resolved
@@ -1122,15 +1122,9 @@
     // not expired
     auto leaderIndex =
         m_config->leaderIndexInNewViewPeriod(_viewChangeMsg->index() + 1, _viewChangeMsg->index());
-<<<<<<< HEAD
     if (_viewChangeMsg->generatedFrom() == leaderIndex ||
         (m_cacheProcessor->getViewChangeWeight(_viewChangeMsg->view()) >
             m_config->maxFaultyQuorum()))
-=======
-    if ((_viewChangeMsg->generatedFrom() == leaderIndex ||
-            (m_cacheProcessor->getViewChangeWeight(_viewChangeMsg->view()) >
-                m_config->maxFaultyQuorum())))
->>>>>>> 3d113c8a
     {
         auto view = m_cacheProcessor->tryToTriggerFastViewChange();
         if (view > 0)
