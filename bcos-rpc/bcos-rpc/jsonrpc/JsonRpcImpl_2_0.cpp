/**
 *  Copyright (C) 2021 FISCO BCOS.
 *  SPDX-License-Identifier: Apache-2.0
 *  Licensed under the Apache License, Version 2.0 (the "License");
 *  you may not use this file except in compliance with the License.
 *  You may obtain a copy of the License at
 *
 *   http://www.apache.org/licenses/LICENSE-2.0
 *
 *  Unless required by applicable law or agreed to in writing, software
 *  distributed under the License is distributed on an "AS IS" BASIS,
 *  WITHOUT WARRANTIES OR CONDITIONS OF ANY KIND, either express or implied.
 *  See the License for the specific language governing permissions and
 *  limitations under the License.
 *
 * @brief: implement for the RPC
 * @file: JsonRpcImpl_2_0.h
 * @author: octopus
 * @date: 2021-07-09
 */
#include <bcos-framework/interfaces/protocol/Transaction.h>
#include <bcos-framework/interfaces/protocol/TransactionReceipt.h>
#include <bcos-protocol/LogEntry.h>
#include <bcos-protocol/TransactionStatus.h>
#include <bcos-rpc/jsonrpc/Common.h>
#include <bcos-rpc/jsonrpc/JsonRpcImpl_2_0.h>
#include <bcos-utilities/Base64.h>
#include <bcos-utilities/DataConvertUtility.h>
#include <bcos-utilities/Log.h>
#include <boost/archive/iterators/base64_from_binary.hpp>
#include <boost/archive/iterators/binary_from_base64.hpp>
#include <boost/archive/iterators/transform_width.hpp>
#include <boost/exception/diagnostic_information.hpp>
#include <boost/uuid/uuid.hpp>
#include <boost/uuid/uuid_generators.hpp>
#include <boost/uuid/uuid_io.hpp>
#include <string>

using namespace std;
using namespace bcos;
using namespace bcos::rpc;
using namespace bcos::group;
using namespace boost::iterators;
using namespace boost::archive::iterators;

void JsonRpcImpl_2_0::initMethod()
{
    m_methodToFunc["call"] =
        std::bind(&JsonRpcImpl_2_0::callI, this, std::placeholders::_1, std::placeholders::_2);
    m_methodToFunc["sendTransaction"] = std::bind(
        &JsonRpcImpl_2_0::sendTransactionI, this, std::placeholders::_1, std::placeholders::_2);
    m_methodToFunc["getTransaction"] = std::bind(
        &JsonRpcImpl_2_0::getTransactionI, this, std::placeholders::_1, std::placeholders::_2);
    m_methodToFunc["getTransactionReceipt"] = std::bind(&JsonRpcImpl_2_0::getTransactionReceiptI,
        this, std::placeholders::_1, std::placeholders::_2);
    m_methodToFunc["getBlockByHash"] = std::bind(
        &JsonRpcImpl_2_0::getBlockByHashI, this, std::placeholders::_1, std::placeholders::_2);
    m_methodToFunc["getBlockByNumber"] = std::bind(
        &JsonRpcImpl_2_0::getBlockByNumberI, this, std::placeholders::_1, std::placeholders::_2);
    m_methodToFunc["getBlockHashByNumber"] = std::bind(&JsonRpcImpl_2_0::getBlockHashByNumberI,
        this, std::placeholders::_1, std::placeholders::_2);
    m_methodToFunc["getBlockNumber"] = std::bind(
        &JsonRpcImpl_2_0::getBlockNumberI, this, std::placeholders::_1, std::placeholders::_2);
    m_methodToFunc["getCode"] =
        std::bind(&JsonRpcImpl_2_0::getCodeI, this, std::placeholders::_1, std::placeholders::_2);
    m_methodToFunc["getSealerList"] = std::bind(
        &JsonRpcImpl_2_0::getSealerListI, this, std::placeholders::_1, std::placeholders::_2);
    m_methodToFunc["getObserverList"] = std::bind(
        &JsonRpcImpl_2_0::getObserverListI, this, std::placeholders::_1, std::placeholders::_2);
    m_methodToFunc["getPbftView"] = std::bind(
        &JsonRpcImpl_2_0::getPbftViewI, this, std::placeholders::_1, std::placeholders::_2);
    m_methodToFunc["getPendingTxSize"] = std::bind(
        &JsonRpcImpl_2_0::getPendingTxSizeI, this, std::placeholders::_1, std::placeholders::_2);
    m_methodToFunc["getSyncStatus"] = std::bind(
        &JsonRpcImpl_2_0::getSyncStatusI, this, std::placeholders::_1, std::placeholders::_2);
    m_methodToFunc["getConsensusStatus"] = std::bind(
        &JsonRpcImpl_2_0::getConsensusStatusI, this, std::placeholders::_1, std::placeholders::_2);
    m_methodToFunc["getSystemConfigByKey"] = std::bind(&JsonRpcImpl_2_0::getSystemConfigByKeyI,
        this, std::placeholders::_1, std::placeholders::_2);
    m_methodToFunc["getTotalTransactionCount"] =
        std::bind(&JsonRpcImpl_2_0::getTotalTransactionCountI, this, std::placeholders::_1,
            std::placeholders::_2);
    m_methodToFunc["getPeers"] =
        std::bind(&JsonRpcImpl_2_0::getPeersI, this, std::placeholders::_1, std::placeholders::_2);
    m_methodToFunc["getGroupPeers"] = std::bind(
        &JsonRpcImpl_2_0::getGroupPeersI, this, std::placeholders::_1, std::placeholders::_2);

    m_methodToFunc["getGroupList"] = std::bind(
        &JsonRpcImpl_2_0::getGroupListI, this, std::placeholders::_1, std::placeholders::_2);
    m_methodToFunc["getGroupInfo"] = std::bind(
        &JsonRpcImpl_2_0::getGroupInfoI, this, std::placeholders::_1, std::placeholders::_2);
    m_methodToFunc["getGroupInfoList"] = std::bind(
        &JsonRpcImpl_2_0::getGroupInfoListI, this, std::placeholders::_1, std::placeholders::_2);
    m_methodToFunc["getGroupNodeInfo"] = std::bind(
        &JsonRpcImpl_2_0::getGroupNodeInfoI, this, std::placeholders::_1, std::placeholders::_2);

    for (const auto& method : m_methodToFunc)
    {
        RPC_IMPL_LOG(INFO) << LOG_BADGE("initMethod") << LOG_KV("method", method.first);
    }
    RPC_IMPL_LOG(INFO) << LOG_BADGE("initMethod") << LOG_KV("size", m_methodToFunc.size());
}

std::shared_ptr<bcos::bytes> JsonRpcImpl_2_0::decodeData(const std::string& _data)
{
    return fromHexString(_data);
}

void JsonRpcImpl_2_0::parseRpcRequestJson(
    const std::string& _requestBody, JsonRequest& _jsonRequest)
{
    Json::Value root;
    Json::Reader jsonReader;
    std::string errorMessage;

    try
    {
        std::string jsonrpc = "";
        std::string method = "";
        int64_t id = 0;
        do
        {
            if (!jsonReader.parse(_requestBody, root))
            {
                errorMessage = "invalid request json object";
                break;
            }

            if (!root.isMember("jsonrpc"))
            {
                errorMessage = "request has no jsonrpc field";
                break;
            }
            jsonrpc = root["jsonrpc"].asString();

            if (!root.isMember("method"))
            {
                errorMessage = "request has no method field";
                break;
            }
            method = root["method"].asString();

            if (root.isMember("id"))
            {
                id = root["id"].asInt64();
            }

            if (!root.isMember("params"))
            {
                errorMessage = "request has no params field";
                break;
            }

            if (!root["params"].isArray())
            {
                errorMessage = "request params is not array object";
                break;
            }

            auto jParams = root["params"];

            _jsonRequest.jsonrpc = jsonrpc;
            _jsonRequest.method = method;
            _jsonRequest.id = id;
            _jsonRequest.params = jParams;

            // RPC_IMPL_LOG(DEBUG) << LOG_BADGE("parseRpcRequestJson") << LOG_KV("method", method)
            //                     << LOG_KV("requestMessage", _requestBody);

            // success return
            return;

        } while (0);
    }
    catch (const std::exception& e)
    {
        RPC_IMPL_LOG(ERROR) << LOG_BADGE("parseRpcRequestJson") << LOG_KV("request", _requestBody)
                            << LOG_KV("error", boost::diagnostic_information(e));
        BOOST_THROW_EXCEPTION(
            JsonRpcException(JsonRpcError::ParseError, "Invalid JSON was received by the server."));
    }

    RPC_IMPL_LOG(ERROR) << LOG_BADGE("parseRpcRequestJson") << LOG_KV("request", _requestBody)
                        << LOG_KV("errorMessage", errorMessage);

    BOOST_THROW_EXCEPTION(JsonRpcException(
        JsonRpcError::InvalidRequest, "The JSON sent is not a valid Request object."));
}

void JsonRpcImpl_2_0::parseRpcResponseJson(
    const std::string& _responseBody, JsonResponse& _jsonResponse)
{
    Json::Value root;
    Json::Reader jsonReader;
    std::string errorMessage;

    try
    {
        do
        {
            if (!jsonReader.parse(_responseBody, root))
            {
                errorMessage = "invalid response json object";
                break;
            }

            if (!root.isMember("jsonrpc"))
            {
                errorMessage = "response has no jsonrpc field";
                break;
            }
            _jsonResponse.jsonrpc = root["jsonrpc"].asString();

            if (!root.isMember("id"))
            {
                errorMessage = "response has no id field";
                break;
            }
            _jsonResponse.id = root["id"].asInt64();

            if (root.isMember("error"))
            {
                auto jError = root["error"];
                _jsonResponse.error.code = jError["code"].asInt64();
                _jsonResponse.error.message = jError["message"].asString();
            }

            if (root.isMember("result"))
            {
                _jsonResponse.result = root["result"];
            }

            RPC_IMPL_LOG(TRACE) << LOG_BADGE("parseRpcResponseJson")
                                << LOG_KV("jsonrpc", _jsonResponse.jsonrpc)
                                << LOG_KV("id", _jsonResponse.id)
                                << LOG_KV("error", _jsonResponse.error.toString())
                                << LOG_KV("responseBody", _responseBody);

            return;
        } while (0);
    }
    catch (std::exception& e)
    {
        RPC_IMPL_LOG(ERROR) << LOG_BADGE("parseRpcResponseJson")
                            << LOG_KV("response", _responseBody)
                            << LOG_KV("error", boost::diagnostic_information(e));
        BOOST_THROW_EXCEPTION(
            JsonRpcException(JsonRpcError::ParseError, "Invalid JSON was received by the server."));
    }

    RPC_IMPL_LOG(ERROR) << LOG_BADGE("parseRpcResponseJson") << LOG_KV("response", _responseBody)
                        << LOG_KV("errorMessage", errorMessage);

    BOOST_THROW_EXCEPTION(JsonRpcException(
        JsonRpcError::InvalidRequest, "The JSON sent is not a valid Response object."));
}

std::string JsonRpcImpl_2_0::toStringResponse(const JsonResponse& _jsonResponse)
{
    auto jResp = toJsonResponse(_jsonResponse);
    Json::FastWriter writer;
    std::string resp = writer.write(jResp);
    return resp;
}

Json::Value JsonRpcImpl_2_0::toJsonResponse(const JsonResponse& _jsonResponse)
{
    Json::Value jResp;
    jResp["jsonrpc"] = _jsonResponse.jsonrpc;
    jResp["id"] = _jsonResponse.id;

    if (_jsonResponse.error.code == 0)
    {  // success
        jResp["result"] = _jsonResponse.result;
    }
    else
    {  // error
        Json::Value jError;
        jError["code"] = _jsonResponse.error.code;
        jError["message"] = _jsonResponse.error.message;
        jResp["error"] = jError;
    }

    return jResp;
}

void JsonRpcImpl_2_0::onRPCRequest(const std::string& _requestBody, Sender _sender)
{
    JsonRequest request;
    JsonResponse response;
    try
    {
        parseRpcRequestJson(_requestBody, request);

        response.jsonrpc = request.jsonrpc;
        response.id = request.id;

        const auto& method = request.method;
        auto it = m_methodToFunc.find(method);
        if (it == m_methodToFunc.end())
        {
            BOOST_THROW_EXCEPTION(JsonRpcException(
                JsonRpcError::MethodNotFound, "The method does not exist/is not available."));
        }

        it->second(request.params,
            [_requestBody, response, _sender](Error::Ptr _error, Json::Value& _result) mutable {
                if (_error && (_error->errorCode() != bcos::protocol::CommonError::SUCCESS))
                {
                    // error
                    response.error.code = _error->errorCode();
                    response.error.message = _error->errorMessage();
                }
                else
                {
                    response.result.swap(_result);
                }
                auto strResp = toStringResponse(response);
                _sender(strResp);
                RPC_IMPL_LOG(TRACE) << LOG_BADGE("onRPCRequest") << LOG_KV("request", _requestBody)
                                    << LOG_KV("response", strResp);
            });

        // success response
        return;
    }
    catch (const JsonRpcException& e)
    {
        response.error.code = e.code();
        response.error.message = std::string(e.what());
    }
    catch (const std::exception& e)
    {
        // server internal error or unexpected error
        response.error.code = JsonRpcError::InvalidRequest;
        response.error.message = std::string(e.what());
    }

    auto strResp = toStringResponse(response);
    // error response
    _sender(strResp);

    // RPC_IMPL_LOG(DEBUG) << LOG_BADGE("onRPCRequest") << LOG_KV("request", _requestBody)
    //                     << LOG_KV("response", strResp);
}

void JsonRpcImpl_2_0::toJsonResp(
    Json::Value& jResp, bcos::protocol::Transaction::ConstPtr _transactionPtr)
{
    // transaction version
    jResp["version"] = _transactionPtr->version();
    // transaction hash
    jResp["hash"] = toHexStringWithPrefix(_transactionPtr->hash());
    // transaction nonce
    jResp["nonce"] = _transactionPtr->nonce().str(16);
    // blockLimit
    jResp["blockLimit"] = _transactionPtr->blockLimit();
    // the receiver address
    jResp["to"] = string(_transactionPtr->to());
    // the sender address
    jResp["from"] = toHexStringWithPrefix(_transactionPtr->sender());
    // the input data
    jResp["input"] = toHexStringWithPrefix(_transactionPtr->input());
    // importTime
    jResp["importTime"] = _transactionPtr->importTime();
    // the chainID
    jResp["chainID"] = std::string(_transactionPtr->chainId());
    // the groupID
    jResp["groupID"] = std::string(_transactionPtr->groupId());
    // the signature
    jResp["signature"] = toHexStringWithPrefix(_transactionPtr->signatureData());
}

void JsonRpcImpl_2_0::toJsonResp(Json::Value& jResp, const std::string& _txHash,
    bcos::protocol::TransactionReceipt::ConstPtr _transactionReceiptPtr)
{
    jResp["version"] = _transactionReceiptPtr->version();
    jResp["contractAddress"] = string(_transactionReceiptPtr->contractAddress());
    jResp["gasUsed"] = _transactionReceiptPtr->gasUsed().str(16);
    jResp["status"] = _transactionReceiptPtr->status();
    jResp["blockNumber"] = _transactionReceiptPtr->blockNumber();
    jResp["output"] = toHexStringWithPrefix(_transactionReceiptPtr->output());
    jResp["transactionHash"] = _txHash;
    jResp["hash"] = _transactionReceiptPtr->hash().hexPrefixed();
    jResp["logEntries"] = Json::Value(Json::arrayValue);
    for (const auto& logEntry : _transactionReceiptPtr->logEntries())
    {
        Json::Value jLog;
        jLog["address"] = std::string(logEntry.address());
        jLog["topics"] = Json::Value(Json::arrayValue);
        for (const auto& topic : logEntry.topics())
        {
            jLog["topics"].append(topic.hexPrefixed());
        }
        jLog["data"] = toHexStringWithPrefix(logEntry.data());
        jResp["logEntries"].append(jLog);
    }
}


void JsonRpcImpl_2_0::toJsonResp(
    Json::Value& jResp, bcos::protocol::BlockHeader::Ptr _blockHeaderPtr)
{
    if (!_blockHeaderPtr)
    {
        return;
    }

    jResp["hash"] = toHexStringWithPrefix(_blockHeaderPtr->hash());
    jResp["version"] = _blockHeaderPtr->version();
    jResp["txsRoot"] = toHexStringWithPrefix(_blockHeaderPtr->txsRoot());
    jResp["receiptsRoot"] = toHexStringWithPrefix(_blockHeaderPtr->receiptsRoot());
    jResp["stateRoot"] = toHexStringWithPrefix(_blockHeaderPtr->stateRoot());
    jResp["number"] = _blockHeaderPtr->number();
    jResp["gasUsed"] = _blockHeaderPtr->gasUsed().str(16);
    jResp["timestamp"] = _blockHeaderPtr->timestamp();
    jResp["sealer"] = _blockHeaderPtr->sealer();
    jResp["extraData"] = toHexStringWithPrefix(_blockHeaderPtr->extraData());

    jResp["consensusWeights"] = Json::Value(Json::arrayValue);
    for (const auto& wei : _blockHeaderPtr->consensusWeights())
    {
        jResp["consensusWeights"].append(wei);
    }

    jResp["sealerList"] = Json::Value(Json::arrayValue);
    for (const auto& sealer : _blockHeaderPtr->sealerList())
    {
        jResp["sealerList"].append(toHexStringWithPrefix(sealer));
    }

    Json::Value jParentInfo(Json::arrayValue);
    for (const auto& p : _blockHeaderPtr->parentInfo())
    {
        Json::Value jp;
        jp["blockNumber"] = p.blockNumber;
        jp["blockHash"] = toHexStringWithPrefix(p.blockHash);
        jParentInfo.append(jp);
    }
    jResp["parentInfo"] = jParentInfo;

    Json::Value jSignList(Json::arrayValue);
    for (const auto& sign : _blockHeaderPtr->signatureList())
    {
        Json::Value jSign;
        jSign["sealerIndex"] = sign.index;
        jSign["signature"] = toHexStringWithPrefix(sign.signature);
        jSignList.append(jSign);
    }
    jResp["signatureList"] = jSignList;
}

void JsonRpcImpl_2_0::toJsonResp(
    Json::Value& jResp, bcos::protocol::Block::Ptr _blockPtr, bool _onlyTxHash)
{
    if (!_blockPtr)
    {
        return;
    }

    // header
    toJsonResp(jResp, _blockPtr->blockHeader());
    auto txSize = _blockPtr->transactionsSize();

    Json::Value jTxs(Json::arrayValue);
    for (std::size_t index = 0; index < txSize; ++index)
    {
        Json::Value jTx;
        if (_onlyTxHash)
        {
            // Note: should not call transactionHash for in the common cases transactionHash maybe
            // empty
            jTx = toHexStringWithPrefix(_blockPtr->transaction(index)->hash());
        }
        else
        {
            toJsonResp(jTx, _blockPtr->transaction(index));
        }
        jTxs.append(jTx);
    }

    jResp["transactions"] = jTxs;
}

void JsonRpcImpl_2_0::call(std::string const& _groupID, std::string const& _nodeName,
    const std::string& _to, const std::string& _data, RespFunc _respFunc)
{
    RPC_IMPL_LOG(TRACE) << LOG_DESC("call") << LOG_KV("to", _to) << LOG_KV("group", _groupID)
                        << LOG_KV("node", _nodeName);

    auto nodeService = getNodeService(_groupID, _nodeName, "call");
    auto transactionFactory = nodeService->blockFactory()->transactionFactory();
    auto transaction =
        transactionFactory->createTransaction(0, _to, *decodeData(_data), u256(0), 0, "", "", 0);

    nodeService->scheduler()->call(
        transaction, [_to, _respFunc](Error::Ptr&& _error,
                         protocol::TransactionReceipt::Ptr&& _transactionReceiptPtr) {
            Json::Value jResp;
            if (!_error || (_error->errorCode() == bcos::protocol::CommonError::SUCCESS))
            {
                jResp["blockNumber"] = _transactionReceiptPtr->blockNumber();
                jResp["status"] = _transactionReceiptPtr->status();
                jResp["output"] = toHexStringWithPrefix(_transactionReceiptPtr->output());
            }
            else
            {
                RPC_IMPL_LOG(ERROR)
                    << LOG_BADGE("call") << LOG_KV("to", _to)
                    << LOG_KV("errorCode", _error ? _error->errorCode() : 0)
                    << LOG_KV("errorMessage", _error ? _error->errorMessage() : "success");
            }

            _respFunc(_error, jResp);
        });
}

void JsonRpcImpl_2_0::sendTransaction(std::string const& _groupID, std::string const& _nodeName,
    const std::string& _data, bool _requireProof, RespFunc _respFunc)
{
    auto self = std::weak_ptr<JsonRpcImpl_2_0>(shared_from_this());
    auto transactionDataPtr = decodeData(_data);
    auto nodeService = getNodeService(_groupID, _nodeName, "sendTransaction");
    auto txpool = nodeService->txpool();
    checkService(txpool, "txpool");

    // Note: avoid call tx->sender() or tx->verify() here in case of verify the same transaction
    // more than once
    auto tx = nodeService->blockFactory()->transactionFactory()->createTransaction(
        *transactionDataPtr, false);
    auto jResp = std::make_shared<Json::Value>();
    (*jResp)["input"] = toHexStringWithPrefix(tx->input());
    RPC_IMPL_LOG(TRACE) << LOG_DESC("sendTransaction") << LOG_KV("group", _groupID)
                        << LOG_KV("node", _nodeName);
    // Note: In order to avoid taking up too much memory at runtime, it is not recommended to pass
    // tx to lamba expressions for the tx will only be released when submitCallback is called
    auto submitCallback =
        [_groupID, jResp, _requireProof, respFunc = std::move(_respFunc), self](Error::Ptr _error,
            bcos::protocol::TransactionSubmitResult::Ptr _transactionSubmitResult) {
            auto rpc = self.lock();
            if (!rpc)
            {
                return;
            }

            if (_error && _error->errorCode() != bcos::protocol::CommonError::SUCCESS)
            {
                RPC_IMPL_LOG(ERROR)
                    << LOG_BADGE("sendTransaction") << LOG_KV("requireProof", _requireProof)
                    << LOG_KV("hash", _transactionSubmitResult->txHash().abridged())
                    << LOG_KV("code", _error->errorCode())
                    << LOG_KV("message", _error->errorMessage());

                respFunc(_error, *jResp);

                return;
            }

            if (_transactionSubmitResult->transactionReceipt())
            {
                // get transaction receipt
                auto txHash = _transactionSubmitResult->txHash();
                auto hexPreTxHash = txHash.hexPrefixed();

                RPC_IMPL_LOG(TRACE)
                    << LOG_BADGE("sendTransaction") << LOG_DESC("getTransactionReceipt")
                    << LOG_KV("hexPreTxHash", hexPreTxHash)
                    << LOG_KV("requireProof", _requireProof);
                if (_transactionSubmitResult->status() !=
                    (int32_t)bcos::protocol::TransactionStatus::None)
                {
                    std::stringstream errorMsg;
                    errorMsg << (bcos::protocol::TransactionStatus)(
                        _transactionSubmitResult->status());
<<<<<<< HEAD
                    jResp["errorMessage"] = errorMsg.str();
=======
                    (*jResp)["errorMessage"] = errorMsg.str();
>>>>>>> 85ec6f6a
                }
                toJsonResp(*jResp, hexPreTxHash, _transactionSubmitResult->transactionReceipt());
                (*jResp)["to"] = string(_transactionSubmitResult->to());
                (*jResp)["from"] = toHexStringWithPrefix(_transactionSubmitResult->sender());
                // TODO: notify transactionProof
                respFunc(nullptr, (*jResp));
            }
        };
    txpool->asyncSubmit(transactionDataPtr, submitCallback);
}


void JsonRpcImpl_2_0::addProofToResponse(
    Json::Value& jResp, std::string const& _key, ledger::MerkleProofPtr _merkleProofPtr)
{
    if (!_merkleProofPtr)
    {
        return;
    }

    RPC_IMPL_LOG(TRACE) << LOG_DESC("addProofToResponse") << LOG_KV("key", _key)
                        << LOG_KV("key", _key) << LOG_KV("merkleProofPtr", _merkleProofPtr->size());

    uint32_t index = 0;
    for (const auto& merkleItem : *_merkleProofPtr)
    {
        jResp[_key][index]["left"] = Json::arrayValue;
        jResp[_key][index]["right"] = Json::arrayValue;
        const auto& left = merkleItem.first;
        for (const auto& item : left)
        {
            jResp[_key][index]["left"].append(item);
        }

        const auto& right = merkleItem.second;
        for (const auto& item : right)
        {
            jResp[_key][index]["right"].append(item);
        }
        ++index;
    }
}

void JsonRpcImpl_2_0::getTransaction(std::string const& _groupID, std::string const& _nodeName,
    const std::string& _txHash, bool _requireProof, RespFunc _respFunc)
{
    RPC_IMPL_LOG(TRACE) << LOG_DESC("getTransaction") << LOG_KV("txHash", _txHash)
                        << LOG_KV("requireProof", _requireProof) << LOG_KV("group", _groupID)
                        << LOG_KV("node", _nodeName);

    bcos::crypto::HashListPtr hashListPtr = std::make_shared<bcos::crypto::HashList>();
    hashListPtr->push_back(bcos::crypto::HashType(_txHash));

    auto nodeService = getNodeService(_groupID, _nodeName, "getTransaction");
    auto ledger = nodeService->ledger();
    checkService(ledger, "ledger");
    ledger->asyncGetBatchTxsByHashList(hashListPtr, _requireProof,
        [_txHash, _requireProof, _respFunc](Error::Ptr _error,
            bcos::protocol::TransactionsPtr _transactionsPtr,
            std::shared_ptr<std::map<std::string, ledger::MerkleProofPtr>> _transactionProofsPtr) {
            Json::Value jResp;
            if (!_error || (_error->errorCode() == bcos::protocol::CommonError::SUCCESS))
            {
                if (!_transactionsPtr->empty())
                {
                    auto transactionPtr = (*_transactionsPtr)[0];
                    toJsonResp(jResp, transactionPtr);
                }

                RPC_IMPL_LOG(TRACE)
                    << LOG_DESC("getTransaction") << LOG_KV("txHash", _txHash)
                    << LOG_KV("requireProof", _requireProof)
                    << LOG_KV("transactionProofsPtr size",
                           (_transactionProofsPtr ? (int64_t)_transactionProofsPtr->size() : -1));


                if (_requireProof && _transactionProofsPtr && !_transactionProofsPtr->empty())
                {
                    auto transactionProofPtr = _transactionProofsPtr->begin()->second;
                    addProofToResponse(jResp, "transactionProof", transactionProofPtr);
                }
            }
            else
            {
                RPC_IMPL_LOG(ERROR)
                    << LOG_BADGE("getTransaction") << LOG_KV("txHash", _txHash)
                    << LOG_KV("requireProof", _requireProof)
                    << LOG_KV("errorCode", _error ? _error->errorCode() : 0)
                    << LOG_KV("errorMessage", _error ? _error->errorMessage() : "success");
            }

            _respFunc(_error, jResp);
        });
}

void JsonRpcImpl_2_0::getTransactionReceipt(std::string const& _groupID,
    std::string const& _nodeName, const std::string& _txHash, bool _requireProof,
    RespFunc _respFunc)
{
    RPC_IMPL_LOG(TRACE) << LOG_DESC("getTransactionReceipt") << LOG_KV("txHash", _txHash)
                        << LOG_KV("requireProof", _requireProof) << LOG_KV("group", _groupID)
                        << LOG_KV("node", _nodeName);

    auto hash = bcos::crypto::HashType(_txHash);

    auto nodeService = getNodeService(_groupID, _nodeName, "getTransactionReceipt");
    auto ledger = nodeService->ledger();
    checkService(ledger, "ledger");
    auto self = std::weak_ptr<JsonRpcImpl_2_0>(shared_from_this());
    ledger->asyncGetTransactionReceiptByHash(hash, _requireProof,
        [_groupID, _nodeName, _txHash, hash, _requireProof, _respFunc, self](Error::Ptr _error,
            protocol::TransactionReceipt::ConstPtr _transactionReceiptPtr,
            ledger::MerkleProofPtr _merkleProofPtr) {
            auto rpc = self.lock();
            if (!rpc)
            {
                return;
            }
            Json::Value jResp;
            if (_error && (_error->errorCode() != bcos::protocol::CommonError::SUCCESS))
            {
                RPC_IMPL_LOG(ERROR)
                    << LOG_BADGE("getTransactionReceipt") << LOG_KV("txHash", _txHash)
                    << LOG_KV("requireProof", _requireProof)
                    << LOG_KV("errorCode", _error ? _error->errorCode() : 0)
                    << LOG_KV("errorMessage", _error ? _error->errorMessage() : "success");

                _respFunc(_error, jResp);
                return;
            }

            toJsonResp(jResp, hash.hexPrefixed(), _transactionReceiptPtr);

            RPC_IMPL_LOG(TRACE) << LOG_DESC("getTransactionReceipt") << LOG_KV("txHash", _txHash)
                                << LOG_KV("requireProof", _requireProof)
                                << LOG_KV("merkleProofPtr", _merkleProofPtr);

            if (_requireProof && _merkleProofPtr)
            {
                addProofToResponse(jResp, "receiptProof", _merkleProofPtr);
            }

            // fetch transaction proof
            rpc->getTransaction(_groupID, _nodeName, _txHash, _requireProof,
                [jResp, _txHash, _respFunc](bcos::Error::Ptr _error, Json::Value& _jTx) {
                    auto jRespCopy = jResp;
                    if (_error && _error->errorCode() != bcos::protocol::CommonError::SUCCESS)
                    {
                        RPC_IMPL_LOG(WARNING)
                            << LOG_BADGE("getTransactionReceipt") << LOG_DESC("getTransaction")
                            << LOG_KV("hexPreTxHash", _txHash)
                            << LOG_KV("errorCode", _error ? _error->errorCode() : 0)
                            << LOG_KV("errorMessage", _error ? _error->errorMessage() : "success");
                    }
                    jRespCopy["input"] = _jTx["input"];
                    jRespCopy["from"] = _jTx["from"];
                    jRespCopy["to"] = _jTx["to"];
                    jRespCopy["transactionProof"] = _jTx["transactionProof"];

                    _respFunc(nullptr, jRespCopy);
                });
        });
}

void JsonRpcImpl_2_0::getBlockByHash(std::string const& _groupID, std::string const& _nodeName,
    const std::string& _blockHash, bool _onlyHeader, bool _onlyTxHash, RespFunc _respFunc)
{
    RPC_IMPL_LOG(TRACE) << LOG_DESC("getBlockByHash") << LOG_KV("blockHash", _blockHash)
                        << LOG_KV("onlyHeader", _onlyHeader) << LOG_KV("onlyTxHash", _onlyTxHash)
                        << LOG_KV("group", _groupID) << LOG_KV("node", _nodeName);

    auto nodeService = getNodeService(_groupID, _nodeName, "getBlockByHash");
    auto ledger = nodeService->ledger();
    checkService(ledger, "ledger");
    auto self = std::weak_ptr<JsonRpcImpl_2_0>(shared_from_this());
    ledger->asyncGetBlockNumberByHash(bcos::crypto::HashType(_blockHash),
        [_groupID, _nodeName, _blockHash, _onlyHeader, _onlyTxHash, _respFunc, self](
            Error::Ptr _error, protocol::BlockNumber blockNumber) {
            if (!_error || _error->errorCode() == bcos::protocol::CommonError::SUCCESS)
            {
                auto rpc = self.lock();
                if (rpc)
                {
                    // call getBlockByNumber
                    return rpc->getBlockByNumber(
                        _groupID, _nodeName, blockNumber, _onlyHeader, _onlyTxHash, _respFunc);
                }
            }
            else
            {
                RPC_IMPL_LOG(ERROR)
                    << LOG_BADGE("getBlockByHash") << LOG_KV("blockHash", _blockHash)
                    << LOG_KV("onlyHeader", _onlyHeader) << LOG_KV("onlyTxHash", _onlyTxHash)
                    << LOG_KV("errorCode", _error ? _error->errorCode() : 0)
                    << LOG_KV("errorMessage", _error ? _error->errorMessage() : "success");
                Json::Value jResp;
                _respFunc(_error, jResp);
            }
        });
}

void JsonRpcImpl_2_0::getBlockByNumber(std::string const& _groupID, std::string const& _nodeName,
    int64_t _blockNumber, bool _onlyHeader, bool _onlyTxHash, RespFunc _respFunc)
{
    RPC_IMPL_LOG(TRACE) << LOG_DESC("getBlockByNumber") << LOG_KV("_blockNumber", _blockNumber)
                        << LOG_KV("onlyHeader", _onlyHeader) << LOG_KV("onlyTxHash", _onlyTxHash)
                        << LOG_KV("group", _groupID) << LOG_KV("node", _nodeName);

    auto nodeService = getNodeService(_groupID, _nodeName, "getBlockByNumber");
    auto ledger = nodeService->ledger();
    checkService(ledger, "ledger");
    ledger->asyncGetBlockDataByNumber(_blockNumber,
        _onlyHeader ? bcos::ledger::HEADER : bcos::ledger::HEADER | bcos::ledger::TRANSACTIONS,
        [_blockNumber, _onlyHeader, _onlyTxHash, _respFunc](
            Error::Ptr _error, protocol::Block::Ptr _block) {
            Json::Value jResp;
            if (_error && _error->errorCode() != bcos::protocol::CommonError::SUCCESS)
            {
                RPC_IMPL_LOG(ERROR)
                    << LOG_BADGE("getBlockByNumber") << LOG_KV("blockNumber", _blockNumber)
                    << LOG_KV("onlyHeader", _onlyHeader) << LOG_KV("onlyTxHash", _onlyTxHash)
                    << LOG_KV("errorCode", _error ? _error->errorCode() : 0)
                    << LOG_KV("errorMessage", _error ? _error->errorMessage() : "success");
            }
            else
            {
                if (_onlyHeader)
                {
                    toJsonResp(jResp, _block ? _block->blockHeader() : nullptr);
                }
                else
                {
                    toJsonResp(jResp, _block, _onlyTxHash);
                }
            }
            _respFunc(_error, jResp);
        });
}

void JsonRpcImpl_2_0::getBlockHashByNumber(std::string const& _groupID,
    std::string const& _nodeName, int64_t _blockNumber, RespFunc _respFunc)
{
    RPC_IMPL_LOG(TRACE) << LOG_DESC("getBlockHashByNumber") << LOG_KV("blockNumber", _blockNumber)
                        << LOG_KV("group", _groupID) << LOG_KV("node", _nodeName);

    auto nodeService = getNodeService(_groupID, _nodeName, "getBlockHashByNumber");
    auto ledger = nodeService->ledger();
    checkService(ledger, "ledger");
    ledger->asyncGetBlockHashByNumber(
        _blockNumber, [_respFunc](Error::Ptr _error, crypto::HashType const& _hashValue) {
            if (_error && (_error->errorCode() != bcos::protocol::CommonError::SUCCESS))
            {
                RPC_IMPL_LOG(ERROR)
                    << LOG_BADGE("getBlockHashByNumber")
                    << LOG_KV("errorCode", _error ? _error->errorCode() : 0)
                    << LOG_KV("errorMessage", _error ? _error->errorMessage() : "success");
            }

            Json::Value jResp = _hashValue.hexPrefixed();
            _respFunc(nullptr, jResp);
        });
}

void JsonRpcImpl_2_0::getBlockNumber(
    std::string const& _groupID, std::string const& _nodeName, RespFunc _respFunc)
{
    RPC_IMPL_LOG(TRACE) << LOG_BADGE("getBlockNumber") << LOG_KV("group", _groupID)
                        << LOG_KV("node", _nodeName);

    auto nodeService = getNodeService(_groupID, _nodeName, "getBlockNumber");
    auto ledger = nodeService->ledger();
    checkService(ledger, "ledger");
    ledger->asyncGetBlockNumber([_respFunc](Error::Ptr _error, protocol::BlockNumber _blockNumber) {
        if (_error && (_error->errorCode() != bcos::protocol::CommonError::SUCCESS))
        {
            RPC_IMPL_LOG(ERROR) << LOG_BADGE("getBlockNumber")
                                << LOG_KV("errorCode", _error ? _error->errorCode() : 0)
                                << LOG_KV(
                                       "errorMessage", _error ? _error->errorMessage() : "success")
                                << LOG_KV("blockNumber", _blockNumber);
        }

        Json::Value jResp = _blockNumber;
        _respFunc(_error, jResp);
    });
}

void JsonRpcImpl_2_0::getCode(std::string const& _groupID, std::string const& _nodeName,
    const std::string _contractAddress, RespFunc _callback)
{
    RPC_IMPL_LOG(TRACE) << LOG_BADGE("getCode") << LOG_KV("contractAddress", _contractAddress)
                        << LOG_KV("group", _groupID) << LOG_KV("node", _nodeName);

    auto nodeService = getNodeService(_groupID, _nodeName, "getCode");

    auto scheduler = nodeService->scheduler();
    scheduler->getCode(
        std::string_view(_contractAddress), [_contractAddress, callback = std::move(_callback)](
                                                Error::Ptr _error, bcos::bytes _codeData) {
            std::string code;
            if (!_error || (_error->errorCode() == bcos::protocol::CommonError::SUCCESS))
            {
                if (!_codeData.empty())
                {
                    code = toHexStringWithPrefix(
                        bcos::bytesConstRef(_codeData.data(), _codeData.size()));
                }
            }
            else
            {
                RPC_IMPL_LOG(ERROR)
                    << LOG_BADGE("getCode") << LOG_KV("errorCode", _error ? _error->errorCode() : 0)
                    << LOG_KV("errorMessage", _error ? _error->errorMessage() : "success")
                    << LOG_KV("contractAddress", _contractAddress);
            }

            Json::Value jResp = code;
            callback(_error, jResp);
        });
}

void JsonRpcImpl_2_0::getSealerList(
    std::string const& _groupID, std::string const& _nodeName, RespFunc _respFunc)
{
    RPC_IMPL_LOG(TRACE) << LOG_BADGE("getSealerList") << LOG_KV("group", _groupID)
                        << LOG_KV("node", _nodeName);


    auto nodeService = getNodeService(_groupID, _nodeName, "getSealerList");
    auto ledger = nodeService->ledger();
    checkService(ledger, "ledger");
    ledger->asyncGetNodeListByType(bcos::ledger::CONSENSUS_SEALER,
        [_respFunc](Error::Ptr _error, consensus::ConsensusNodeListPtr _consensusNodeListPtr) {
            Json::Value jResp = Json::Value(Json::arrayValue);
            if (!_error || (_error->errorCode() == bcos::protocol::CommonError::SUCCESS))
            {
                if (_consensusNodeListPtr)
                {
                    for (const auto& consensusNodePtr : *_consensusNodeListPtr)
                    {
                        Json::Value node;
                        node["nodeID"] = consensusNodePtr->nodeID()->hex();
                        node["weight"] = consensusNodePtr->weight();
                        jResp.append(node);
                    }
                }
            }
            else
            {
                RPC_IMPL_LOG(ERROR)
                    << LOG_BADGE("getSealerList")
                    << LOG_KV("errorCode", _error ? _error->errorCode() : 0)
                    << LOG_KV("errorMessage", _error ? _error->errorMessage() : "success");
            }

            _respFunc(_error, jResp);
        });
}

void JsonRpcImpl_2_0::getObserverList(
    std::string const& _groupID, std::string const& _nodeName, RespFunc _respFunc)
{
    RPC_IMPL_LOG(TRACE) << LOG_BADGE("getObserverList") << LOG_KV("group", _groupID)
                        << LOG_KV("group", _groupID) << LOG_KV("node", _nodeName);

    auto nodeService = getNodeService(_groupID, _nodeName, "getObserverList");
    auto ledger = nodeService->ledger();
    checkService(ledger, "ledger");
    ledger->asyncGetNodeListByType(bcos::ledger::CONSENSUS_OBSERVER,
        [_respFunc](Error::Ptr _error, consensus::ConsensusNodeListPtr _consensusNodeListPtr) {
            Json::Value jResp = Json::Value(Json::arrayValue);
            if (!_error || (_error->errorCode() == bcos::protocol::CommonError::SUCCESS))
            {
                if (_consensusNodeListPtr)
                {
                    for (const auto& consensusNodePtr : *_consensusNodeListPtr)
                    {
                        jResp.append(consensusNodePtr->nodeID()->hex());
                    }
                }
            }
            else
            {
                RPC_IMPL_LOG(ERROR)
                    << LOG_BADGE("getObserverList")
                    << LOG_KV("errorCode", _error ? _error->errorCode() : 0)
                    << LOG_KV("errorMessage", _error ? _error->errorMessage() : "success");
            }

            _respFunc(_error, jResp);
        });
}

void JsonRpcImpl_2_0::getPbftView(
    std::string const& _groupID, std::string const& _nodeName, RespFunc _respFunc)
{
    RPC_IMPL_LOG(TRACE) << LOG_BADGE("getPbftView") << LOG_KV("group", _groupID)
                        << LOG_KV("node", _nodeName);

    auto nodeService = getNodeService(_groupID, _nodeName, "getPbftView");
    auto consensus = nodeService->consensus();
    checkService(consensus, "consensus");
    consensus->asyncGetPBFTView(
        [_respFunc](Error::Ptr _error, bcos::consensus::ViewType _viewValue) {
            Json::Value jResp;
            if (!_error || (_error->errorCode() == bcos::protocol::CommonError::SUCCESS))
            {
                jResp = _viewValue;
            }
            else
            {
                RPC_IMPL_LOG(ERROR)
                    << LOG_BADGE("getPbftView")
                    << LOG_KV("errorCode", _error ? _error->errorCode() : 0)
                    << LOG_KV("errorMessage", _error ? _error->errorMessage() : "success");
            }

            _respFunc(_error, jResp);
        });
}

void JsonRpcImpl_2_0::getPendingTxSize(
    std::string const& _groupID, std::string const& _nodeName, RespFunc _respFunc)
{
    RPC_IMPL_LOG(TRACE) << LOG_BADGE("getPendingTxSize") << LOG_KV("group", _groupID)
                        << LOG_KV("node", _nodeName);

    auto nodeService = getNodeService(_groupID, _nodeName, "getPendingTxSize");
    auto txpool = nodeService->txpool();
    checkService(txpool, "txpool");
    txpool->asyncGetPendingTransactionSize([_respFunc](Error::Ptr _error, size_t _pendingTxSize) {
        Json::Value jResp;
        if (!_error || (_error->errorCode() == bcos::protocol::CommonError::SUCCESS))
        {
            jResp = (int64_t)_pendingTxSize;
        }
        else
        {
            RPC_IMPL_LOG(ERROR) << LOG_BADGE("getPendingTxSize")
                                << LOG_KV("errorCode", _error ? _error->errorCode() : 0)
                                << LOG_KV(
                                       "errorMessage", _error ? _error->errorMessage() : "success");
        }

        _respFunc(_error, jResp);
    });
}

void JsonRpcImpl_2_0::getSyncStatus(
    std::string const& _groupID, std::string const& _nodeName, RespFunc _respFunc)
{
    RPC_IMPL_LOG(TRACE) << LOG_BADGE("getSyncStatus") << LOG_KV("group", _groupID)
                        << LOG_KV("node", _nodeName);

    auto nodeService = getNodeService(_groupID, _nodeName, "getSyncStatus");
    auto sync = nodeService->sync();
    checkService(sync, "sync");
    sync->asyncGetSyncInfo([_respFunc](Error::Ptr _error, std::string _syncStatus) {
        Json::Value jResp;
        if (!_error || (_error->errorCode() == bcos::protocol::CommonError::SUCCESS))
        {
            jResp = _syncStatus;
        }
        else
        {
            RPC_IMPL_LOG(ERROR) << LOG_BADGE("getSyncStatus")
                                << LOG_KV("errorCode", _error ? _error->errorCode() : 0)
                                << LOG_KV(
                                       "errorMessage", _error ? _error->errorMessage() : "success");
        }
        _respFunc(_error, jResp);
    });
}

void JsonRpcImpl_2_0::getConsensusStatus(
    std::string const& _groupID, std::string const& _nodeName, RespFunc _respFunc)
{
    RPC_IMPL_LOG(TRACE) << LOG_BADGE("getConsensusStatus") << LOG_KV("group", _groupID)
                        << LOG_KV("node", _nodeName);

    auto nodeService = getNodeService(_groupID, _nodeName, "getConsensusStatus");
    auto consensus = nodeService->consensus();
    checkService(consensus, "consensus");
    consensus->asyncGetConsensusStatus(
        [_respFunc](Error::Ptr _error, std::string _consensusStatus) {
            Json::Value jResp;
            if (!_error || (_error->errorCode() == bcos::protocol::CommonError::SUCCESS))
            {
                jResp = _consensusStatus;
            }
            else
            {
                RPC_IMPL_LOG(ERROR)
                    << LOG_BADGE("getConsensusStatus")
                    << LOG_KV("errorCode", _error ? _error->errorCode() : 0)
                    << LOG_KV("errorMessage", _error ? _error->errorMessage() : "success");
            }
            _respFunc(_error, jResp);
        });
}

void JsonRpcImpl_2_0::getSystemConfigByKey(std::string const& _groupID,
    std::string const& _nodeName, const std::string& _keyValue, RespFunc _respFunc)
{
    RPC_IMPL_LOG(TRACE) << LOG_DESC("getSystemConfigByKey") << LOG_KV("keyValue", _keyValue)
                        << LOG_KV("group", _groupID) << LOG_KV("node", _nodeName);

    auto nodeService = getNodeService(_groupID, _nodeName, "getSystemConfigByKey");
    auto ledger = nodeService->ledger();
    checkService(ledger, "ledger");
    ledger->asyncGetSystemConfigByKey(_keyValue,
        [_respFunc](Error::Ptr _error, std::string _value, protocol::BlockNumber _blockNumber) {
            Json::Value jResp;
            if (!_error || (_error->errorCode() == bcos::protocol::CommonError::SUCCESS))
            {
                jResp["blockNumber"] = _blockNumber;
                jResp["value"] = _value;
            }
            else
            {
                RPC_IMPL_LOG(ERROR)
                    << LOG_BADGE("asyncGetSystemConfigByKey")
                    << LOG_KV("errorCode", _error ? _error->errorCode() : 0)
                    << LOG_KV("errorMessage", _error ? _error->errorMessage() : "success");
            }

            _respFunc(_error, jResp);
        });
}

void JsonRpcImpl_2_0::getTotalTransactionCount(
    std::string const& _groupID, std::string const& _nodeName, RespFunc _respFunc)
{
    RPC_IMPL_LOG(TRACE) << LOG_DESC("getTotalTransactionCount") << LOG_KV("group", _groupID)
                        << LOG_KV("node", _nodeName);

    auto nodeService = getNodeService(_groupID, _nodeName, "getTotalTransactionCount");
    auto ledger = nodeService->ledger();
    checkService(ledger, "ledger");
    ledger->asyncGetTotalTransactionCount(
        [_respFunc](Error::Ptr _error, int64_t _totalTxCount, int64_t _failedTxCount,
            protocol::BlockNumber _latestBlockNumber) {
            Json::Value jResp;
            if (!_error || (_error->errorCode() == bcos::protocol::CommonError::SUCCESS))
            {
                jResp["blockNumber"] = _latestBlockNumber;
                jResp["transactionCount"] = _totalTxCount;
                jResp["failedTransactionCount"] = _failedTxCount;
            }
            else
            {
                RPC_IMPL_LOG(ERROR)
                    << LOG_BADGE("getTotalTransactionCount")
                    << LOG_KV("errorCode", _error ? _error->errorCode() : 0)
                    << LOG_KV("errorMessage", _error ? _error->errorMessage() : "success");
            }

            _respFunc(_error, jResp);
        });
}
void JsonRpcImpl_2_0::getPeers(RespFunc _respFunc)
{
    RPC_IMPL_LOG(TRACE) << LOG_DESC("getPeers");
    m_gatewayInterface->asyncGetPeers(
        [this, _respFunc](Error::Ptr _error, bcos::gateway::GatewayInfo::Ptr _localP2pInfo,
            bcos::gateway::GatewayInfosPtr _peersInfo) {
            Json::Value jResp;
            if (!_error || (_error->errorCode() == bcos::protocol::CommonError::SUCCESS))
            {
                gatewayInfoToJson(jResp, _localP2pInfo, _peersInfo);
            }
            else
            {
                RPC_IMPL_LOG(ERROR)
                    << LOG_BADGE("getPeers")
                    << LOG_KV("errorCode", _error ? _error->errorCode() : 0)
                    << LOG_KV("errorMessage", _error ? _error->errorMessage() : "success");
            }

            _respFunc(_error, jResp);
        });
}

NodeService::Ptr JsonRpcImpl_2_0::getNodeService(
    std::string const& _groupID, std::string const& _nodeName, std::string const& _command)
{
    auto nodeService = m_groupManager->getNodeService(_groupID, _nodeName);
    if (!nodeService)
    {
        std::stringstream errorMsg;
        errorMsg << LOG_DESC(
                        "Invalid request for the specified node of doesn't exist or doesn't "
                        "started!")
                 << LOG_KV("request", _command) << LOG_KV("chain", m_groupManager->chainID())
                 << LOG_KV("group", _groupID) << LOG_KV("node", _nodeName);
        RPC_IMPL_LOG(WARNING) << errorMsg.str();
        BOOST_THROW_EXCEPTION(
            JsonRpcException(JsonRpcError::NodeNotExistOrNotStarted, errorMsg.str()));
    }
    return nodeService;
}

// get all the groupID list
void JsonRpcImpl_2_0::getGroupList(RespFunc _respFunc)
{
    auto response = generateResponse(nullptr);
    auto groupList = m_groupManager->groupList();
    for (auto const& it : groupList)
    {
        response["groupList"].append(it);
    }
    _respFunc(nullptr, response);
}

// get the group information of the given group
void JsonRpcImpl_2_0::getGroupInfo(std::string const& _groupID, RespFunc _respFunc)
{
    auto groupInfo = m_groupManager->getGroupInfo(_groupID);
    Json::Value response;
    if (groupInfo)
    {
        // can only recover the deleted group
        groupInfoToJson(response, groupInfo);
    }
    _respFunc(nullptr, response);
}

// get all the group info list
void JsonRpcImpl_2_0::getGroupInfoList(RespFunc _respFunc)
{
    auto groupInfoList = m_groupManager->groupInfoList();
    Json::Value response(Json::arrayValue);
    groupInfoListToJson(response, groupInfoList);
    _respFunc(nullptr, response);
}

void JsonRpcImpl_2_0::getGroupBlockNumber(RespFunc _respFunc)
{
    Json::Value response(Json::arrayValue);
    auto groupInfoList = m_groupManager->groupInfoList();
    for (auto groupInfo : groupInfoList)
    {
        auto blockNumber = m_groupManager->getBlockNumberByGroup(groupInfo->groupID());
        if (blockNumber < 0)
        {
            RPC_IMPL_LOG(WARNING) << LOG_BADGE("getGroupBlockNumber")
                                  << LOG_DESC("getBlockNumberByGroup failed")
                                  << LOG_KV("groupID", groupInfo->groupID());
            continue;
        }

        Json::Value jValue;
        jValue[groupInfo->groupID()] = blockNumber;
        response.append(jValue);
    }

    _respFunc(nullptr, response);
}

// get the information of a given node
void JsonRpcImpl_2_0::getGroupNodeInfo(
    std::string const& _groupID, std::string const& _nodeName, RespFunc _respFunc)
{
    auto nodeInfo = m_groupManager->getNodeInfo(_groupID, _nodeName);
    Json::Value response;
    // hit the cache, response directly
    if (nodeInfo)
    {
        nodeInfoToJson(response, nodeInfo);
    }
    _respFunc(nullptr, response);
}
void JsonRpcImpl_2_0::gatewayInfoToJson(
    Json::Value& _response, bcos::gateway::GatewayInfo::Ptr _gatewayInfo)
{
    auto p2pInfo = _gatewayInfo->p2pInfo();
    _response["p2pNodeID"] = p2pInfo.p2pID;
    _response["endPoint"] =
        p2pInfo.nodeIPEndpoint.address() + ":" + std::to_string(p2pInfo.nodeIPEndpoint.port());
    // set the groupNodeIDInfo
    auto groupNodeIDInfo = _gatewayInfo->nodeIDInfo();
    Json::Value groupInfo(Json::arrayValue);
    for (auto const& it : groupNodeIDInfo)
    {
        Json::Value item;
        item["group"] = it.first;
        auto const& nodeIDList = it.second;
        Json::Value nodeIDInfo(Json::arrayValue);
        for (auto const& nodeID : nodeIDList)
        {
            nodeIDInfo.append(Json::Value(nodeID));
        }
        item["nodeIDList"] = nodeIDInfo;
        groupInfo.append(item);
    }
    _response["groupNodeIDInfo"] = groupInfo;
}

void JsonRpcImpl_2_0::gatewayInfoToJson(Json::Value& _response,
    bcos::gateway::GatewayInfo::Ptr _localP2pInfo, bcos::gateway::GatewayInfosPtr _peersInfo)
{
    if (_localP2pInfo)
    {
        gatewayInfoToJson(_response, _localP2pInfo);
    }
    if (!_peersInfo)
    {
        return;
    }
    Json::Value peersInfo(Json::arrayValue);
    for (auto const& it : *_peersInfo)
    {
        Json::Value peerInfo;
        gatewayInfoToJson(peerInfo, it);
        peersInfo.append(peerInfo);
    }
    _response["peers"] = peersInfo;
}

void JsonRpcImpl_2_0::getGroupPeers(Json::Value& _response, std::string const& _groupID,
    bcos::gateway::GatewayInfo::Ptr _localP2pInfo, bcos::gateway::GatewayInfosPtr _peersInfo)
{
    _peersInfo->emplace_back(_localP2pInfo);
    std::set<std::string> nodeIDList;
    for (auto const& info : *_peersInfo)
    {
        auto groupNodeIDInfo = info->nodeIDInfo();
        if (groupNodeIDInfo.count(_groupID))
        {
            auto const& nodeList = groupNodeIDInfo.at(_groupID);
            for (auto const& node : nodeList)
            {
                nodeIDList.insert(node);
            }
        }
    }
    if (nodeIDList.size() == 0)
    {
        return;
    }
    for (auto const& nodeID : nodeIDList)
    {
        _response.append((Json::Value)(nodeID));
    }
}

void JsonRpcImpl_2_0::getGroupPeers(std::string const& _groupID, RespFunc _respFunc)
{
    m_gatewayInterface->asyncGetPeers([_respFunc, _groupID, this](Error::Ptr _error,
                                          bcos::gateway::GatewayInfo::Ptr _localP2pInfo,
                                          bcos::gateway::GatewayInfosPtr _peersInfo) {
        Json::Value jResp;
        if (_error)
        {
            RPC_IMPL_LOG(ERROR) << LOG_BADGE("getGroupPeers") << LOG_KV("code", _error->errorCode())
                                << LOG_KV("message", _error->errorMessage());
            _respFunc(_error, jResp);
            return;
        }
        getGroupPeers(jResp, _groupID, _localP2pInfo, _peersInfo);
        _respFunc(_error, jResp);
    });
}<|MERGE_RESOLUTION|>--- conflicted
+++ resolved
@@ -572,11 +572,7 @@
                     std::stringstream errorMsg;
                     errorMsg << (bcos::protocol::TransactionStatus)(
                         _transactionSubmitResult->status());
-<<<<<<< HEAD
-                    jResp["errorMessage"] = errorMsg.str();
-=======
                     (*jResp)["errorMessage"] = errorMsg.str();
->>>>>>> 85ec6f6a
                 }
                 toJsonResp(*jResp, hexPreTxHash, _transactionSubmitResult->transactionReceipt());
                 (*jResp)["to"] = string(_transactionSubmitResult->to());
