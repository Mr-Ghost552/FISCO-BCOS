--- conflicted
+++ resolved
@@ -466,18 +466,6 @@
                     << LOG_KV("hexPreTxHash", hexPreTxHash) << LOG_KV("status", status)
                     << LOG_KV("requireProof", requireProof) << LOG_KV("txCostTime", totalTime);
             }
-<<<<<<< HEAD
-
-            toJsonResp(jResp, hexPreTxHash, (protocol::TransactionStatus)submitResult->status(),
-                *(submitResult->transactionReceipt()), isWasm,
-                *(nodeService->blockFactory()->cryptoSuite()->hashImpl()));
-            jResp["to"] = submitResult->to();
-            jResp["from"] = toHexStringWithPrefix(submitResult->sender());
-            jResp["extraData"] = extraData;
-
-            // TODO: check if needed
-            // jResp["input"] = toHexStringWithPrefix(transaction->input());
-=======
 
             toJsonResp(jResp, hexPreTxHash, (protocol::TransactionStatus)submitResult->status(),
                 *(submitResult->transactionReceipt()), isWasm,
@@ -486,7 +474,7 @@
             jResp["from"] = toHexStringWithPrefix(submitResult->sender());
             jResp["extraData"] = extraData;
             jResp["input"] = toHexStringWithPrefix(transaction->input());
->>>>>>> 56d51c16
+
 
             if (requireProof) [[unlikely]]
             {
@@ -523,11 +511,7 @@
         {
             auto info = boost::diagnostic_information(e);
             RPC_IMPL_LOG(WARNING) << "RPC common error: " << info;
-<<<<<<< HEAD
             respFunc(BCOS_ERROR_PTR(-1, std::move(info)), jResp);
-=======
-            respFunc(std::make_shared<bcos::Error>(-1, std::move(info)), jResp);
->>>>>>> 56d51c16
         }
     }(this, groupID, nodeName, data, requireProof, std::move(respFunc)));
 }
