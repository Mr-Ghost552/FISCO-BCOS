--- conflicted
+++ resolved
@@ -244,12 +244,8 @@
             auto& frontBlock = m_blocks.front();
             auto blockNumber = ledgerConfig->blockNumber();
             auto gasNumber = ledgerConfig->gasLimit();
-<<<<<<< HEAD
-            if (std::get<1>(gasNumber) <= blockNumber)
-=======
             // Note: takes effect in next block. we query the enableNumber of blockNumber + 1.
             if (std::get<1>(gasNumber) <= (blockNumber + 1))
->>>>>>> be01b860
             {
                 m_gasLimit = std::get<0>(gasNumber);
             }
@@ -323,11 +319,7 @@
 
     // Create temp executive
     auto blockExecutive =
-<<<<<<< HEAD
-        std::make_shared<BlockExecutive>(std::move(block), this, m_calledContextID++,
-=======
         std::make_shared<BlockExecutive>(std::move(block), this, m_calledContextID.fetch_add(1),
->>>>>>> be01b860
             m_transactionSubmitResultFactory, true, m_blockFactory, m_gasLimit, false);
 
     blockExecutive->asyncCall([callback = std::move(callback)](Error::UniquePtr&& error,
@@ -419,11 +411,7 @@
     auto ledgerConfig = std::make_shared<ledger::LedgerConfig>();
     auto callbackPtr = std::make_shared<decltype(callback)>(std::move(callback));
     auto summary =
-<<<<<<< HEAD
         std::make_shared<std::tuple<size_t, std::atomic_size_t, std::atomic_size_t>>(8, 0, 0);
-=======
-        std::make_shared<std::tuple<size_t, std::atomic_size_t, std::atomic_size_t>>(7, 0, 0);
->>>>>>> be01b860
 
     auto collector = [summary = std::move(summary), ledgerConfig = std::move(ledgerConfig),
                          callback = std::move(callbackPtr)](Error::Ptr error,
@@ -471,7 +459,6 @@
                             ledgerConfig->setGasLimit(
                                 std::make_tuple(boost::lexical_cast<uint64_t>(value), blockNumber));
                             break;
-<<<<<<< HEAD
                         case 3:
                             try
                             {
@@ -485,8 +472,6 @@
                                 SCHEDULER_LOG(WARNING) << LOG_DESC("invalidVersionNumber") << value;
                             }
                             break;
-=======
->>>>>>> be01b860
                         default:
                             BOOST_THROW_EXCEPTION(BCOS_ERROR(SchedulerError::UnknownError,
                                 "Unknown type: " + boost::lexical_cast<std::string>(type)));
@@ -546,14 +531,11 @@
                     collector(std::move(error), std::move(hash));
                 });
             collector(std::move(error), std::move(number));
-<<<<<<< HEAD
         });
 
     // Note: The consensus module ensures serial execution and submit of system txs
     m_ledger->asyncGetSystemConfigByKey(ledger::SYSTEM_KEY_COMPATIBILITY_VERSION,
         [collector](Error::Ptr error, std::string config, protocol::BlockNumber _number) mutable {
             collector(std::move(error), std::tuple{3, std::move(config), _number});
-=======
->>>>>>> be01b860
         });
 }