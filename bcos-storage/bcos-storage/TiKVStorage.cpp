/*
 *  Copyright (C) 2021 FISCO BCOS.
 *  SPDX-License-Identifier: Apache-2.0
 *  Licensed under the Apache License, Version 2.0 (the "License");
 *  you may not use this file except in compliance with the License.
 *  You may obtain a copy of the License at
 *
 *   http://www.apache.org/licenses/LICENSE-2.0
 *
 *  Unless required by applicable law or agreed to in writing, software
 *  distributed under the License is distributed on an "AS IS" BASIS,
 *  WITHOUT WARRANTIES OR CONDITIONS OF ANY KIND, either express or implied.
 *  See the License for the specific language governing permissions and
 *  limitations under the License.
 *
 * @brief the implement of TiKVStorage
 * @file TiKVStorage.h
 * @author: xingqiangbai
 * @date: 2021-09-26
 */
#include "TiKVStorage.h"
#include "Common.h"
#include "bcos-framework/protocol/ProtocolTypeDef.h"
#include "bcos-framework/storage/Table.h"
#include "tikv_client.h"
#include <bcos-utilities/Error.h>
#include <tbb/concurrent_vector.h>
#include <tbb/parallel_for.h>
#include <tbb/spin_mutex.h>
#include <atomic>
#include <exception>
#include <iostream>
#include <mutex>
#include <optional>
#include <stdexcept>

constexpr uint32_t MAX_RETRY_LIMIT = 32;

using namespace bcos::storage;
using namespace bcos::protocol;
using namespace std;

#define STORAGE_TIKV_LOG(LEVEL) BCOS_LOG(LEVEL) << "[STORAGE-TiKV]"
namespace bcos::storage
{

std::shared_ptr<tikv_client::TransactionClient> newTiKVClient(
    const std::vector<std::string>& pdAddrs, const std::string& logPath, const std::string& caPath,
    const std::string& certPath, const std::string& keyPath, uint32_t grpcTimeout)
{
    if (!caPath.empty() && !certPath.empty() && !keyPath.empty())
    {
        STORAGE_TIKV_LOG(INFO) << LOG_DESC("newTiKVClientWithSSL") << LOG_KV("logPath", logPath);
        return std::make_shared<tikv_client::TransactionClient>(
            pdAddrs, logPath, caPath, certPath, keyPath);
    }
    STORAGE_TIKV_LOG(INFO) << LOG_DESC("newTiKVClient") << LOG_KV("logPath", logPath);
    return std::make_shared<tikv_client::TransactionClient>(pdAddrs, logPath, grpcTimeout);
}
}  // namespace bcos::storage

TiKVStorage::TiKVStorage(
    std::shared_ptr<tikv_client::TransactionClient> _cluster, int32_t _commitTimeout)
  : m_cluster(std::move(_cluster)),
    m_commitTimeout(_commitTimeout)
{}

void TiKVStorage::asyncGetPrimaryKeys(std::string_view _table,
    const std::optional<Condition const>& _condition,
    std::function<void(Error::UniquePtr, std::vector<std::string>)> _callback) noexcept
{
    try
    {
        auto start = utcTime();
        std::vector<std::string> result;

        std::string keyPrefix;
        keyPrefix = string(_table) + TABLE_KEY_SPLIT;
        // snapshot is not threadsafe so create it every time
        auto snap = m_cluster->snapshot();
        // TODO: check performance and add limit of primary keys
        bool finished = false;
        auto lastKey = keyPrefix;
        int i = 0;
        while (!finished)
        {
            auto keys = snap->scan_keys(
                lastKey, Bound::Excluded, string(), Bound::Unbounded, scan_batch_size);
            if (keys.empty())
            {
                finished = true;
                break;
            }
            lastKey = keys.back();
            for (auto& key : keys)
            {
                if (key.rfind(keyPrefix, 0) == 0)
                {
                    size_t start = keyPrefix.size();
                    auto realKey = key.substr(start);
                    if (!_condition || _condition->isValid(realKey))
                    {  // filter by condition, remove keyPrefix
                        result.push_back(std::move(realKey));
                    }
                }
                else
                {
                    finished = true;
                    break;
                }
            }
        }
        auto end = utcTime();
        STORAGE_TIKV_LOG(DEBUG) << LOG_DESC("asyncGetPrimaryKeys") << LOG_KV("table", _table)
                                << LOG_KV("count", result.size())
                                << LOG_KV("read time(ms)", end - start)
                                << LOG_KV("callback time(ms)", utcTime() - end);
        _callback(nullptr, std::move(result));
    }
    catch (const std::exception& e)
    {
        STORAGE_TIKV_LOG(WARNING) << LOG_DESC("asyncGetPrimaryKeys failed, need trigger switch")
                                  << LOG_KV("table", _table) << LOG_KV("message", e.what());
        _callback(BCOS_ERROR_WITH_PREV_UNIQUE_PTR(ReadError, "asyncGetPrimaryKeys failed!", e), {});
        triggerSwitch();
    }
}

void TiKVStorage::asyncGetRow(std::string_view _table, std::string_view _key,
    std::function<void(Error::UniquePtr, std::optional<Entry>)> _callback) noexcept
{
    try
    {
        if (!isValid(_table, _key))
        {
            STORAGE_TIKV_LOG(WARNING) << LOG_DESC("asyncGetRow empty tableName or key")
                                      << LOG_KV("table", _table) << LOG_KV("key", toHex(_key));
            _callback(BCOS_ERROR_UNIQUE_PTR(TableNotExists, "empty tableName or key"), {});
            return;
        }
        auto start = utcTime();
        auto dbKey = toDBKey(_table, _key);
        auto snap = m_cluster->snapshot();
        auto value = snap->get(dbKey);
        auto end = utcTime();
        if (!value.has_value())
        {
            if (c_fileLogLevel <= TRACE)
            {
                STORAGE_TIKV_LOG(TRACE) << LOG_DESC("asyncGetRow empty") << LOG_KV("table", _table)
                                        << LOG_KV("key", _key.length() == 0 ? "" : toHex(_key))
                                        << LOG_KV("dbKey", dbKey);
            }
            _callback(nullptr, {});
            return;
        }

        auto entry = std::make_optional<Entry>();
        entry->set(value.value());
        if (c_fileLogLevel <= TRACE)
        {
            STORAGE_TIKV_LOG(TRACE)
                << LOG_DESC("asyncGetRow") << LOG_KV("table", _table) << LOG_KV("key", toHex(_key))
                << LOG_KV("read time(ms)", end - start)
                << LOG_KV("callback time(ms)", utcTime() - end);
        }
        _callback(nullptr, std::move(entry));
    }
    catch (const std::exception& e)
    {
        STORAGE_TIKV_LOG(WARNING) << LOG_DESC("asyncGetRow failed, need trigger switch")
                                  << LOG_KV("table", _table) << LOG_KV("key", toHex(_key))
                                  << LOG_KV("message", e.what());
        _callback(BCOS_ERROR_WITH_PREV_UNIQUE_PTR(ReadError, "asyncGetRow failed!", e), {});
        triggerSwitch();
    }
}

void TiKVStorage::asyncGetRows(std::string_view _table,
    const std::variant<const gsl::span<std::string_view const>, const gsl::span<std::string const>>&
        _keys,
    std::function<void(Error::UniquePtr, std::vector<std::optional<Entry>>)> _callback) noexcept
{
    try
    {
        if (!isValid(_table))
        {
            STORAGE_TIKV_LOG(WARNING)
                << LOG_DESC("asyncGetRows empty tableName") << LOG_KV("table", _table);
            _callback(BCOS_ERROR_UNIQUE_PTR(TableNotExists, "empty tableName"), {});
            return;
        }
        auto start = utcTime();
        std::visit(
            [&](auto const& keys) {
                std::vector<std::optional<Entry>> entries(keys.size());

                std::vector<std::string> realKeys(keys.size());
                tbb::parallel_for(tbb::blocked_range<size_t>(0, keys.size()),
                    [&](const tbb::blocked_range<size_t>& range) {
                        for (size_t i = range.begin(); i != range.end(); ++i)
                        {
                            realKeys[i] = toDBKey(_table, keys[i]);
                        }
                    });
                auto snap = m_cluster->snapshot();
                auto result = snap->batch_get(realKeys);
                auto end = utcTime();
                size_t validCount = 0;
                for (size_t i = 0; i < realKeys.size(); ++i)
                {
                    auto node = result.extract(realKeys[i]);
                    if (node.empty() || node.mapped().empty())
                    {
                        entries[i] = std::nullopt;
                        STORAGE_TIKV_LOG(TRACE) << "Multi get rows, not found key: " << keys[i];
                    }
                    else
                    {
                        ++validCount;
                        entries[i] = std::make_optional(Entry());
                        entries[i]->set(std::move(node.mapped()));
                    }
                }
                auto decode = utcTime();
                STORAGE_TIKV_LOG(DEBUG)
                    << LOG_DESC("asyncGetRows") << LOG_KV("table", _table)
                    << LOG_KV("count", entries.size()) << LOG_KV("validCount", validCount)
                    << LOG_KV("read time(ms)", end - start)
                    << LOG_KV("decode time(ms)", decode - end);
                _callback(nullptr, std::move(entries));
            },
            _keys);
    }
    catch (const std::exception& e)
    {
        STORAGE_TIKV_LOG(WARNING) << LOG_DESC("asyncGetRows failed, need trigger switch")
                                  << LOG_KV("table", _table) << LOG_KV("message", e.what());
        _callback(BCOS_ERROR_WITH_PREV_UNIQUE_PTR(ReadError, "asyncGetRows failed! ", e),
            std::vector<std::optional<Entry>>());
        triggerSwitch();
    }
}

void TiKVStorage::asyncSetRow(std::string_view _table, std::string_view _key, Entry _entry,
    std::function<void(Error::UniquePtr)> _callback) noexcept
{
    try
    {
        if (!isValid(_table, _key))
        {
            STORAGE_TIKV_LOG(WARNING) << LOG_DESC("asyncGetRow empty tableName or key")
                                      << LOG_KV("table", _table) << LOG_KV("key", _key);
            _callback(BCOS_ERROR_UNIQUE_PTR(TableNotExists, "empty tableName or key"));
            return;
        }
        auto dbKey = toDBKey(_table, _key);
        auto txn = m_cluster->begin();

        if (_entry.status() == Entry::DELETED)
        {
            STORAGE_TIKV_LOG(DEBUG) << LOG_DESC("asyncSetRow delete") << LOG_KV("table", _table)
                                    << LOG_KV("key", _key) << LOG_KV("dbKey", dbKey);
            txn.remove(dbKey);
        }
        else
        {
            if (c_fileLogLevel <= TRACE)
            {
                STORAGE_TIKV_LOG(TRACE)
                    << LOG_DESC("asyncSetRow") << LOG_KV("table", _table) << LOG_KV("key", _key);
            }
            std::string value = std::string(_entry.get());
            txn.put(dbKey, value);
        }
        txn.commit();
        _callback(nullptr);
    }
    catch (const std::exception& e)
    {
        STORAGE_TIKV_LOG(WARNING) << LOG_DESC("asyncSetRow failed") << LOG_KV("table", _table)
                                  << LOG_KV("message", e.what());
        _callback(BCOS_ERROR_WITH_PREV_UNIQUE_PTR(WriteError, "asyncSetRow failed! ", e));
    }
}

void TiKVStorage::asyncPrepare(const TwoPCParams& params, const TraverseStorageInterface& storage,
    std::function<void(Error::Ptr, uint64_t startTS, const std::string&)> callback) noexcept
{
    try
    {
        std::unique_lock<std::recursive_mutex> lock(x_committer, std::try_to_lock);
        if (lock.owns_lock())
        {
            STORAGE_TIKV_LOG(INFO)
                << LOG_DESC("asyncPrepare") << LOG_KV("blockNumber", params.number)
                << LOG_KV("primary", params.timestamp > 0 ? "false" : "true");
            auto start = utcTime();
            std::mutex writeMutex;
            atomic_bool isTableValid = true;
            std::atomic_uint64_t putCount{0};
            std::atomic_uint64_t deleteCount{0};
            std::atomic_uint64_t dataSize{0};
            if (m_committer)
            {  // should wait for the previous committer to timeout
                auto duration = std::chrono::duration_cast<std::chrono::milliseconds>(
                    std::chrono::system_clock::now() - m_committerCreateTime)
                                    .count();
                STORAGE_TIKV_LOG(DEBUG)
                    << "asyncPrepare clean old committer" << LOG_KV("blockNumber", params.number)
                    << LOG_KV("duration(ms)", duration);
                if (duration < m_commitTimeout)
                {
                    std::this_thread::sleep_for(
                        std::chrono::milliseconds(m_commitTimeout - duration));
                }
                m_committer->rollback();
                m_committer = nullptr;
            }
            m_committerCreateTime = std::chrono::system_clock::now();
            m_committer = m_cluster->new_optimistic_transaction(MAX_RETRY_LIMIT);
            storage.parallelTraverse(true, [&](const std::string_view& table,
                                               const std::string_view& key, Entry const& entry) {
                if (!isValid(table, key))
                {
                    isTableValid = false;
                    return false;
                }
                auto dbKey = toDBKey(table, key);
                if (entry.status() == Entry::DELETED)
                {
                    ++deleteCount;
                    dataSize += dbKey.size();
                    std::lock_guard lock(writeMutex);
                    m_committer->remove(dbKey);
                }
                else
                {
                    std::string value = std::string(entry.get());
                    ++putCount;
                    dataSize += dbKey.size() + value.size();
                    std::lock_guard lock(writeMutex);
                    m_committer->put(dbKey, value);
                }
                return true;
            });
            if (!isTableValid)
            {
                m_committer->rollback();
                m_committer = nullptr;
                callback(BCOS_ERROR_UNIQUE_PTR(TableNotExists, "empty tableName or key"), 0, "");
                return;
            }
            auto encode = utcTime();
            auto size = putCount + deleteCount;
            if (size == 0)
            {
                m_committer->rollback();
                m_committer = nullptr;
                if (params.timestamp == 0)
                {
                    STORAGE_TIKV_LOG(ERROR) << LOG_DESC("asyncPrepare primary empty storage")
                                            << LOG_KV("blockNumber", params.number);
                    callback(BCOS_ERROR_UNIQUE_PTR(EmptyStorage, "commit storage is empty"), 0, "");
                }
                else
                {
                    STORAGE_TIKV_LOG(INFO) << LOG_DESC("asyncPrepare secondary empty storage")
                                           << LOG_KV("blockNumber", params.number);
                    callback(nullptr, 0, "");
                }
                return;
            }
            auto primaryLock = params.primaryKey;

            if (params.timestamp == 0)
            {
                STORAGE_TIKV_LOG(DEBUG)
                    << LOG_DESC("asyncPrepare primary") << LOG_KV("blockNumber", params.number);
                auto result = m_committer->prewrite_primary(primaryLock);
                auto write = utcTime();
                m_currentStartTS = result.second;
                lock.unlock();
                callback(nullptr, result.second, result.first);
                STORAGE_TIKV_LOG(INFO)
                    << "asyncPrepare primary finished" << LOG_KV("blockNumber", params.number)
                    << LOG_KV("put", putCount) << LOG_KV("delete", deleteCount)
                    << LOG_KV("dataSize(B)", dataSize) << LOG_KV("primaryLock", toHex(primaryLock))
                    << LOG_KV("primary", toHex(result.first)) << LOG_KV("startTS", result.second)
                    << LOG_KV("encodeTime(ms)", encode - start)
                    << LOG_KV("prepareTime(ms)", write - encode)
                    << LOG_KV("callbackTime(ms)", utcTime() - write);
            }
            else
            {
                STORAGE_TIKV_LOG(DEBUG)
                    << "asyncPrepare secondary" << LOG_KV("blockNumber", params.number);
                m_currentStartTS = params.timestamp;
                m_committer->prewrite_secondary(primaryLock, m_currentStartTS);
                auto write = utcTime();
                // m_committer = nullptr;
                STORAGE_TIKV_LOG(INFO)
                    << "asyncPrepare secondary finished" << LOG_KV("blockNumber", params.number)
                    << LOG_KV("put", putCount) << LOG_KV("delete", deleteCount)
                    << LOG_KV("dataSize(B)", dataSize) << LOG_KV("primaryLock", primaryLock)
                    << LOG_KV("startTS", params.timestamp)
                    << LOG_KV("encodeTime(ms)", encode - start)
                    << LOG_KV("prepareTime(ms)", write - encode);
                callback(nullptr, 0, primaryLock);
            }
        }
        else
        {
            STORAGE_TIKV_LOG(INFO)
                << "asyncPrepare try_lock failed" << LOG_KV("blockNumber", params.number);
            callback(BCOS_ERROR_UNIQUE_PTR(TryLockFailed, "asyncPrepare try_lock failed"), 0, "");
        }
    }
    catch (const std::exception& e)
    {
        STORAGE_TIKV_LOG(WARNING) << LOG_DESC("asyncPrepare failed")
                                  << LOG_KV("blockNumber", params.number)
                                  << LOG_KV("message", e.what());
        callback(BCOS_ERROR_WITH_PREV_UNIQUE_PTR(WriteError, "asyncPrepare failed! ", e), 0, "");
    }
}

void TiKVStorage::asyncCommit(
    const TwoPCParams& params, std::function<void(Error::Ptr, uint64_t)> callback) noexcept
{
    try
    {
        std::unique_lock<std::recursive_mutex> lock(x_committer, std::try_to_lock);
        if (lock.owns_lock())
        {
            STORAGE_TIKV_LOG(INFO)
                << LOG_DESC("asyncCommit") << LOG_KV("blockNumber", params.number)
                << LOG_KV("timestamp", params.timestamp);
            auto start = utcTime();
            uint64_t ts = 0;
            if (m_committer)
            {
                if (params.timestamp > 0)
                {
                    m_committer->commit_secondary(params.timestamp);
                }
                else
                {
                    ts = m_committer->commit_primary();
                    m_committer->commit_secondary(ts);
                }
                m_committer = nullptr;
            }
            auto end = utcTime();
            STORAGE_TIKV_LOG(INFO)
                << LOG_DESC("asyncCommit finished") << LOG_KV("blockNumber", params.number)
                << LOG_KV("commitTS", params.timestamp) << LOG_KV("primaryCommitTS", ts)
                << LOG_KV("time(ms)", end - start);
            lock.unlock();
            callback(nullptr, ts);
        }
        else
        {
            STORAGE_TIKV_LOG(INFO)
                << "asyncCommit try_lock failed" << LOG_KV("blockNumber", params.number);
            callback(BCOS_ERROR_UNIQUE_PTR(TryLockFailed, "asyncPrepare try_lock failed"), 0);
        }
    }
    catch (const std::exception& e)
    {
        STORAGE_TIKV_LOG(WARNING) << LOG_DESC("asyncCommit failed")
                                  << LOG_KV("blockNumber", params.number)
                                  << LOG_KV("commitTS", params.timestamp)
                                  << LOG_KV("message", e.what());
        callback(BCOS_ERROR_WITH_PREV_UNIQUE_PTR(WriteError, "asyncCommit failed! ", e), 0);
    }
}

void TiKVStorage::asyncRollback(
    const TwoPCParams& params, std::function<void(Error::Ptr)> callback) noexcept
{
    try
    {
        std::unique_lock<std::recursive_mutex> lock(x_committer, std::try_to_lock);
        if (lock.owns_lock())
        {
            if (m_currentStartTS != params.timestamp)
            {
                STORAGE_TIKV_LOG(INFO)
                    << "asyncRollback wrong timestamp" << LOG_KV("blockNumber", params.number)
                    << LOG_KV("expect", params.timestamp) << LOG_KV("current", m_currentStartTS);
                callback(BCOS_ERROR_UNIQUE_PTR(
                    TimestampMismatch, "asyncRollback failed for TimestampMismatch"));
                return;
            }
            STORAGE_TIKV_LOG(INFO)
                << LOG_DESC("asyncRollback") << LOG_KV("blockNumber", params.number)
                << LOG_KV("timestamp", params.timestamp);
            RecursiveGuard guard(x_committer);
            auto start = utcTime();
            if (m_committer)
            {
                m_committer->rollback();
                m_committer = nullptr;
            }
            auto end = utcTime();
            lock.unlock();
            callback(nullptr);
            STORAGE_TIKV_LOG(INFO)
                << LOG_DESC("asyncRollback finished") << LOG_KV("blockNumber", params.number)
                << LOG_KV("startTS", params.timestamp) << LOG_KV("time(ms)", end - start)
                << LOG_KV("callback time(ms)", utcTime() - end);
        }
        else
        {
            STORAGE_TIKV_LOG(INFO)
                << "asyncRollback try_lock failed" << LOG_KV("blockNumber", params.number);
            callback(BCOS_ERROR_UNIQUE_PTR(TryLockFailed, "asyncPrepare try_lock failed"));
        }
    }
    catch (const std::exception& e)
    {
        STORAGE_TIKV_LOG(WARNING) << LOG_DESC("asyncRollback failed")
                                  << LOG_KV("blockNumber", params.number)
                                  << LOG_KV("message", e.what());
        callback(BCOS_ERROR_WITH_PREV_UNIQUE_PTR(WriteError, "asyncRollback failed! ", e));
    }
}

bcos::Error::Ptr TiKVStorage::setRows(std::string_view table,
    const std::variant<const gsl::span<std::string_view const>, const gsl::span<std::string const>>&
        _keys,
    std::variant<gsl::span<const std::string_view>, gsl::span<std::string const>> _values) noexcept
{
    bcos::Error::Ptr err = nullptr;
    try
    {
        std::visit(
            [&](auto&& keys, auto&& values) {
                if (table.empty())
                {
                    STORAGE_TIKV_LOG(WARNING)
                        << LOG_DESC("setRows empty tableName") << LOG_KV("table", table);
                    err = BCOS_ERROR_PTR(TableNotExists, "empty tableName");
                    return;
                }
                if (keys.size() != values.size())
                {
                    STORAGE_TIKV_LOG(WARNING)
                        << LOG_DESC("setRows values size mismatch keys size")
                        << LOG_KV("table", table) << LOG_KV("keys", keys.size())
                        << LOG_KV("values", values.size());
                    err = BCOS_ERROR_PTR(TableNotExists, "setRows values size mismatch keys size");
                    return;
                }
                if (values.empty())
                {
                    STORAGE_TIKV_LOG(WARNING)
                        << LOG_DESC("setRows empty keys") << LOG_KV("table", table);
                    return;
                }
                std::vector<std::string> realKeys(keys.size());
                tbb::parallel_for(tbb::blocked_range<size_t>(0, keys.size()),
                    [&](const tbb::blocked_range<size_t>& range) {
                        for (size_t i = range.begin(); i != range.end(); ++i)
                        {
                            realKeys[i] = toDBKey(table, keys[i]);
                        }
                    });
                auto txn = m_cluster->begin();
                for (size_t i = 0; i < keys.size(); ++i)
                {
                    txn.put(std::move(realKeys[i]), std::string(std::move(values[i])));
                }
                txn.commit();
            },
            _keys, _values);
    }
    catch (std::exception& e)
    {
        STORAGE_TIKV_LOG(WARNING) << LOG_DESC("setRows failed") << LOG_KV("what", e.what());
        return BCOS_ERROR_WITH_PREV_PTR(WriteError, "setRows failed! ", e);
    }
<<<<<<< HEAD
    m_lastCommitTimestamp = m_cluster->current_timestamp();
    return err;
}

bcos::Error::Ptr TiKVStorage::deleteRows(std::string_view table,
    const std::variant<const gsl::span<std::string_view const>, const gsl::span<std::string const>>&
        _keys) noexcept
{
    bcos::Error::Ptr err = nullptr;
    try
    {
        std::visit(
            [&](auto&& keys) {
                if (table.empty())
                {
                    STORAGE_TIKV_LOG(WARNING)
                        << LOG_DESC("deleteRows empty tableName") << LOG_KV("table", table);
                    err = BCOS_ERROR_PTR(TableNotExists, "empty tableName");
                    return;
                }
                if (keys.empty())
                {
                    STORAGE_TIKV_LOG(WARNING)
                        << LOG_DESC("deleteRows empty keys") << LOG_KV("table", table);
                    return;
                }
                std::vector<std::string> realKeys(keys.size());
                tbb::parallel_for(tbb::blocked_range<size_t>(0, keys.size()),
                    [&](const tbb::blocked_range<size_t>& range) {
                        for (size_t i = range.begin(); i != range.end(); ++i)
                        {
                            realKeys[i] = toDBKey(table, keys[i]);
                        }
                    });
                auto txn = m_cluster->begin();
                for (size_t i = 0; i < keys.size(); ++i)
                {
                    txn.remove(std::string(std::move(realKeys[i])));
                }
                STORAGE_TIKV_LOG(DEBUG) << LOG_DESC("deleteRows") << LOG_KV("table", table)
                                        << LOG_KV("size", keys.size());
                txn.commit();
            },
            _keys);
    }
    catch (std::exception& e)
    {
        STORAGE_TIKV_LOG(WARNING) << LOG_DESC("deleteRows failed") << LOG_KV("what", e.what());
        m_lastCommitTimestamp = m_cluster->current_timestamp();
        return BCOS_ERROR_WITH_PREV_PTR(WriteError, "deleteRows failed! ", e);
    }
    m_lastCommitTimestamp = m_cluster->current_timestamp();
    return err;
=======
    return nullptr;
>>>>>>> f0d1012d
}

void TiKVStorage::triggerSwitch()
{
    if (f_onNeedSwitchEvent)
    {
        STORAGE_TIKV_LOG(WARNING) << LOG_DESC("Trigger switch");
        f_onNeedSwitchEvent();
    }
}
<|MERGE_RESOLUTION|>--- conflicted
+++ resolved
@@ -61,8 +61,7 @@
 
 TiKVStorage::TiKVStorage(
     std::shared_ptr<tikv_client::TransactionClient> _cluster, int32_t _commitTimeout)
-  : m_cluster(std::move(_cluster)),
-    m_commitTimeout(_commitTimeout)
+  : m_cluster(std::move(_cluster)), m_commitTimeout(_commitTimeout)
 {}
 
 void TiKVStorage::asyncGetPrimaryKeys(std::string_view _table,
@@ -581,8 +580,6 @@
         STORAGE_TIKV_LOG(WARNING) << LOG_DESC("setRows failed") << LOG_KV("what", e.what());
         return BCOS_ERROR_WITH_PREV_PTR(WriteError, "setRows failed! ", e);
     }
-<<<<<<< HEAD
-    m_lastCommitTimestamp = m_cluster->current_timestamp();
     return err;
 }
 
@@ -630,14 +627,9 @@
     catch (std::exception& e)
     {
         STORAGE_TIKV_LOG(WARNING) << LOG_DESC("deleteRows failed") << LOG_KV("what", e.what());
-        m_lastCommitTimestamp = m_cluster->current_timestamp();
         return BCOS_ERROR_WITH_PREV_PTR(WriteError, "deleteRows failed! ", e);
     }
-    m_lastCommitTimestamp = m_cluster->current_timestamp();
     return err;
-=======
-    return nullptr;
->>>>>>> f0d1012d
 }
 
 void TiKVStorage::triggerSwitch()
@@ -647,4 +639,4 @@
         STORAGE_TIKV_LOG(WARNING) << LOG_DESC("Trigger switch");
         f_onNeedSwitchEvent();
     }
-}
+}