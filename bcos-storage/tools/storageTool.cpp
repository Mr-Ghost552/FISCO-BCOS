--- conflicted
+++ resolved
@@ -152,7 +152,8 @@
 
 void writeKV(std::ofstream& output, std::string_view key, std::string_view value, bool hex = false)
 {
-    output << "[key=" << (hex ? toHex(key) : key) << "] [value=" << (hex ? toHex(value) : value) << "]" << endl;
+    output << "[key=" << (hex ? toHex(key) : key) << "] [value=" << (hex ? toHex(value) : value)
+           << "]" << endl;
 }
 
 DB* createSecondaryRocksDB(
@@ -295,8 +296,7 @@
     {
         nodeConfig->loadGenesisConfig(genesisFilePath);
     }
-<<<<<<< HEAD
-=======
+
     nodeConfig->loadConfig(configPath);
     bcos::security::DataEncryption::Ptr dataEncryption = nullptr;
     if (nodeConfig->storageSecurityEnable())
@@ -304,7 +304,7 @@
         dataEncryption = std::make_shared<bcos::security::DataEncryption>(nodeConfig);
         dataEncryption->init();
     }
->>>>>>> 29df6fcf
+
 
     auto keyPageSize = nodeConfig->keyPageSize();
     auto keyPageIgnoreTables = getKeyPageIgnoreTables(nodeConfig->compatibilityVersion());
