--- conflicted
+++ resolved
@@ -91,13 +91,9 @@
     TransactionReceiptImpl::Ptr createReceipt2(bcos::u256 const& gasUsed,
         std::string contractAddress, const std::vector<bcos::protocol::LogEntry>& logEntries,
         int32_t status, bcos::bytesConstRef output, bcos::protocol::BlockNumber blockNumber,
-<<<<<<< HEAD
-        std::string effectiveGasPrice = "1") const override
-=======
         std::string effectiveGasPrice = "1",
         bcos::protocol::TransactionVersion version = bcos::protocol::TransactionVersion::V1_VERSION,
         bool withHash = true) const override
->>>>>>> 9b67d3e0
     {
         auto transactionReceipt = std::make_shared<TransactionReceiptImpl>(
             [m_receipt = bcostars::TransactionReceipt()]() mutable { return &m_receipt; });
