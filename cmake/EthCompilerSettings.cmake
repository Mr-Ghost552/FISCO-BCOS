#------------------------------------------------------------------------------
# Setting compiling for FISCO-BCOS.
# ------------------------------------------------------------------------------
# This file is part of FISCO-BCOS.
#
# FISCO-BCOS is free software: you can redistribute it and/or modify
# it under the terms of the GNU General Public License as published by
# the Free Software Foundation, either version 3 of the License, or
# (at your option) any later version.
#
# FISCO-BCOS is distributed in the hope that it will be useful,
# but WITHOUT ANY WARRANTY; without even the implied warranty of
# MERCHANTABILITY or FITNESS FOR A PARTICULAR PURPOSE.  See the
# GNU General Public License for more details.
#
# You should have received a copy of the GNU General Public License
# along with FISCO-BCOS.  If not, see <http://www.gnu.org/licenses/>
#
# (c) 2016-2018 fisco-dev contributors.
#------------------------------------------------------------------------------

# common settings
set(ETH_CMAKE_DIR ${CMAKE_CURRENT_LIST_DIR})
set(ETH_SCRIPTS_DIR ${ETH_CMAKE_DIR}/scripts)

set(EXECUTABLE_OUTPUT_PATH ${PROJECT_BINARY_DIR}/bin)

if (("${CMAKE_CXX_COMPILER_ID}" MATCHES "GNU") OR ("${CMAKE_CXX_COMPILER_ID}" MATCHES "Clang"))
    find_program(CCACHE_PROGRAM ccache)
    if(CCACHE_PROGRAM)
        set_property(GLOBAL PROPERTY RULE_LAUNCH_COMPILE "${CCACHE_PROGRAM}")
        set_property(GLOBAL PROPERTY RULE_LAUNCH_LINK "${CCACHE_PROGRAM}")
    endif()
    # Use ISO C++11 standard language.
    set(CMAKE_CXX_FLAGS -std=c++11)

    # Enables all the warnings about constructions that some users consider questionable,
    # and that are easy to avoid.  Also enable some extra warning flags that are not
    # enabled by -Wall.   Finally, treat at warnings-as-errors, which forces developers
    # to fix warnings as they arise, so they don't accumulate "to be fixed later".
    add_compile_options(-Werror)
    add_compile_options(-Wall)
    add_compile_options(-pedantic)
    add_compile_options(-Wextra)
    # add_compile_options(-Wno-unused-variable)
    # add_compile_options(-Wno-unused-parameter)
    # add_compile_options(-Wno-unused-function)
    # add_compile_options(-Wno-missing-field-initializers)
    # Disable warnings about unknown pragmas (which is enabled by -Wall).
    add_compile_options(-Wno-unknown-pragmas)
    add_compile_options(-fno-omit-frame-pointer)
    # for boost json spirit
    add_compile_options(-DBOOST_SPIRIT_THREADSAFE)
    # for easy log
    add_compile_options(-DELPP_THREAD_SAFE)
    add_compile_options(-DELPP_NO_DEFAULT_LOG_FILE)
    
    if(STATIC_BUILD)
    SET(CMAKE_FIND_LIBRARY_SUFFIXES ".a")
    SET(BUILD_SHARED_LIBRARIES OFF)
    SET(CMAKE_EXE_LINKER_FLAGS "${CMAKE_EXE_LINKER_FLAGS} -static")
    endif ()
    
<<<<<<< HEAD
    add_compile_options(-fno-omit-frame-pointer)

	# Configuration-specific compiler settings.
    set(CMAKE_CXX_FLAGS_DEBUG          "-Og -g -pthread -DETH_DEBUG -fopenmp")
    set(CMAKE_CXX_FLAGS_MINSIZEREL     "-Os -DNDEBUG -pthread -fopenmp")
    set(CMAKE_CXX_FLAGS_RELEASE        "-O3 -DNDEBUG -pthread -fopenmp")
    set(CMAKE_CXX_FLAGS_RELWITHDEBINFO "-O2 -g -pthread -fopenmp")

=======
    # Configuration-specific compiler settings.
    set(CMAKE_CXX_FLAGS_DEBUG          "-Og -g -pthread -DETH_DEBUG")
    set(CMAKE_CXX_FLAGS_MINSIZEREL     "-Os -DNDEBUG -pthread")
    set(CMAKE_CXX_FLAGS_RELEASE        "-O3 -DNDEBUG -pthread")
    set(CMAKE_CXX_FLAGS_RELWITHDEBINFO "-O2 -g -pthread")
    
>>>>>>> d526b34a
    option(USE_LD_GOLD "Use GNU gold linker" ON)
    if (USE_LD_GOLD)
        execute_process(COMMAND ${CMAKE_C_COMPILER} -fuse-ld=gold -Wl,--version ERROR_QUIET OUTPUT_VARIABLE LD_VERSION)
        if ("${LD_VERSION}" MATCHES "GNU gold")
            set(CMAKE_EXE_LINKER_FLAGS "${CMAKE_EXE_LINKER_FLAGS} -fuse-ld=gold")
            set(CMAKE_SHARED_LINKER_FLAGS "${CMAKE_SHARED_LINKER_FLAGS} -fuse-ld=gold")
        endif ()
    endif ()
    
    # Additional GCC-specific compiler settings.
    if ("${CMAKE_CXX_COMPILER_ID}" MATCHES "GNU")
    
        add_compile_options(-Wa,-march=generic64)
        # Check that we've got GCC 4.7 or newer.
        execute_process(
            COMMAND ${CMAKE_CXX_COMPILER} -dumpversion OUTPUT_VARIABLE GCC_VERSION)
        if (NOT (GCC_VERSION VERSION_GREATER 4.7 OR GCC_VERSION VERSION_EQUAL 4.7))
            message(FATAL_ERROR "${PROJECT_NAME} requires g++ 4.7 or greater.")
        endif ()
        if (GCC_VERSION VERSION_LESS 5.0)
            add_compile_options(-Wno-unused-variable)
        endif ()
		set(CMAKE_C_FLAGS "-std=c99")

		# Strong stack protection was only added in GCC 4.9.
		# Use it if we have the option to do so.
		# See https://lwn.net/Articles/584225/
        if (GCC_VERSION VERSION_GREATER 4.9 OR GCC_VERSION VERSION_EQUAL 4.9)
            add_compile_options(-fstack-protector-strong)
            add_compile_options(-fstack-protector)
        endif()
    # Additional Clang-specific compiler settings.
    elseif ("${CMAKE_CXX_COMPILER_ID}" MATCHES "Clang")
        if(CMAKE_CXX_COMPILER_VERSION VERSION_LESS 4.0)
            set(CMAKE_CXX_FLAGS_DEBUG          "-O -g -pthread -DETH_DEBUG")
        endif()
        add_compile_options(-fstack-protector)
        # Some Linux-specific Clang settings.  We don't want these for OS X.
        if ("${CMAKE_SYSTEM_NAME}" MATCHES "Linux")
            # Tell Boost that we're using Clang's libc++.   Not sure exactly why we need to do.
            add_definitions(-DBOOST_ASIO_HAS_CLANG_LIBCXX)
            # Use fancy colors in the compiler diagnostics
            add_compile_options(-fcolor-diagnostics)
        endif()
    endif()

    if (COVERAGE)
        if ("${CMAKE_CXX_COMPILER_ID}" MATCHES "GNU") 
            set(CMAKE_CXX_FLAGS "-g --coverage ${CMAKE_CXX_FLAGS}")
            set(CMAKE_C_FLAGS "-g --coverage ${CMAKE_C_FLAGS}")
        elseif ("${CMAKE_CXX_COMPILER_ID}" MATCHES "Clang")
            add_compile_options(-Wno-unused-command-line-argument)
            set(CMAKE_CXX_FLAGS "-g -fprofile-arcs -ftest-coverage ${CMAKE_CXX_FLAGS}")
            set(CMAKE_C_FLAGS "-g -fprofile-arcs -ftest-coverage ${CMAKE_C_FLAGS}")
        endif()
        set(CMAKE_SHARED_LINKER_FLAGS "--coverage ${CMAKE_SHARED_LINKER_FLAGS}")
        set(CMAKE_EXE_LINKER_FLAGS "--coverage ${CMAKE_EXE_LINKER_FLAGS}")
        find_program(LCOV_TOOL lcov)
        message(STATUS "lcov tool: ${LCOV_TOOL}")
        if (LCOV_TOOL)
            add_custom_target(coverage
                COMMAND ${LCOV_TOOL} -o ${CMAKE_BINARY_DIR}/coverage.info -c -d ${CMAKE_BINARY_DIR}
                COMMAND ${LCOV_TOOL} -o ${CMAKE_BINARY_DIR}/coverage.info -r ${CMAKE_BINARY_DIR}/coverage.info '/usr*' '${CMAKE_BINARY_DIR}/deps/*' '${CMAKE_SOURCE_DIR}/deps/*' '*evmc*'
                COMMAND genhtml -q -o ${CMAKE_BINARY_DIR}/CodeCoverage ${CMAKE_BINARY_DIR}/coverage.info)
        endif()
    endif ()
else ()
    message(WARNING "Your compiler is not tested, if you run into any issues, we'd welcome any patches.")
endif ()

if (SANITIZE)
    set(CMAKE_CXX_FLAGS "${CMAKE_CXX_FLAGS} -fno-omit-frame-pointer -fsanitize=${SANITIZE}")
    if (${CMAKE_CXX_COMPILER_ID} MATCHES "Clang")
        set(CMAKE_CXX_FLAGS  "${CMAKE_CXX_FLAGS} -fsanitize-blacklist=${CMAKE_SOURCE_DIR}/sanitizer-blacklist.txt")
    endif()
endif()
<|MERGE_RESOLUTION|>--- conflicted
+++ resolved
@@ -61,23 +61,12 @@
     SET(CMAKE_EXE_LINKER_FLAGS "${CMAKE_EXE_LINKER_FLAGS} -static")
     endif ()
     
-<<<<<<< HEAD
-    add_compile_options(-fno-omit-frame-pointer)
-
-	# Configuration-specific compiler settings.
-    set(CMAKE_CXX_FLAGS_DEBUG          "-Og -g -pthread -DETH_DEBUG -fopenmp")
-    set(CMAKE_CXX_FLAGS_MINSIZEREL     "-Os -DNDEBUG -pthread -fopenmp")
-    set(CMAKE_CXX_FLAGS_RELEASE        "-O3 -DNDEBUG -pthread -fopenmp")
-    set(CMAKE_CXX_FLAGS_RELWITHDEBINFO "-O2 -g -pthread -fopenmp")
-
-=======
     # Configuration-specific compiler settings.
     set(CMAKE_CXX_FLAGS_DEBUG          "-Og -g -pthread -DETH_DEBUG")
     set(CMAKE_CXX_FLAGS_MINSIZEREL     "-Os -DNDEBUG -pthread")
     set(CMAKE_CXX_FLAGS_RELEASE        "-O3 -DNDEBUG -pthread")
     set(CMAKE_CXX_FLAGS_RELWITHDEBINFO "-O2 -g -pthread")
     
->>>>>>> d526b34a
     option(USE_LD_GOLD "Use GNU gold linker" ON)
     if (USE_LD_GOLD)
         execute_process(COMMAND ${CMAKE_C_COMPILER} -fuse-ld=gold -Wl,--version ERROR_QUIET OUTPUT_VARIABLE LD_VERSION)
