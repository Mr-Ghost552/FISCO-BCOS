#------------------------------------------------------------------------------
# Setting compiling for FISCO-BCOS.
# ------------------------------------------------------------------------------
# This file is part of FISCO-BCOS.
#
# FISCO-BCOS is free software: you can redistribute it and/or modify
# it under the terms of the GNU General Public License as published by
# the Free Software Foundation, either version 3 of the License, or
# (at your option) any later version.
#
# FISCO-BCOS is distributed in the hope that it will be useful,
# but WITHOUT ANY WARRANTY; without even the implied warranty of
# MERCHANTABILITY or FITNESS FOR A PARTICULAR PURPOSE.  See the
# GNU General Public License for more details.
#
# You should have received a copy of the GNU General Public License
# along with FISCO-BCOS.  If not, see <http://www.gnu.org/licenses/>
#
# (c) 2016-2018 fisco-dev contributors.
#------------------------------------------------------------------------------

# common settings
set(ETH_CMAKE_DIR ${CMAKE_CURRENT_LIST_DIR})
set(ETH_SCRIPTS_DIR ${ETH_CMAKE_DIR}/scripts)

set(EXECUTABLE_OUTPUT_PATH ${PROJECT_BINARY_DIR}/bin)

if (("${CMAKE_CXX_COMPILER_ID}" MATCHES "GNU") OR ("${CMAKE_CXX_COMPILER_ID}" MATCHES "Clang"))
    find_program(CCACHE_PROGRAM ccache)
    if(CCACHE_PROGRAM)
        set_property(GLOBAL PROPERTY RULE_LAUNCH_COMPILE "${CCACHE_PROGRAM}")
        set_property(GLOBAL PROPERTY RULE_LAUNCH_LINK "${CCACHE_PROGRAM}")
    endif()
    # Use ISO C++11 standard language.
    set(CMAKE_CXX_FLAGS -std=c++11)

    # Enables all the warnings about constructions that some users consider questionable,
    # and that are easy to avoid.  Also enable some extra warning flags that are not
    # enabled by -Wall.   Finally, treat at warnings-as-errors, which forces developers
    # to fix warnings as they arise, so they don't accumulate "to be fixed later".
    add_compile_options(-Wall)
    add_compile_options(-Wno-unused-variable)
    add_compile_options(-Wno-missing-field-initializers)
    add_compile_options(-Wno-unused-parameter)
    add_compile_options(-Wextra)
    # for boost json spirit
    add_compile_options(-DBOOST_SPIRIT_THREADSAFE)
    # for easy log
    add_compile_options(-DELPP_THREAD_SAFE)
    add_compile_options(-DELPP_NO_DEFAULT_LOG_FILE)
    add_compile_options(-Wa,-march=generic64)

    if(STATIC_BUILD)
        SET(CMAKE_FIND_LIBRARY_SUFFIXES ".a")
        SET(BUILD_SHARED_LIBRARIES OFF)
        SET(CMAKE_EXE_LINKER_FLAGS "${CMAKE_EXE_LINKER_FLAGS} -static")
    endif ()

    # Disable warnings about unknown pragmas (which is enabled by -Wall).
    add_compile_options(-Wno-unknown-pragmas)
    
    add_compile_options(-fno-omit-frame-pointer)

	# Configuration-specific compiler settings.
<<<<<<< HEAD
    set(CMAKE_CXX_FLAGS_DEBUG          "-Og -g -pthread -DETH_DEBUG -ggdb3")
    set(CMAKE_CXX_FLAGS_MINSIZEREL     "-Os -DNDEBUG -pthread -DETH_RELEASE")
    set(CMAKE_CXX_FLAGS_RELEASE        "-O3 -DNDEBUG -pthread -DETH_RELEASE")
    set(CMAKE_CXX_FLAGS_RELWITHDEBINFO "-O2 -g -pthread -DETH_RELEASE")
=======
    set(CMAKE_CXX_FLAGS_DEBUG          "-Og -g -pthread -DETH_DEBUG")
    set(CMAKE_CXX_FLAGS_MINSIZEREL     "-Os -DNDEBUG -pthread")
    set(CMAKE_CXX_FLAGS_RELEASE        "-O3 -DNDEBUG -pthread")
    set(CMAKE_CXX_FLAGS_RELWITHDEBINFO "-O2 -g -pthread")
>>>>>>> 0c9972f0

    option(USE_LD_GOLD "Use GNU gold linker" ON)
    if (USE_LD_GOLD)
        execute_process(COMMAND ${CMAKE_C_COMPILER} -fuse-ld=gold -Wl,--version ERROR_QUIET OUTPUT_VARIABLE LD_VERSION)
        if ("${LD_VERSION}" MATCHES "GNU gold")
            set(CMAKE_EXE_LINKER_FLAGS "${CMAKE_EXE_LINKER_FLAGS} -fuse-ld=gold")
            set(CMAKE_SHARED_LINKER_FLAGS "${CMAKE_SHARED_LINKER_FLAGS} -fuse-ld=gold")
        endif ()
    endif ()

    # Additional GCC-specific compiler settings.
    if ("${CMAKE_CXX_COMPILER_ID}" MATCHES "GNU")

        # Check that we've got GCC 4.7 or newer.
        execute_process(
            COMMAND ${CMAKE_CXX_COMPILER} -dumpversion OUTPUT_VARIABLE GCC_VERSION)
        if (NOT (GCC_VERSION VERSION_GREATER 4.7 OR GCC_VERSION VERSION_EQUAL 4.7))
            message(FATAL_ERROR "${PROJECT_NAME} requires g++ 4.7 or greater.")
        endif ()

		# Strong stack protection was only added in GCC 4.9.
		# Use it if we have the option to do so.
		# See https://lwn.net/Articles/584225/
        if (GCC_VERSION VERSION_GREATER 4.9 OR GCC_VERSION VERSION_EQUAL 4.9)
            add_compile_options(-fstack-protector-strong)
            add_compile_options(-fstack-protector)
        endif()
    # Additional Clang-specific compiler settings.
    elseif ("${CMAKE_CXX_COMPILER_ID}" MATCHES "Clang")
        add_compile_options(-fstack-protector)
        # Some Linux-specific Clang settings.  We don't want these for OS X.
        if ("${CMAKE_SYSTEM_NAME}" MATCHES "Linux")
            # Tell Boost that we're using Clang's libc++.   Not sure exactly why we need to do.
            add_definitions(-DBOOST_ASIO_HAS_CLANG_LIBCXX)
            # Use fancy colors in the compiler diagnostics
            add_compile_options(-fcolor-diagnostics)
        endif()
    endif()
# If you don't have GCC, Clang then you are on your own.  Good luck!
else ()
    message(WARNING "Your compiler is not tested, if you run into any issues, we'd welcome any patches.")
endif ()

if (SANITIZE)
    set(CMAKE_CXX_FLAGS "${CMAKE_CXX_FLAGS} -fno-omit-frame-pointer -fsanitize=${SANITIZE}")
    if (${CMAKE_CXX_COMPILER_ID} MATCHES "Clang")
        set(CMAKE_CXX_FLAGS  "${CMAKE_CXX_FLAGS} -fsanitize-blacklist=${CMAKE_SOURCE_DIR}/sanitizer-blacklist.txt")
    endif()
endif()

if (COVERAGE)
    set(CMAKE_CXX_FLAGS "-g --coverage ${CMAKE_CXX_FLAGS}")
    set(CMAKE_C_FLAGS "-g --coverage ${CMAKE_C_FLAGS}")
    set(CMAKE_SHARED_LINKER_FLAGS "--coverage ${CMAKE_SHARED_LINKER_FLAGS}")
    set(CMAKE_EXE_LINKER_FLAGS "--coverage ${CMAKE_EXE_LINKER_FLAGS}")
    find_program(LCOV_TOOL lcov)
    message(STATUS "lcov tool: ${LCOV_TOOL}")
    if (LCOV_TOOL)
        add_custom_target(coverage
            COMMAND ${LCOV_TOOL} -o ${CMAKE_BINARY_DIR}/coverage.info -c -d ${CMAKE_BINARY_DIR}
            COMMAND ${LCOV_TOOL} -o ${CMAKE_BINARY_DIR}/coverage.info -r ${CMAKE_BINARY_DIR}/coverage.info '/usr*' '${CMAKE_BINARY_DIR}/deps/*' '${CMAKE_SOURCE_DIR}/deps/*'
            COMMAND genhtml -q -o ${CMAKE_BINARY_DIR}/CodeCoverage ${CMAKE_BINARY_DIR}/coverage.info)
    endif()
endif ()<|MERGE_RESOLUTION|>--- conflicted
+++ resolved
@@ -62,17 +62,10 @@
     add_compile_options(-fno-omit-frame-pointer)
 
 	# Configuration-specific compiler settings.
-<<<<<<< HEAD
-    set(CMAKE_CXX_FLAGS_DEBUG          "-Og -g -pthread -DETH_DEBUG -ggdb3")
-    set(CMAKE_CXX_FLAGS_MINSIZEREL     "-Os -DNDEBUG -pthread -DETH_RELEASE")
-    set(CMAKE_CXX_FLAGS_RELEASE        "-O3 -DNDEBUG -pthread -DETH_RELEASE")
-    set(CMAKE_CXX_FLAGS_RELWITHDEBINFO "-O2 -g -pthread -DETH_RELEASE")
-=======
     set(CMAKE_CXX_FLAGS_DEBUG          "-Og -g -pthread -DETH_DEBUG")
     set(CMAKE_CXX_FLAGS_MINSIZEREL     "-Os -DNDEBUG -pthread")
     set(CMAKE_CXX_FLAGS_RELEASE        "-O3 -DNDEBUG -pthread")
     set(CMAKE_CXX_FLAGS_RELWITHDEBINFO "-O2 -g -pthread")
->>>>>>> 0c9972f0
 
     option(USE_LD_GOLD "Use GNU gold linker" ON)
     if (USE_LD_GOLD)
