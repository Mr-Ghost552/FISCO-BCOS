#------------------------------------------------------------------------------
# Setting compiling for FISCO-BCOS.
# ------------------------------------------------------------------------------
# This file is part of FISCO-BCOS.
#
# FISCO-BCOS is free software: you can redistribute it and/or modify
# it under the terms of the GNU General Public License as published by
# the Free Software Foundation, either version 3 of the License, or
# (at your option) any later version.
#
# FISCO-BCOS is distributed in the hope that it will be useful,
# but WITHOUT ANY WARRANTY; without even the implied warranty of
# MERCHANTABILITY or FITNESS FOR A PARTICULAR PURPOSE.  See the
# GNU General Public License for more details.
#
# You should have received a copy of the GNU General Public License
# along with FISCO-BCOS.  If not, see <http://www.gnu.org/licenses/>
#
# (c) 2016-2018 fisco-dev contributors.
#------------------------------------------------------------------------------

# common settings
set(ETH_CMAKE_DIR ${CMAKE_CURRENT_LIST_DIR})
set(ETH_SCRIPTS_DIR ${ETH_CMAKE_DIR}/scripts)

if (("${CMAKE_CXX_COMPILER_ID}" MATCHES "GNU") OR ("${CMAKE_CXX_COMPILER_ID}" MATCHES "Clang"))
    # Use ISO C++11 standard language.
    set(CMAKE_CXX_FLAGS -std=c++11)

    # Enables all the warnings about constructions that some users consider questionable,
    # and that are easy to avoid.  Also enable some extra warning flags that are not
    # enabled by -Wall.   Finally, treat at warnings-as-errors, which forces developers
    # to fix warnings as they arise, so they don't accumulate "to be fixed later".
    add_compile_options(-Wall)
    add_compile_options(-Wno-unused-variable)
    add_compile_options(-Wno-missing-field-initializers)
    add_compile_options(-Wno-unused-parameter)
    add_compile_options(-Wextra)
    # for boost json spirit
    add_compile_options(-DBOOST_SPIRIT_THREADSAFE)
    # for easy log
    add_compile_options(-DELPP_THREAD_SAFE)
<<<<<<< HEAD
    
=======
    add_compile_options(-DELPP_NO_DEFAULT_LOG_FILE)
>>>>>>> 167aad15
    add_compile_options(-Wa,-march=generic64)

    if(STATIC_BUILD)
        SET(CMAKE_FIND_LIBRARY_SUFFIXES ".a")
        SET(BUILD_SHARED_LIBRARIES OFF)
        SET(CMAKE_EXE_LINKER_FLAGS "${CMAKE_EXE_LINKER_FLAGS} -static")
    endif ()

    # Disable warnings about unknown pragmas (which is enabled by -Wall).
    add_compile_options(-Wno-unknown-pragmas)
    
    add_compile_options(-fno-omit-frame-pointer)

	# Configuration-specific compiler settings.
    set(CMAKE_CXX_FLAGS_DEBUG          "-Og -g -pthread -DETH_DEBUG")
    set(CMAKE_CXX_FLAGS_MINSIZEREL     "-Os -DNDEBUG -pthread -DETH_RELEASE")
    set(CMAKE_CXX_FLAGS_RELEASE        "-O3 -DNDEBUG -pthread -DETH_RELEASE")
    set(CMAKE_CXX_FLAGS_RELWITHDEBINFO "-O2 -g -pthread -DETH_RELEASE")

    option(USE_LD_GOLD "Use GNU gold linker" ON)
    if (USE_LD_GOLD)
        execute_process(COMMAND ${CMAKE_C_COMPILER} -fuse-ld=gold -Wl,--version ERROR_QUIET OUTPUT_VARIABLE LD_VERSION)
        if ("${LD_VERSION}" MATCHES "GNU gold")
            set(CMAKE_EXE_LINKER_FLAGS "${CMAKE_EXE_LINKER_FLAGS} -fuse-ld=gold")
            set(CMAKE_SHARED_LINKER_FLAGS "${CMAKE_SHARED_LINKER_FLAGS} -fuse-ld=gold")
        endif ()
    endif ()

    # Additional GCC-specific compiler settings.
    if ("${CMAKE_CXX_COMPILER_ID}" MATCHES "GNU")

        # Check that we've got GCC 4.7 or newer.
        execute_process(
            COMMAND ${CMAKE_CXX_COMPILER} -dumpversion OUTPUT_VARIABLE GCC_VERSION)
        if (NOT (GCC_VERSION VERSION_GREATER 4.7 OR GCC_VERSION VERSION_EQUAL 4.7))
            message(FATAL_ERROR "${PROJECT_NAME} requires g++ 4.7 or greater.")
        endif ()

		# Strong stack protection was only added in GCC 4.9.
		# Use it if we have the option to do so.
		# See https://lwn.net/Articles/584225/
        if (GCC_VERSION VERSION_GREATER 4.9 OR GCC_VERSION VERSION_EQUAL 4.9)
            add_compile_options(-fstack-protector-strong)
            add_compile_options(-fstack-protector)
        endif()
    # Additional Clang-specific compiler settings.
    elseif ("${CMAKE_CXX_COMPILER_ID}" MATCHES "Clang")
        add_compile_options(-fstack-protector)
        # Some Linux-specific Clang settings.  We don't want these for OS X.
        if ("${CMAKE_SYSTEM_NAME}" MATCHES "Linux")
            # Tell Boost that we're using Clang's libc++.   Not sure exactly why we need to do.
            add_definitions(-DBOOST_ASIO_HAS_CLANG_LIBCXX)
            # Use fancy colors in the compiler diagnostics
            add_compile_options(-fcolor-diagnostics)
        endif()
    endif()
# If you don't have GCC, Clang then you are on your own.  Good luck!
else ()
    message(WARNING "Your compiler is not tested, if you run into any issues, we'd welcome any patches.")
endif ()

if (SANITIZE)
    set(CMAKE_CXX_FLAGS "${CMAKE_CXX_FLAGS} -fno-omit-frame-pointer -fsanitize=${SANITIZE}")
    if (${CMAKE_CXX_COMPILER_ID} MATCHES "Clang")
        set(CMAKE_CXX_FLAGS  "${CMAKE_CXX_FLAGS} -fsanitize-blacklist=${CMAKE_SOURCE_DIR}/sanitizer-blacklist.txt")
    endif()
endif()


if (TESTS)
    set(CMAKE_CXX_FLAGS "-g --coverage ${CMAKE_CXX_FLAGS}")
    set(CMAKE_C_FLAGS "-g --coverage ${CMAKE_C_FLAGS}")
    set(CMAKE_SHARED_LINKER_FLAGS "--coverage ${CMAKE_SHARED_LINKER_FLAGS}")
    set(CMAKE_EXE_LINKER_FLAGS "--coverage ${CMAKE_EXE_LINKER_FLAGS}")
    find_program(LCOV_TOOL lcov)
    message(STATUS "lcov tool: ${LCOV_TOOL}")
    if (LCOV_TOOL)
        add_custom_target(coverage.info
            COMMAND ${LCOV_TOOL} -o ${CMAKE_BINARY_DIR}/coverage.info -c -d ${CMAKE_BINARY_DIR}
            COMMAND ${LCOV_TOOL} -o ${CMAKE_BINARY_DIR}/coverage.info -r ${CMAKE_BINARY_DIR}/coverage.info '/usr*' '${CMAKE_BINARY_DIR}/deps/*' '${CMAKE_SOURCE_DIR}/deps/*'
    )
    endif()
endif ()<|MERGE_RESOLUTION|>--- conflicted
+++ resolved
@@ -40,11 +40,7 @@
     add_compile_options(-DBOOST_SPIRIT_THREADSAFE)
     # for easy log
     add_compile_options(-DELPP_THREAD_SAFE)
-<<<<<<< HEAD
-    
-=======
     add_compile_options(-DELPP_NO_DEFAULT_LOG_FILE)
->>>>>>> 167aad15
     add_compile_options(-Wa,-march=generic64)
 
     if(STATIC_BUILD)
