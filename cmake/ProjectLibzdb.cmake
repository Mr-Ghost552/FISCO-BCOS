--- conflicted
+++ resolved
@@ -1,57 +1,53 @@
-include(ExternalProject)
-
-<<<<<<< HEAD
-ExternalProject_Add(mysqlclient
-=======
-ExternalProject_Add(MySQLClient
->>>>>>> 44b0049f
-    PREFIX ${CMAKE_SOURCE_DIR}/deps
-    DOWNLOAD_NAME mysql-connector-c-6.1.11-src.tar.gz
-    DOWNLOAD_NO_PROGRESS 1
-    BUILD_IN_SOURCE 1
-    LOG_CONFIGURE 1
-    LOG_BUILD 1
-    LOG_INSTALL 1
-    URL https://downloads.mysql.com/archives/get/file/mysql-connector-c-6.1.11-src.tar.gz
-    URL_HASH SHA256=c8664851487200162b38b6f3c8db69850bd4f0e4c5ff5a6d161dbfb5cb76b6c4
-    #please make sure MYSQL_TCP_PORT is set and not equal to 3306
-    CMAKE_ARGS  -DMYSQL_TCP_PORT=3305 -DCMAKE_INSTALL_PREFIX=${CMAKE_SOURCE_DIR}/deps/
-    BUILD_BYPRODUCTS ${CMAKE_SOURCE_DIR}/deps/lib/libmysqlclient.a
-)
-ExternalProject_Get_Property(mysqlclient SOURCE_DIR)
-
-
-
-set(MYSQL_CLIENT_LIB ${CMAKE_SOURCE_DIR}/deps/lib/libmysqlclient.a)
-set(ZDB_CONFIGURE_COMMAND ./configure --with-mysql=${SOURCE_DIR}/scripts/mysql_config --without-sqlite --without-postgresql --enable-shared=false --enable-protected)
-
-ExternalProject_Add(libzdb DEPENDS mysqlclient
-    PREFIX ${CMAKE_SOURCE_DIR}/deps
-    DOWNLOAD_NAME libzdb-3.2.tar.gz
-    DOWNLOAD_NO_PROGRESS 1
-    URL https://tildeslash.com/libzdb/dist/libzdb-3.2.tar.gz
-    URL_HASH SHA256=005ddf4b29c6db622e16303298c2f914dfd82590111cea7cfd09b4acf46cf4f2
-    BUILD_IN_SOURCE 1
-    LOG_CONFIGURE 1
-    LOG_BUILD 1
-    LOG_INSTALL 1
-    CONFIGURE_COMMAND ${ZDB_CONFIGURE_COMMAND} 
-    BUILD_COMMAND make
-    INSTALL_COMMAND ""
-    BUILD_BYPRODUCTS <SOURCE_DIR>/.libs/libzdb.a
-)
-add_dependencies(libzdb mysqlclient)
-
-ExternalProject_Get_Property(libzdb SOURCE_DIR)
-
-add_library(zdb STATIC IMPORTED GLOBAL)
-set(LIBZDB_INCLUDE_DIR ${SOURCE_DIR}/zdb/)
-set(LIBZDB_LIBRARY ${SOURCE_DIR}/.libs/libzdb.a)
-file(MAKE_DIRECTORY ${LIBZDB_INCLUDE_DIR})  # Must exist.
-
-set_property(TARGET zdb PROPERTY IMPORTED_LOCATION ${LIBZDB_LIBRARY})
-set_property(TARGET zdb PROPERTY INTERFACE_INCLUDE_DIRECTORIES ${LIBZDB_INCLUDE_DIR})
-set_property(TARGET zdb PROPERTY INTERFACE_LINK_LIBRARIES ${MYSQL_CLIENT_LIB} z)
-add_dependencies(zdb libzdb mysqlclient)
-
-unset(SOURCE_DIR)
+include(ExternalProject)
+
+ExternalProject_Add(mysqlclient
+    PREFIX ${CMAKE_SOURCE_DIR}/deps
+    DOWNLOAD_NAME mysql-connector-c-6.1.11-src.tar.gz
+    DOWNLOAD_NO_PROGRESS 1
+    BUILD_IN_SOURCE 1
+    LOG_CONFIGURE 1
+    LOG_BUILD 1
+    LOG_INSTALL 1
+    URL https://downloads.mysql.com/archives/get/file/mysql-connector-c-6.1.11-src.tar.gz
+    URL_HASH SHA256=c8664851487200162b38b6f3c8db69850bd4f0e4c5ff5a6d161dbfb5cb76b6c4
+    #please make sure MYSQL_TCP_PORT is set and not equal to 3306
+    CMAKE_ARGS  -DMYSQL_TCP_PORT=3305 -DCMAKE_INSTALL_PREFIX=${CMAKE_SOURCE_DIR}/deps/
+    BUILD_BYPRODUCTS ${CMAKE_SOURCE_DIR}/deps/lib/libmysqlclient.a
+)
+ExternalProject_Get_Property(mysqlclient SOURCE_DIR)
+
+
+
+set(MYSQL_CLIENT_LIB ${CMAKE_SOURCE_DIR}/deps/lib/libmysqlclient.a)
+set(ZDB_CONFIGURE_COMMAND ./configure --with-mysql=${SOURCE_DIR}/scripts/mysql_config --without-sqlite --without-postgresql --enable-shared=false --enable-protected)
+
+ExternalProject_Add(libzdb DEPENDS mysqlclient
+    PREFIX ${CMAKE_SOURCE_DIR}/deps
+    DOWNLOAD_NAME libzdb-3.2.tar.gz
+    DOWNLOAD_NO_PROGRESS 1
+    URL https://tildeslash.com/libzdb/dist/libzdb-3.2.tar.gz
+    URL_HASH SHA256=005ddf4b29c6db622e16303298c2f914dfd82590111cea7cfd09b4acf46cf4f2
+    BUILD_IN_SOURCE 1
+    LOG_CONFIGURE 1
+    LOG_BUILD 1
+    LOG_INSTALL 1
+    CONFIGURE_COMMAND ${ZDB_CONFIGURE_COMMAND} 
+    BUILD_COMMAND make
+    INSTALL_COMMAND ""
+    BUILD_BYPRODUCTS <SOURCE_DIR>/.libs/libzdb.a
+)
+add_dependencies(libzdb mysqlclient)
+
+ExternalProject_Get_Property(libzdb SOURCE_DIR)
+
+add_library(zdb STATIC IMPORTED GLOBAL)
+set(LIBZDB_INCLUDE_DIR ${SOURCE_DIR}/zdb/)
+set(LIBZDB_LIBRARY ${SOURCE_DIR}/.libs/libzdb.a)
+file(MAKE_DIRECTORY ${LIBZDB_INCLUDE_DIR})  # Must exist.
+
+set_property(TARGET zdb PROPERTY IMPORTED_LOCATION ${LIBZDB_LIBRARY})
+set_property(TARGET zdb PROPERTY INTERFACE_INCLUDE_DIRECTORIES ${LIBZDB_INCLUDE_DIR})
+set_property(TARGET zdb PROPERTY INTERFACE_LINK_LIBRARIES ${MYSQL_CLIENT_LIB} z)
+add_dependencies(zdb libzdb mysqlclient)
+
+unset(SOURCE_DIR)