#pragma once
<<<<<<< HEAD

#include <ranges>
=======
#include <bcos-utilities/Ranges.h>
>>>>>>> 711cd407

namespace bcos::concepts
{

template <class ByteBufferType>
concept ByteBuffer = RANGES::range<ByteBufferType> &&
    (sizeof(RANGES::range_value_t<std::remove_cvref_t<ByteBufferType>>) == 1);

template <class HashType>
concept Hash = ByteBuffer<HashType>;

template <class Pointer>
concept PointerLike = requires(Pointer p)
{
    *p;
    p.operator->();
};

template <class Input>
auto& getRef(Input& input)
{
    if constexpr (PointerLike<Input>)
    {
        return *input;
    }
    else
    {
        return input;
    }
}

}  // namespace bcos::concepts<|MERGE_RESOLUTION|>--- conflicted
+++ resolved
@@ -1,10 +1,5 @@
 #pragma once
-<<<<<<< HEAD
-
-#include <ranges>
-=======
 #include <bcos-utilities/Ranges.h>
->>>>>>> 711cd407
 
 namespace bcos::concepts
 {
