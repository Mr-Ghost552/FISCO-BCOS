/**
 * @CopyRight:
 * FISCO-BCOS is free software: you can redistribute it and/or modify
 * it under the terms of the GNU General Public License as published by
 * the Free Software Foundation, either version 3 of the License, or
 * (at your option) any later version.
 *
 * FISCO-BCOS is distributed in the hope that it will be useful,
 * but WITHOUT ANY WARRANTY; without even the implied warranty of
 * MERCHANTABILITY or FITNESS FOR A PARTICULAR PURPOSE.  See the
 * GNU General Public License for more details.
 *
 * You should have received a copy of the GNU General Public License
 * along with FISCO-BCOS.  If not, see <http://www.gnu.org/licenses/>
 * (c) 2016-2018 fisco-dev contributors.
 *
 * @brief: empty framework for main of consensus
 *
 * @file: consensus_main.cpp
 * @author: chaychen
 * @date 2018-10-09
 */

#include <fisco-bcos/ParamParse.h>
#include <libdevcore/easylog.h>
#include <libethcore/Protocol.h>
#include <libinitializer/Fake.h>
#include <libinitializer/Initializer.h>
#include <libinitializer/LedgerInitiailizer.h>
#include <libinitializer/P2PInitializer.h>
#include <libinitializer/SecureInitiailizer.h>
#include <libledger/LedgerManager.h>
#include <libtxpool/TxPool.h>
using namespace dev;
using namespace dev::ledger;
using namespace dev::initializer;
using namespace dev::txpool;
static void createTx(std::shared_ptr<LedgerManager> ledgerManager, GROUP_ID const& groupSize,
    float txSpeed, KeyPair const& key_pair)
{
    ///< transaction related
    /*bytes rlpBytes = fromHex(
        "f8aa8401be1a7d80830f4240941dc8def0867ea7e3626e03acee3eb40ee17251c880b84494e78a10000000"
        "0000"
        "000000000000003ca576d469d7aa0244071d27eb33c5629753593e00000000000000000000000000000000"
        "0000"
        "00000000000000000000000013881ba0f44a5ce4a1d1d6c2e4385a7985cdf804cb10a7fb892e9c08ff6d62"
        "657c"
        "4da01ea01d4c2af5ce505f574a320563ea9ea55003903ca5d22140155b3c2c968df0509464");
<<<<<<< HEAD
    Transaction tx(ref(rlpBytes), CheckTransaction::Everything);*/
    u256 value = u256(100);
    u256 gasPrice = u256(0);
    u256 gas = u256(100000000);
    Address dst = toAddress(KeyPair::create().pub());
    std::string str = "test transaction";
    bytes data(str.begin(), str.end());
    Transaction tx(value, gasPrice, gas, dst, data);
    Secret sec = KeyPair::create().secret();
    u256 maxBlockLimit = u256(1000);
=======
    Transaction tx(ref(rlpBytes), CheckTransaction::Everything);
    Secret sec = key_pair.secret();
    u256 maxBlockLimit = u256(500);
>>>>>>> cebc30bc
    /// get the consensus status
    /// m_txSpeed default is 10
    uint16_t sleep_interval = (uint16_t)(1000.0 / txSpeed);
    while (true)
    {
        for (int i = 1; i <= groupSize; i++)
        {
            tx.setNonce(tx.nonce() + u256(1));
            tx.setBlockLimit(u256(ledgerManager->blockChain(i)->number()) + maxBlockLimit);
            dev::Signature sig = sign(sec, tx.sha3(WithoutSignature));
            tx.updateSignature(SignatureStruct(sig));
            ledgerManager->txPool(i)->submit(tx);
        }
        std::this_thread::sleep_for(std::chrono::milliseconds(sleep_interval));
    }
}

static void startConsensus(Params& params)
{
    ///< initialize component
    auto initialize = std::make_shared<Initializer>();
    initialize->init("./config.conf");

    /// auto p2pInitializer = initialize->p2pInitializer();
    /// auto p2pService = p2pInitializer->p2pService();
    auto secureInitiailizer = initialize->secureInitiailizer();
    KeyPair key_pair = secureInitiailizer->keyPair();
    auto ledgerManager = initialize->ledgerInitiailizer()->ledgerManager();
    /// create transaction
    createTx(ledgerManager, params.groupSize(), params.txSpeed(), key_pair);
}

int main(int argc, const char* argv[])
{
    Params params = initCommandLine(argc, argv);
    startConsensus(params);
}<|MERGE_RESOLUTION|>--- conflicted
+++ resolved
@@ -39,16 +39,6 @@
     float txSpeed, KeyPair const& key_pair)
 {
     ///< transaction related
-    /*bytes rlpBytes = fromHex(
-        "f8aa8401be1a7d80830f4240941dc8def0867ea7e3626e03acee3eb40ee17251c880b84494e78a10000000"
-        "0000"
-        "000000000000003ca576d469d7aa0244071d27eb33c5629753593e00000000000000000000000000000000"
-        "0000"
-        "00000000000000000000000013881ba0f44a5ce4a1d1d6c2e4385a7985cdf804cb10a7fb892e9c08ff6d62"
-        "657c"
-        "4da01ea01d4c2af5ce505f574a320563ea9ea55003903ca5d22140155b3c2c968df0509464");
-<<<<<<< HEAD
-    Transaction tx(ref(rlpBytes), CheckTransaction::Everything);*/
     u256 value = u256(100);
     u256 gasPrice = u256(0);
     u256 gas = u256(100000000);
@@ -57,12 +47,7 @@
     bytes data(str.begin(), str.end());
     Transaction tx(value, gasPrice, gas, dst, data);
     Secret sec = KeyPair::create().secret();
-    u256 maxBlockLimit = u256(1000);
-=======
-    Transaction tx(ref(rlpBytes), CheckTransaction::Everything);
-    Secret sec = key_pair.secret();
     u256 maxBlockLimit = u256(500);
->>>>>>> cebc30bc
     /// get the consensus status
     /// m_txSpeed default is 10
     uint16_t sleep_interval = (uint16_t)(1000.0 / txSpeed);
