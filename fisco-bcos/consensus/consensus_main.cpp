/**
 * @CopyRight:
 * FISCO-BCOS is free software: you can redistribute it and/or modify
 * it under the terms of the GNU General Public License as published by
 * the Free Software Foundation, either version 3 of the License, or
 * (at your option) any later version.
 *
 * FISCO-BCOS is distributed in the hope that it will be useful,
 * but WITHOUT ANY WARRANTY; without even the implied warranty of
 * MERCHANTABILITY or FITNESS FOR A PARTICULAR PURPOSE.  See the
 * GNU General Public License for more details.
 *
 * You should have received a copy of the GNU General Public License
 * along with FISCO-BCOS.  If not, see <http://www.gnu.org/licenses/>
 * (c) 2016-2018 fisco-dev contributors.
 *
 * @brief: empty framework for main of consensus
 *
 * @file: consensus_main.cpp
 * @author: chaychen
 * @date 2018-10-09
 */

#include "FakeLedger.h"
#include <fisco-bcos/Fake.h>
#include <fisco-bcos/ParamParse.h>
#include <initializer/Initializer.h>
#include <initializer/P2PInitializer.h>
#include <libconsensus/pbft/PBFTConsensus.h>
#include <libdevcore/CommonJS.h>
#include <libdevcore/easylog.h>
#include <libethcore/Protocol.h>
#include <libledger/LedgerManager.h>
#include <libtxpool/TxPool.h>

<<<<<<< HEAD
using namespace dev::ledger;

=======
using namespace dev;
using namespace dev::initializer;
>>>>>>> 4917caf6
class P2PMessageFactory : public MessageFactory
{
public:
    virtual ~P2PMessageFactory() {}
    virtual Message::Ptr buildMessage() override { return std::make_shared<Message>(); }
};

static void startConsensus(Params& params)
{
    ///< initialize component
    auto initialize = std::make_shared<Initializer>();
    initialize->init("./config.conf");

    auto p2pInitializer = initialize->p2pInitializer();
    auto p2pService = p2pInitializer->p2pService();
    p2pService->setMessageFactory(std::make_shared<P2PMessageFactory>());

    /// set the topic id
    GroupID group_id = 2;
    PROTOCOL_ID protocol_id = getGroupProtoclID(group_id, ProtocolID::PBFT);
<<<<<<< HEAD
    std::shared_ptr<Service> p2pService = std::make_shared<Service>(host, p2pMsgHandler);
=======

    std::shared_ptr<BlockChainInterface> blockChain = std::make_shared<FakeBlockChain>();
    std::shared_ptr<dev::txpool::TxPool> txPool =
        std::make_shared<dev::txpool::TxPool>(p2pService, blockChain, dev::eth::ProtocolID::TxPool);
    std::shared_ptr<SyncInterface> blockSync = std::make_shared<FakeBlockSync>();
    std::shared_ptr<BlockVerifierInterface> blockVerifier = std::make_shared<FakeBlockVerifier>();
>>>>>>> 4917caf6
    ///< Read the KeyPair of node from configuration file.
    auto nodePrivate = contents(getDataDir().string() + "/node.private");
    KeyPair key_pair;
    string pri = asString(nodePrivate);
    if (pri.size() >= 64)
    {
        key_pair = KeyPair(Secret(fromHex(pri.substr(0, 64))));
        LOG(INFO) << "Consensus Load KeyPair " << toPublic(key_pair.secret());
    }
    else
    {
        LOG(ERROR) << "Consensus Load KeyPair Fail! Please Check node.private File.";
        exit(-1);
    }
<<<<<<< HEAD
    /// init all the modules through ledger
    std::unordered_map<dev::Address, dev::eth::PrecompiledContract> preCompile;
    std::shared_ptr<LedgerManager<FakeLedger>> ledgerManager =
        std::make_shared<LedgerManager<FakeLedger>>();
    ledgerManager->initSingleLedger(preCompile, p2pService, group_id, key_pair, ".");

    /// start the host
    host->start();
=======
    ///< TODO: Read the minerList from the configuration file.
    h512s minerList = h512s();
    for (auto miner : params.minerList())
    {
        std::cout << "#### set miner:" << toHex(miner) << std::endl;
        minerList.push_back(miner);
    }
    /// minerList.push_back(toPublic(key_pair.secret()));
    ///< int pbft consensus
    std::shared_ptr<dev::consensus::Consensus> pbftConsensus =
        std::make_shared<dev::consensus::PBFTConsensus>(p2pService, txPool, blockChain, blockSync,
            blockVerifier, protocol_id, "./", key_pair, minerList);

>>>>>>> 4917caf6
    std::cout << "#### protocol_id:" << protocol_id << std::endl;
    std::shared_ptr<std::vector<std::string>> topics = host->topics();
    topics->push_back(toString(group_id));
    host->setTopics(topics);
    std::cout << "##### after setTopics" << std::endl;
    for (auto i : ledgerManager->getParamByGroupId(group_id)->mutableConsensusParam().minerList)
    {
        std::cout << "#### miner:" << toHex(i) << std::endl;
        ;
    }
    std::map<GROUP_ID, h512s> groudID2NodeList;
    groudID2NodeList[int(group_id)] =
        ledgerManager->getParamByGroupId(group_id)->mutableConsensusParam().minerList;
    p2pService->setGroupID2NodeList(groudID2NodeList);
    std::cout << "##### before startAll" << std::endl;
    /// start all the modules through ledger
    ledgerManager->startAll();
    /// test pbft status
    std::cout << "#### pbft consensus:" << ledgerManager->consensus(group_id)->consensusStatus()
              << std::endl;
    ///< transaction related
    bytes rlpBytes = fromHex(
        "f8aa8401be1a7d80830f4240941dc8def0867ea7e3626e03acee3eb40ee17251c880b84494e78a100000000000"
        "000000000000003ca576d469d7aa0244071d27eb33c5629753593e000000000000000000000000000000000000"
        "00000000000000000000000013881ba0f44a5ce4a1d1d6c2e4385a7985cdf804cb10a7fb892e9c08ff6d62657c"
        "4da01ea01d4c2af5ce505f574a320563ea9ea55003903ca5d22140155b3c2c968df0509464");
    Transaction tx(ref(rlpBytes), CheckTransaction::Everything);
    Secret sec = key_pair.secret();
    u256 maxBlockLimit = u256(1000);
    /// get the consensus status

    /// m_txSpeed default is 10
    uint16_t sleep_interval = (uint16_t)(1000.0 / params.txSpeed());
    while (true)
    {
        tx.setNonce(tx.nonce() + u256(1));
        tx.setBlockLimit(u256(ledgerManager->blockChain(group_id)->number()) + maxBlockLimit);
        dev::Signature sig = sign(sec, tx.sha3(WithoutSignature));
        tx.updateSignature(SignatureStruct(sig));
        std::pair<h256, Address> ret = ledgerManager->txPool(group_id)->submit(tx);
        /// LOG(INFO) << "Import tx hash:" << dev::toJS(ret.first)
        ///          << ", size:" << txPool->pendingSize();
        std::this_thread::sleep_for(std::chrono::milliseconds(sleep_interval));
    }
}

int main(int argc, const char* argv[])
{
    Params params = initCommandLine(argc, argv);

    startConsensus(params);
}<|MERGE_RESOLUTION|>--- conflicted
+++ resolved
@@ -33,13 +33,10 @@
 #include <libledger/LedgerManager.h>
 #include <libtxpool/TxPool.h>
 
-<<<<<<< HEAD
+
+using namespace dev;
 using namespace dev::ledger;
-
-=======
-using namespace dev;
 using namespace dev::initializer;
->>>>>>> 4917caf6
 class P2PMessageFactory : public MessageFactory
 {
 public:
@@ -58,18 +55,10 @@
     p2pService->setMessageFactory(std::make_shared<P2PMessageFactory>());
 
     /// set the topic id
-    GroupID group_id = 2;
+    GroupID group_id = 1;
     PROTOCOL_ID protocol_id = getGroupProtoclID(group_id, ProtocolID::PBFT);
-<<<<<<< HEAD
+
     std::shared_ptr<Service> p2pService = std::make_shared<Service>(host, p2pMsgHandler);
-=======
-
-    std::shared_ptr<BlockChainInterface> blockChain = std::make_shared<FakeBlockChain>();
-    std::shared_ptr<dev::txpool::TxPool> txPool =
-        std::make_shared<dev::txpool::TxPool>(p2pService, blockChain, dev::eth::ProtocolID::TxPool);
-    std::shared_ptr<SyncInterface> blockSync = std::make_shared<FakeBlockSync>();
-    std::shared_ptr<BlockVerifierInterface> blockVerifier = std::make_shared<FakeBlockVerifier>();
->>>>>>> 4917caf6
     ///< Read the KeyPair of node from configuration file.
     auto nodePrivate = contents(getDataDir().string() + "/node.private");
     KeyPair key_pair;
@@ -84,30 +73,17 @@
         LOG(ERROR) << "Consensus Load KeyPair Fail! Please Check node.private File.";
         exit(-1);
     }
-<<<<<<< HEAD
+  
     /// init all the modules through ledger
     std::unordered_map<dev::Address, dev::eth::PrecompiledContract> preCompile;
     std::shared_ptr<LedgerManager<FakeLedger>> ledgerManager =
         std::make_shared<LedgerManager<FakeLedger>>();
+    /// init all modules related to the ledger
     ledgerManager->initSingleLedger(preCompile, p2pService, group_id, key_pair, ".");
 
     /// start the host
     host->start();
-=======
-    ///< TODO: Read the minerList from the configuration file.
-    h512s minerList = h512s();
-    for (auto miner : params.minerList())
-    {
-        std::cout << "#### set miner:" << toHex(miner) << std::endl;
-        minerList.push_back(miner);
-    }
-    /// minerList.push_back(toPublic(key_pair.secret()));
-    ///< int pbft consensus
-    std::shared_ptr<dev::consensus::Consensus> pbftConsensus =
-        std::make_shared<dev::consensus::PBFTConsensus>(p2pService, txPool, blockChain, blockSync,
-            blockVerifier, protocol_id, "./", key_pair, minerList);
 
->>>>>>> 4917caf6
     std::cout << "#### protocol_id:" << protocol_id << std::endl;
     std::shared_ptr<std::vector<std::string>> topics = host->topics();
     topics->push_back(toString(group_id));
