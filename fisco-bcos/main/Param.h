--- conflicted
+++ resolved
@@ -49,18 +49,12 @@
 
 static void version(bool shouldExit = true)
 {
-<<<<<<< HEAD
+#if FISCO_GM
+    std::cout << "FISCO-BCOS gm version " << dev::Version << std::endl;
+#else
     std::cout << "FISCO-BCOS Version : " << dev::Version << std::endl;
+#endif
     std::cout << "Build Type         : " << DEV_QUOTED(FISCO_BCOS_BUILD_PLATFORM) << "/"
-=======
-#if FISCO_GM
-    std::cout << "FISCO-BCOS gm version " << dev::Version << "\n";
-#else
-    std::cout << "FISCO-BCOS version " << dev::Version << "\n";
-#endif
-    std::cout << "Build Number: " << DEV_QUOTED(FISCO_BCOS_BUILD_NUMBER) << std::endl;
-    std::cout << "Build Type: " << DEV_QUOTED(FISCO_BCOS_BUILD_PLATFORM) << "/"
->>>>>>> 9cbaf0e5
               << DEV_QUOTED(FISCO_BCOS_BUILD_TYPE) << std::endl;
     std::cout << "Git Branch         : " << DEV_QUOTED(FISCO_BCOS_BUILD_BRANCH) << std::endl;
     std::cout << "Git Commit Hash    : " << DEV_QUOTED(FISCO_BCOS_COMMIT_HASH) << std::endl;
