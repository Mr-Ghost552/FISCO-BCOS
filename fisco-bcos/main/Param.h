--- conflicted
+++ resolved
@@ -53,11 +53,8 @@
     std::cout << "FISCO-BCOS gm version " << dev::Version << std::endl;
 #else
     std::cout << "FISCO-BCOS Version : " << dev::Version << std::endl;
-<<<<<<< HEAD
+#endif
     std::cout << "Build Time         : " << DEV_QUOTED(FISCO_BCOS_BUILD_TIME) << std::endl;
-=======
-#endif
->>>>>>> 894de786
     std::cout << "Build Type         : " << DEV_QUOTED(FISCO_BCOS_BUILD_PLATFORM) << "/"
               << DEV_QUOTED(FISCO_BCOS_BUILD_TYPE) << std::endl;
     std::cout << "Git Branch         : " << DEV_QUOTED(FISCO_BCOS_BUILD_BRANCH) << std::endl;
