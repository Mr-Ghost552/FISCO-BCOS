/**
 * @CopyRight:
 * FISCO-BCOS is free software: you can redistribute it and/or modify
 * it under the terms of the GNU General Public License as published by
 * the Free Software Foundation, either version 3 of the License, or
 * (at your option) any later version.
 *
 * FISCO-BCOS is distributed in the hope that it will be useful,
 * but WITHOUT ANY WARRANTY; without even the implied warranty of
 * MERCHANTABILITY or FITNESS FOR A PARTICULAR PURPOSE.  See the
 * GNU General Public License for more details.
 *
 * You should have received a copy of the GNU General Public License
 * along with FISCO-BCOS.  If not, see <http://www.gnu.org/licenses/>
 * (c) 2016-2018 fisco-dev contributors.
 *
 * @brief : main Fakes of p2p module
 *
 * @file FakeModule.h
 * @author: caryliao
 * @date 2018-10-26
 */
#pragma once

#include <jsonrpccpp/common/exception.h>
#include <libblockchain/BlockChainInterface.h>
#include <libblockverifier/BlockVerifierInterface.h>
#include <libconsensus/ConsensusInterface.h>
#include <libdevcore/CommonData.h>
#include <libdevcore/easylog.h>
#include <libethcore/Common.h>
#include <libethcore/CommonJS.h>
#include <libethcore/Transaction.h>
#include <libexecutive/ExecutionResult.h>
#include <libledger/LedgerManager.h>
#include <libp2p/Service.h>
#include <libsync/SyncInterface.h>
#include <libsync/SyncStatus.h>
#include <libtxpool/TxPoolInterface.h>

using namespace dev;
using namespace dev::p2p;
using namespace dev::blockchain;
using namespace dev::eth;
using namespace dev::blockverifier;
using namespace dev::sync;
using namespace dev::txpool;
using namespace dev::consensus;
using namespace dev::ledger;

namespace dev
{
namespace demo
{
class MockService : public Service
{
public:
    MockService(std::shared_ptr<Host> _host, std::shared_ptr<P2PMsgHandler> _p2pMsgHandler)
      : Service(_host, _p2pMsgHandler)
    {
        NodeID nodeID = h512(100);
        NodeIPEndpoint m_endpoint(bi::address::from_string("127.0.0.1"), 30303, 30310);
        SessionInfo info(nodeID, m_endpoint, std::vector<std::string>());
        std::vector<std::string> topics;
        std::string topic = "Topic1";
        topics.push_back(topic);
        m_sessionInfos.push_back(SessionInfo(nodeID, m_endpoint, topics));
    }

    virtual SessionInfos sessionInfos() const override { return m_sessionInfos; }
    void setSessionInfos(SessionInfos& sessionInfos) { m_sessionInfos = sessionInfos; }
    void appendSessionInfo(SessionInfo const& info) { m_sessionInfos.push_back(info); }
    void clearSessionInfo() { m_sessionInfos.clear(); }
    SessionInfos sessionInfosByProtocolID(PROTOCOL_ID _protocolID) const { return m_sessionInfos; }

    void asyncSendMessageByNodeID(NodeID const& nodeID, Message::Ptr message,
        CallbackFunc callback = [](P2PException e, Message::Ptr msg) {},
        dev::p2p::Options const& options = dev::p2p::Options()) override
    {
        if (m_asyncSend.count(nodeID))
            m_asyncSend[nodeID]++;
        else
            m_asyncSend[nodeID] = 1;
        m_asyncSendMsgs[nodeID] = message;
    }
    size_t getAsyncSendSizeByNodeID(NodeID const& nodeID)
    {
        if (!m_asyncSend.count(nodeID))
            return 0;
        return m_asyncSend[nodeID];
    }

    Message::Ptr getAsyncSendMessageByNodeID(NodeID const& nodeID)
    {
        auto msg = m_asyncSendMsgs.find(nodeID);
        if (msg == m_asyncSendMsgs.end())
            return nullptr;
        return msg->second;
    }

    void setConnected() { m_connected = true; }
    bool isConnected(NodeID const& nodeId) const { return m_connected; }

private:
    SessionInfos m_sessionInfos;
    std::map<NodeID, size_t> m_asyncSend;
    std::map<NodeID, Message::Ptr> m_asyncSendMsgs;
    bool m_connected;
};

class MockBlockChain : public BlockChainInterface
{
public:
    MockBlockChain()
    {
        m_blockNumber = 1;
        blockHash = h256("0x067150c07dab4facb7160e075548007e067150c07dab4facb7160e075548007e");
        blockHeader.setNumber(1);
        blockHeader.setParentHash(h256(0x1));
        blockHeader.setLogBloom(h2048(0x2));
        blockHeader.setRoots(h256(0x3), h256(0x4), h256(0x5));
        blockHeader.setSealer(u256(1));
        extraData = bytes();
        byte b = 10;
        extraData.push_back(b);
        blockHeader.appendExtraDataArray(extraData);
        blockHeader.setGasLimit(u256(9));
        blockHeader.setGasUsed(u256(8));
        blockHeader.setTimestamp(9);

        createTransaction();
        transactions.push_back(transaction);

        block.setBlockHeader(blockHeader);
        block.setTransactions(transactions);

        m_blockHash[blockHash] = 0;
        m_blockChain.push_back(std::make_shared<Block>(block));
    }

    virtual ~MockBlockChain() {}

    virtual int64_t number() override { return m_blockNumber - 1; }

    void createTransaction()
    {
        bytes rlpBytes = fromHex(
            "f8ef9f65f0d06e39dc3c08e32ac10a5070858962bc6c0f5760baca823f2d5582d03f85174876e7ff"
            "8609184e729fff82020394d6f1a71052366dbae2f7ab2d5d5845e77965cf0d80b86448f85bce000000"
            "000000000000000000000000000000000000000000000000000000001bf5bd8a9e7ba8b936ea704292"
            "ff4aaa5797bf671fdc8526dcd159f23c1f5a05f44e9fa862834dc7cb4541558f2b4961dc39eaaf0af7"
            "f7395028658d0e01b86a371ca00b2b3fabd8598fefdda4efdb54f626367fc68e1735a8047f0f1c4f84"
            "0255ca1ea0512500bc29f4cfe18ee1c88683006d73e56c934100b8abf4d2334560e1d2f75e");

        RLP rlpObj(rlpBytes);
        bytesConstRef d = rlpObj.data();
        transaction = Transaction(d, eth::CheckTransaction::Everything);
    }
    dev::h256 numberHash(int64_t _i) { return blockHash; }

    virtual std::shared_ptr<dev::eth::Block> getBlockByHash(dev::h256 const& _blockHash) override
    {
        if (m_blockHash.count(_blockHash))
            return m_blockChain[m_blockHash[_blockHash]];
        return nullptr;
    }

    virtual dev::eth::LocalisedTransaction getLocalisedTxByHash(dev::h256 const& _txHash) override
    {
        if (_txHash ==
            jsToFixed<32>("0x7536cf1286b5ce6c110cd4fea5c891467884240c9af366d678eb4191e1c31c6f"))
            return LocalisedTransaction(transaction, blockHash, 0, 1);
        else
            return LocalisedTransaction(Transaction(), h256(0), -1);
    }

    dev::eth::Transaction getTxByHash(dev::h256 const& _txHash) override { return Transaction(); }

    virtual dev::eth::TransactionReceipt getTransactionReceiptByHash(
        dev::h256 const& _txHash) override
    {
        if (_txHash ==
            jsToFixed<32>("0x7536cf1286b5ce6c110cd4fea5c891467884240c9af366d678eb4191e1c31c6f"))
        {
            LogEntries entries;
            LogEntry entry;
            entry.address = Address(0x2000);
            entry.data = bytes();
            entry.topics = h256s();
            entries.push_back(entry);
            return TransactionReceipt(h256(0x3), u256(8), entries, 0, bytes(), Address(0x1000));
        }
        else
        {
            return TransactionReceipt();
        }
    }

    std::shared_ptr<dev::eth::Block> getBlockByNumber(int64_t _i) override
    {
        return m_blockChain[_i];
    }

    virtual CommitResult commitBlock(
        dev::eth::Block& block, std::shared_ptr<dev::blockverifier::ExecutiveContext>) override
    {
        m_blockHash[block.blockHeader().hash()] = block.blockHeader().number();
        m_blockChain.push_back(std::make_shared<Block>(block));
        m_blockNumber = block.blockHeader().number() + 1;
        m_onReady();
        return CommitResult::OK;
    }

    void setGroupMark(std::string const& groupMark) override {}
    BlockHeader blockHeader;
    Transactions transactions;
    Transaction transaction;
    bytes extraData;
    Block block;
    h256 blockHash;
    std::map<h256, uint64_t> m_blockHash;
    std::vector<std::shared_ptr<Block>> m_blockChain;
    uint64_t m_blockNumber;
};

class MockBlockVerifier : public BlockVerifierInterface
{
public:
    MockBlockVerifier()
    {
        m_executiveContext = std::make_shared<ExecutiveContext>();
        std::srand(std::time(nullptr));
    };
    virtual ~MockBlockVerifier(){};
    std::shared_ptr<ExecutiveContext> executeBlock(
        dev::eth::Block& block, dev::h256 const& parentStateRoot) override
    {
        usleep(1000 * (block.getTransactionSize()));
        return m_executiveContext;
    };
    virtual std::pair<dev::executive::ExecutionResult, dev::eth::TransactionReceipt>
    executeTransaction(
        const dev::eth::BlockHeader& blockHeader, dev::eth::Transaction const& _t) override
    {
        dev::executive::ExecutionResult res;
        dev::eth::TransactionReceipt reciept;
        return std::make_pair(res, reciept);
    }

private:
    std::shared_ptr<ExecutiveContext> m_executiveContext;
};

class MockTxPool : public TxPoolInterface
{
public:
    MockTxPool()
    {
        bytes rlpBytes = fromHex(
            "f8ef9f65f0d06e39dc3c08e32ac10a5070858962bc6c0f5760baca823f2d5582d03f85174876e7ff"
            "8609184e729fff82020394d6f1a71052366dbae2f7ab2d5d5845e77965cf0d80b86448f85bce000000"
            "000000000000000000000000000000000000000000000000000000001bf5bd8a9e7ba8b936ea704292"
            "ff4aaa5797bf671fdc8526dcd159f23c1f5a05f44e9fa862834dc7cb4541558f2b4961dc39eaaf0af7"
            "f7395028658d0e01b86a371ca00b2b3fabd8598fefdda4efdb54f626367fc68e1735a8047f0f1c4f84"
            "0255ca1ea0512500bc29f4cfe18ee1c88683006d73e56c934100b8abf4d2334560e1d2f75e");

        RLP rlpObj(rlpBytes);
        bytesConstRef d = rlpObj.data();
        transaction = Transaction(d, eth::CheckTransaction::Everything);
        transactions.push_back(transaction);
    };
    virtual ~MockTxPool(){};
    virtual dev::eth::Transactions pendingList() const override { return transactions; };
    virtual size_t pendingSize() override { return 1; }
    virtual dev::eth::Transactions topTransactions(
        uint64_t const& _limit, h256Hash& _avoid, bool _updateAvoid = false) override
    {
        return transactions;
    }
    virtual dev::eth::Transactions topTransactions(uint64_t const& _limit) override
    {
        return transactions;
    }
    virtual bool drop(h256 const& _txHash) override { return true; }
    virtual bool dropBlockTrans(dev::eth::Block const& block) override { return true; }
    bool handleBadBlock(Block const& block) override { return true; }
    virtual PROTOCOL_ID const& getProtocolId() const override { return protocolId; }
    virtual TxPoolStatus status() const override
    {
        TxPoolStatus status;
        status.current = 0;
        status.dropped = 0;
        return status;
    }
    virtual std::pair<h256, Address> submit(dev::eth::Transaction& _tx) override
    {
        return make_pair(_tx.sha3(), toAddress(_tx.from(), _tx.nonce()));
    }
    virtual dev::eth::ImportResult import(
        dev::eth::Transaction& _tx, dev::eth::IfDropped _ik = dev::eth::IfDropped::Ignore) override
    {
        return ImportResult::Success;
    }
    virtual dev::eth::ImportResult import(
        bytesConstRef _txBytes, dev::eth::IfDropped _ik = dev::eth::IfDropped::Ignore) override
    {
        return ImportResult::Success;
    }

private:
    Transactions transactions;
    Transaction transaction;
    PROTOCOL_ID protocolId = 0;
};

class MockBlockSync : public SyncInterface
{
public:
    void start() override {}
    void stop() override {}
    SyncStatus status() const override { return m_syncStatus; }
    std::string const syncInfo() const override
    {
        const std::string syncStatus =
            "{\"isSyncing\":true,\"protocolId\":265,\"genesisHash\":"
            "\"eb8b84af3f35165d52cb41abe1a9a3d684703aca4966ce720ecd940bd885517c\","
            "\"currentBlockNumber\":2826,\"currentBlockHash\":"
            "\"1f7a714a5b2f31b6d5b609afb98bcea35c65dd42cfa999f39d0733798f371ca9\","
            "\"knownHighestNumber\":3533,\"knownLatestHash\":"
            "\"c8f36c588f40d280258722c75e927e113d1b69b2e9db230201cc199ab3986b39\",\"txPoolSize\":"
            "562,\"peers\":[{\"nodeId\":"
            "\"46787132f4d6285bfe108427658baf2b48de169bdb745e01610efd7930043dcc414dc6f6ddc3da6fc491"
            "cc1c15f46e621ea7304a9b5f0b3fb85ba20a6b1c0fc1\",\"genesisHash\":"
            "\"eb8b84af3f35165d52cb41abe1a9a3d684703aca4966ce720ecd940bd885517c\",\"blockNumber\":"
            "3533,\"latestHash\":"
            "\"c8f36c588f40d280258722c75e927e113d1b69b2e9db230201cc199ab3986b39\"},{\"nodeId\":"
            "\"7dcce48da1c464c7025614a54a4e26df7d6f92cd4d315601e057c1659796736c5c8730e380fcbe637191"
            "cc2aebf4746846c0db2604adebf9c70c7f418d4d5a61\",\"genesisHash\":"
            "\"eb8b84af3f35165d52cb41abe1a9a3d684703aca4966ce720ecd940bd885517c\",\"blockNumber\":"
            "3533,\"latestHash\":"
            "\"c8f36c588f40d280258722c75e927e113d1b69b2e9db230201cc199ab3986b39\"},{\"nodeId\":"
            "\"f6f4931f56b9963851f43bb857ed5a6170ec1a4208ddcf1a1f2bb66f6d7e7a5c4749a89b5277d6265b1c"
            "12fdbc89290bed7cccf905eef359989275319b331753\",\"genesisHash\":"
            "\"eb8b84af3f35165d52cb41abe1a9a3d684703aca4966ce720ecd940bd885517c\",\"blockNumber\":"
            "3535,\"latestHash\":"
            "\"e2e1ccebe2ace9f45560b970c38b7edb4f80d0592ac7d345394852ff08ec8c08\"}]}";

        return syncStatus;
    }
    bool isSyncing() const override { return m_isSyncing; }
    PROTOCOL_ID const& protocolId() const override { return m_protocolId; };
    void setProtocolId(PROTOCOL_ID const _protocolId) override { m_protocolId = _protocolId; };
    void noteSealingBlockNumber(int64_t _number){};

private:
    SyncStatus m_syncStatus;
    bool m_isSyncing;
    bool m_forceSync;
    Block m_latestSentBlock;
    PROTOCOL_ID m_protocolId;
};

class MockConsensus : public ConsensusInterface
{
public:
    MockConsensus(){};
    virtual ~MockConsensus(){};
    virtual void start(){};
    virtual void stop(){};
    virtual h512s minerList() const { return m_minerList; };
    virtual void appendMiner(h512 const& _miner){};
    /// get status of consensus
    virtual const std::string consensusStatus() const
    {
        std::string status =
            "[\n    {\n        \"nodeNum\" : 0,\n        \"f\" : 0,\n        "
            "\"consensusedBlockNumber\" : 0,\n        \"highestBlockHeader.blockNumber\" : 0,\n    "
            "    \"highestBlockHeader.blockHash\" : "
            "\"9a4d03c01903850ad99ee7994f51b50f729f6b7c29b04581b0fa7bb138c02a8e\",\n        "
            "\"protocolId\" : 8,\n        \"accountType\" : 98376458,\n        \"minerList\" : "
            "\"43686ea74ed41a4a37b7b5e28a27d0aee21a85477798bf4742754b50537477fc9fb5cc99d0e9c1f451be"
            "a635cb4b9513fa964cc09a98153e59f25650170d3183#\",\n        \"allowFutureBlocks\" : "
            "true,\n        \"connectedNodes\" : 0,\n        \"currentView\" : 0,\n        "
            "\"toView\" : 0,\n        \"leaderFailed\" : false,\n        \"cfgErr\" : false,\n     "
            "   \"omitEmptyBlock\" : true\n    },\n    {\n        \"prepareCache.block_hash\" : "
            "\"0000000000000000000000000000000000000000000000000000000000000000\",\n        "
            "\"prepareCache.height\" : -1,\n        \"prepareCache.idx\" : "
            "\"115792089237316195423570985008687907853269984665640564039457584007913129639935\",\n "
            "       \"prepareCache.view\" : "
            "\"115792089237316195423570985008687907853269984665640564039457584007913129639935\"\n  "
            "  },\n    {\n        \"rawPrepareCache.block_hash\" : "
            "\"0000000000000000000000000000000000000000000000000000000000000000\",\n        "
            "\"rawPrepareCache.height\" : -1,\n        \"rawPrepareCache.idx\" : "
            "\"115792089237316195423570985008687907853269984665640564039457584007913129639935\",\n "
            "       \"rawPrepareCache.view\" : "
            "\"115792089237316195423570985008687907853269984665640564039457584007913129639935\"\n  "
            "  },\n    {\n        \"committedPrepareCache.block_hash\" : "
            "\"0000000000000000000000000000000000000000000000000000000000000000\",\n        "
            "\"committedPrepareCache.height\" : -1,\n        \"committedPrepareCache.idx\" : "
            "\"115792089237316195423570985008687907853269984665640564039457584007913129639935\",\n "
            "       \"committedPrepareCache.view\" : "
            "\"115792089237316195423570985008687907853269984665640564039457584007913129639935\"\n  "
            "  },\n    {\n        \"futureCache.block_hash\" : "
            "\"0000000000000000000000000000000000000000000000000000000000000000\",\n        "
            "\"futureCache.height\" : -1,\n        \"futureCache.idx\" : "
            "\"115792089237316195423570985008687907853269984665640564039457584007913129639935\",\n "
            "       \"futureCache.view\" : "
            "\"115792089237316195423570985008687907853269984665640564039457584007913129639935\"\n  "
            "  },\n    {\n        \"signCache.cachedBlockSize\" : \"0\"\n    },\n    {\n        "
            "\"commitCache.cachedBlockSize\" : \"0\"\n    },\n    {\n        "
            "\"viewChangeCache.cachedBlockSize\" : \"0\"\n    }\n]";
        return status;
    };

    /// protocol id used when register handler to p2p module
    virtual PROTOCOL_ID const& protocolId() const { return 0; };

    /// get node account type
    virtual NodeAccountType accountType() { return NodeAccountType::MinerAccount; };
    /// set the node account type
    virtual void setNodeAccountType(NodeAccountType const&){};
    virtual u256 nodeIdx() const { return u256(0); };
    /// update the context of PBFT after commit a block into the block-chain
    virtual void reportBlock(dev::eth::BlockHeader const& blockHeader){};

private:
    dev::h512s m_minerList;
};

class FakeLedger : public LedgerInterface
{
public:
    FakeLedger(std::shared_ptr<dev::p2p::P2PInterface> service, dev::GROUP_ID const& _groupId,
        dev::KeyPair const& _keyPair, std::string const& _baseDir, std::string const& _configFile)
    {
        /// init blockChain
        initBlockChain();
        /// init blockVerifier
        initBlockVerifier();
        /// init txPool
        initTxPool();
        /// init sync
        initBlockSync();
    }
    virtual bool initLedger() override { return true; };
    virtual void initConfig(std::string const& configPath) override{};
    virtual std::shared_ptr<dev::txpool::TxPoolInterface> txPool() const override
    {
        return m_txPool;
    }
    virtual std::shared_ptr<dev::blockverifier::BlockVerifierInterface> blockVerifier()
        const override
    {
        return m_blockVerifier;
    }
    virtual std::shared_ptr<dev::blockchain::BlockChainInterface> blockChain() const override
    {
        return m_blockChain;
    }
    virtual std::shared_ptr<dev::consensus::ConsensusInterface> consensus() const override
    {
        std::shared_ptr<dev::consensus::ConsensusInterface> consensusInterface =
            make_shared<MockConsensus>();
        return consensusInterface;
    }
    virtual std::shared_ptr<dev::sync::SyncInterface> sync() const override { return m_sync; }
<<<<<<< HEAD
    bool initBlockChain()
    {
        m_blockChain = std::make_shared<MockBlockChain>();
        return true;
    }
    bool initBlockVerifier()
    {
        m_blockVerifier = std::make_shared<MockBlockVerifier>();
        return true;
    }
    bool initTxPool()
    {
        m_txPool = std::make_shared<MockTxPool>();
        return true;
    }
    bool initBlockSync()
    {
        m_sync = std::make_shared<MockBlockSync>();
        return true;
    }
=======
    void initBlockChain() { m_blockChain = std::make_shared<MockBlockChain>(); }
    void initBlockVerifier() { m_blockVerifier = std::make_shared<MockBlockVerifier>(); }
    void initTxPool() { m_txPool = std::make_shared<MockTxPool>(); }
    void initBlockSync() { m_sync = std::make_shared<MockBlockSync>(); }
>>>>>>> 83d30b9b
    virtual dev::GROUP_ID const& groupId() const override { return m_groupId; }
    virtual std::shared_ptr<LedgerParamInterface> getParam() const override { return m_param; }
    virtual void startAll() override {}
    virtual void stopAll() override {}

private:
    std::shared_ptr<LedgerParamInterface> m_param = nullptr;

    std::shared_ptr<dev::p2p::P2PInterface> m_service = nullptr;
    dev::GROUP_ID m_groupId;
    dev::KeyPair m_keyPair;
    std::string m_configFileName = "config";
    std::string m_postfix = ".ini";
    std::shared_ptr<dev::txpool::TxPoolInterface> m_txPool = nullptr;
    std::shared_ptr<dev::blockverifier::BlockVerifierInterface> m_blockVerifier = nullptr;
    std::shared_ptr<dev::blockchain::BlockChainInterface> m_blockChain = nullptr;
    std::shared_ptr<dev::sync::SyncInterface> m_sync = nullptr;
};

}  // namespace demo
}  // namespace dev<|MERGE_RESOLUTION|>--- conflicted
+++ resolved
@@ -464,33 +464,10 @@
         return consensusInterface;
     }
     virtual std::shared_ptr<dev::sync::SyncInterface> sync() const override { return m_sync; }
-<<<<<<< HEAD
-    bool initBlockChain()
-    {
-        m_blockChain = std::make_shared<MockBlockChain>();
-        return true;
-    }
-    bool initBlockVerifier()
-    {
-        m_blockVerifier = std::make_shared<MockBlockVerifier>();
-        return true;
-    }
-    bool initTxPool()
-    {
-        m_txPool = std::make_shared<MockTxPool>();
-        return true;
-    }
-    bool initBlockSync()
-    {
-        m_sync = std::make_shared<MockBlockSync>();
-        return true;
-    }
-=======
     void initBlockChain() { m_blockChain = std::make_shared<MockBlockChain>(); }
     void initBlockVerifier() { m_blockVerifier = std::make_shared<MockBlockVerifier>(); }
     void initTxPool() { m_txPool = std::make_shared<MockTxPool>(); }
     void initBlockSync() { m_sync = std::make_shared<MockBlockSync>(); }
->>>>>>> 83d30b9b
     virtual dev::GROUP_ID const& groupId() const override { return m_groupId; }
     virtual std::shared_ptr<LedgerParamInterface> getParam() const override { return m_param; }
     virtual void startAll() override {}
