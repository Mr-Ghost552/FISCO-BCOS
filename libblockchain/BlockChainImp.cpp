--- conflicted
+++ resolved
@@ -154,13 +154,9 @@
     }
     else
     {
-<<<<<<< HEAD
-        BLOCKCHAIN_LOG(TRACE) << LOG_DESC("[#getBlock]Cache missed, read from storage");
-=======
         BLOCKCHAIN_LOG(TRACE) << LOG_DESC("[#getBlock]Cache missed, read from storage")
                               << LOG_KV("blockNumber", _blockNumber);
-        string strBlock = "";
->>>>>>> e7d96743
+        ;
         Table::Ptr tb = getMemoryTableFactory(_blockNumber)->openTable(SYS_HASH_2_BLOCK);
         auto openTable_time_cost = utcTime() - record_time;
         record_time = utcTime();
@@ -249,12 +245,7 @@
     else
     {
         BLOCKCHAIN_LOG(TRACE) << LOG_DESC("[#getBlockRLP]Cache missed, read from storage");
-<<<<<<< HEAD
-        Table::Ptr tb = getMemoryTableFactory()->openTable(SYS_HASH_2_BLOCK);
-=======
-        string strBlock = "";
         Table::Ptr tb = getMemoryTableFactory(_blockNumber)->openTable(SYS_HASH_2_BLOCK);
->>>>>>> e7d96743
         auto openTable_time_cost = utcTime() - record_time;
         record_time = utcTime();
         if (tb)
