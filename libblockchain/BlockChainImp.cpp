--- conflicted
+++ resolved
@@ -738,14 +738,9 @@
 
 void BlockChainImp::writeTxToBlock(const Block& block, std::shared_ptr<ExecutiveContext> context)
 {
-<<<<<<< HEAD
     Table::Ptr tb = context->getMemoryTableFactory()->openTable(SYS_TX_HASH_2_BLOCK, false);
-    if (tb)
-=======
-    Table::Ptr tb = context->getMemoryTableFactory()->openTable(SYS_TX_HASH_2_BLOCK);
     Table::Ptr tb_nonces = context->getMemoryTableFactory()->openTable(SYS_BLOCK_2_NONCES);
     if (tb && tb_nonces)
->>>>>>> c15d90bd
     {
         const std::vector<Transaction>& txs = block.transactions();
         std::vector<dev::eth::NonceKeyType> nonce_vector(txs.size());
@@ -829,15 +824,20 @@
     }
     if (commitMutex.try_lock())
     {
-<<<<<<< HEAD
         try
         {
+            writeBlockInfo(block, context);
+
             writeNumber(block, context);
             writeTotalTransactionCount(block, context);
             writeTxToBlock(block, context);
-            writeBlockInfo(block, context);
             context->dbCommit(block);
             commitMutex.unlock();
+            m_blockCache.add(block);
+            {
+                WriteGuard l(m_blockNumberMutex);
+                m_blockNumber = block.blockHeader().number();
+            }
             m_onReady();
             return CommitResult::OK;
         }
@@ -848,22 +848,6 @@
                 << "[#commitBlock] System meets error when try to write block to storage";
             throw;
         }
-=======
-        writeBlockInfo(block, context);
-
-        writeNumber(block, context);
-        writeTotalTransactionCount(block, context);
-        writeTxToBlock(block, context);
-        context->dbCommit(block);
-        commitMutex.unlock();
-        m_blockCache.add(block);
-        {
-            WriteGuard l(m_blockNumberMutex);
-            m_blockNumber = block.blockHeader().number();
-        }
-        m_onReady();
-        return CommitResult::OK;
->>>>>>> c15d90bd
     }
     else
     {
