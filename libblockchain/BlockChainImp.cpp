/*
 * @CopyRight:
 * FISCO-BCOS is free software: you can redistribute it and/or modify
 * it under the terms of the GNU General Public License as published by
 * the Free Software Foundation, either version 3 of the License, or
 * (at your option) any later version.
 *
 * FISCO-BCOS is distributed in the hope that it will be useful,
 * but WITHOUT ANY WARRANTY; without even the implied warranty of
 * MERCHANTABILITY or FITNESS FOR A PARTICULAR PURPOSE.  See the
 * GNU General Public License for more details.
 *
 * You should have received a copy of the GNU General Public License
 * along with FISCO-BCOS.  If not, see <http://www.gnu.org/licenses/>
 * (c) 2016-2018 fisco-dev contributors.
 */

/**
 * @brief : BlockChainImp
 * @author: mingzhenliu
 * @date: 2018-09-21
 */

#include "BlockChainImp.h"
#include <libblockverifier/ExecutiveContext.h>
#include <libdevcore/CommonData.h>
#include <libdevcore/easylog.h>
#include <libethcore/Block.h>
#include <libethcore/Transaction.h>
#include <libstorage/MemoryTableFactory.h>
#include <libstorage/Table.h>
#include <boost/lexical_cast.hpp>

using namespace dev;
using namespace std;
using namespace dev::eth;
using namespace dev::blockchain;
using namespace dev::storage;
using namespace dev::blockverifier;
using boost::lexical_cast;


void BlockChainImp::setStateStorage(Storage::Ptr stateStorage)
{
    m_stateStorage = stateStorage;
}

shared_ptr<MemoryTableFactory> BlockChainImp::getMemoryTableFactory()
{
    dev::storage::MemoryTableFactory::Ptr memoryTableFactory =
        std::make_shared<dev::storage::MemoryTableFactory>();
    memoryTableFactory->setStateStorage(m_stateStorage);
    return memoryTableFactory;
}

int64_t BlockChainImp::number()
{
    int64_t num = 0;
    Table::Ptr tb = getMemoryTableFactory()->openTable(SYS_CURRENT_STATE);
    if (tb)
    {
        auto entries = tb->select(SYS_KEY_CURRENT_NUMBER, tb->newCondition());
        if (entries->size() > 0)
        {
            auto entry = entries->get(0);
            std::string currentNumber = entry->getField(SYS_VALUE);
            num = lexical_cast<int64_t>(currentNumber.c_str());
        }
    }
    /// LOG(TRACE) << "BlockChainImp::number num=" << num;
    return num;
}

h256 BlockChainImp::numberHash(int64_t _i)
{
    /// LOG(TRACE) << "BlockChainImp::numberHash _i=" << _i;
<<<<<<< HEAD
=======
    if (_i == 0)
    {
        std::shared_ptr<Block> block = std::make_shared<Block>();
        block->setEmptyBlock();
        return block->headerHash();
    }
>>>>>>> 6eec603b
    string numberHash = "";
    Table::Ptr tb = getMemoryTableFactory()->openTable(SYS_NUMBER_2_HASH);
    if (tb)
    {
        auto entries = tb->select(lexical_cast<std::string>(_i), tb->newCondition());
        if (entries->size() > 0)
        {
            auto entry = entries->get(0);
            numberHash = entry->getField(SYS_VALUE);
        }
        if (_i == 0)
        {
            std::shared_ptr<Block> block = std::make_shared<Block>();
            block->setEmptyBlock();
            return block->headerHash();
        }
    }
    /// LOG(TRACE) << "BlockChainImp::numberHash numberHash=" << numberHash;
    return h256(numberHash);
}

std::shared_ptr<Block> BlockChainImp::getBlockByHash(h256 const& _blockHash)
{
<<<<<<< HEAD
    LOG(TRACE) << "BlockChainImp::getBlockByHash _blockHash=" << _blockHash
               << "_blockHash.hex()=" << _blockHash.hex();
    if (_blockHash == c_genesisBlockHash)
=======
    /*LOG(TRACE) << "BlockChainImp::getBlockByHash _blockHash=" << _blockHash
               << "_blockHash.hex()=" << _blockHash.hex();*/
    if (_blockHash == h256(c_genesisHash))
>>>>>>> 6eec603b
    {
        std::shared_ptr<Block> block = std::make_shared<Block>();
        block->setEmptyBlock();
        return block;
    }
    string strblock = "";
    Table::Ptr tb = getMemoryTableFactory()->openTable(SYS_HASH_2_BLOCK);
    if (tb)
    {
        auto entries = tb->select(_blockHash.hex(), tb->newCondition());
        if (entries->size() > 0)
        {
            auto entry = entries->get(0);
            strblock = entry->getField(SYS_VALUE);
            return std::make_shared<Block>(fromHex(strblock.c_str()));
        }
    }
<<<<<<< HEAD

    if (strblock.size() == 0)
    {
        std::shared_ptr<Block> block = std::make_shared<Block>();
        block->setEmptyBlock();
        if (block->headerHash() == _blockHash)
            return block;
        return nullptr;
    }
    return std::make_shared<Block>(fromHex(strblock.c_str()));
=======
    return nullptr;
>>>>>>> 6eec603b
}

std::shared_ptr<Block> BlockChainImp::getBlockByNumber(int64_t _i)
{
    /// LOG(TRACE) << "BlockChainImp::getBlockByNumber _i=" << _i;
    if (_i == 0)
    {
        std::shared_ptr<Block> block = std::make_shared<Block>();
        block->setEmptyBlock();
        return block;
    }
    string numberHash = "";
    string strblock = "";
    Table::Ptr tb = getMemoryTableFactory()->openTable(SYS_NUMBER_2_HASH);
    if (tb)
    {
        auto entries = tb->select(lexical_cast<std::string>(_i), tb->newCondition());
        if (entries->size() > 0)
        {
            auto entry = entries->get(0);
            numberHash = entry->getField(SYS_VALUE);
            return getBlockByHash(h256(numberHash));
        }
    }
    return nullptr;
}

Transaction BlockChainImp::getTxByHash(dev::h256 const& _txHash)
{
    string strblock = "";
    string txIndex = "";
    Table::Ptr tb = getMemoryTableFactory()->openTable(SYS_TX_HASH_2_BLOCK);
    if (tb)
    {
        auto entries = tb->select(_txHash.hex(), tb->newCondition());
        if (entries->size() > 0)
        {
            auto entry = entries->get(0);
            strblock = entry->getField(SYS_VALUE);
            txIndex = entry->getField("index");
            std::shared_ptr<Block> pblock = getBlockByNumber(lexical_cast<int64_t>(strblock));
            std::vector<Transaction> txs = pblock->transactions();
            if (txs.size() > lexical_cast<uint>(txIndex))
            {
                return txs[lexical_cast<uint>(txIndex)];
            }
        }
    }
    return Transaction();
}

LocalisedTransaction BlockChainImp::getLocalisedTxByHash(dev::h256 const& _txHash)
{
    string strblockhash = "";
    string txIndex = "";
    Table::Ptr tb = getMemoryTableFactory()->openTable(SYS_TX_HASH_2_BLOCK);
    if (tb)
    {
        auto entries = tb->select(_txHash.hex(), tb->newCondition());
        if (entries->size() > 0)
        {
            auto entry = entries->get(0);
            strblockhash = entry->getField(SYS_VALUE);
            txIndex = entry->getField("index");
            std::shared_ptr<Block> pblock = getBlockByNumber(lexical_cast<int64_t>(strblockhash));
            std::vector<Transaction> txs = pblock->transactions();
            if (txs.size() > lexical_cast<uint>(txIndex))
            {
                return LocalisedTransaction(txs[lexical_cast<uint>(txIndex)], pblock->headerHash(),
                    lexical_cast<unsigned>(txIndex), pblock->blockHeader().number());
            }
        }
    }
    return LocalisedTransaction(Transaction(), h256(0), -1);
}

TransactionReceipt BlockChainImp::getTransactionReceiptByHash(dev::h256 const& _txHash)
{
    string strblock = "";
    string txIndex = "";
    Table::Ptr tb = getMemoryTableFactory()->openTable(SYS_TX_HASH_2_BLOCK);
    if (tb)
    {
        auto entries = tb->select(_txHash.hex(), tb->newCondition());
        if (entries->size() > 0)
        {
            auto entry = entries->get(0);
            strblock = entry->getField(SYS_VALUE);
            txIndex = entry->getField("index");
            std::shared_ptr<Block> pblock = getBlockByNumber(lexical_cast<int64_t>(strblock));
            std::vector<TransactionReceipt> receipts = pblock->transactionReceipts();
            if (receipts.size() > lexical_cast<uint>(txIndex))
            {
                return receipts[lexical_cast<uint>(txIndex)];
            }
        }
    }
    return TransactionReceipt();
}

void BlockChainImp::writeNumber(const Block& block, std::shared_ptr<ExecutiveContext> context)
{
    Table::Ptr tb = context->getMemoryTableFactory()->openTable(SYS_CURRENT_STATE);
    if (tb)
    {
        auto entries = tb->select(SYS_KEY_CURRENT_NUMBER, tb->newCondition());
        auto entry = tb->newEntry();
        entry->setField(SYS_VALUE, lexical_cast<std::string>(block.blockHeader().number()));
        if (entries->size() > 0)
        {
            tb->update(SYS_KEY_CURRENT_NUMBER, entry, tb->newCondition());
        }
        else
        {
            tb->insert(SYS_KEY_CURRENT_NUMBER, entry);
        }
    }
}

void BlockChainImp::writeTxToBlock(const Block& block, std::shared_ptr<ExecutiveContext> context)
{
    Table::Ptr tb = context->getMemoryTableFactory()->openTable(SYS_TX_HASH_2_BLOCK);
    if (tb)
    {
        std::vector<Transaction> txs = block.transactions();
        for (uint i = 0; i < txs.size(); i++)
        {
            Entry::Ptr entry = std::make_shared<Entry>();
            entry->setField(SYS_VALUE, lexical_cast<std::string>(block.blockHeader().number()));
            entry->setField("index", lexical_cast<std::string>(i));
            tb->insert(txs[i].sha3().hex(), entry);
        }
    }
}

void BlockChainImp::writeNumber2Hash(const Block& block, std::shared_ptr<ExecutiveContext> context)
{
    Table::Ptr tb = context->getMemoryTableFactory()->openTable(SYS_NUMBER_2_HASH);
    if (tb)
    {
        Entry::Ptr entry = std::make_shared<Entry>();
        entry->setField(SYS_VALUE, block.blockHeader().hash().hex());
        tb->insert(lexical_cast<std::string>(block.blockHeader().number()), entry);
    }
}

void BlockChainImp::writeHash2Block(Block& block, std::shared_ptr<ExecutiveContext> context)
{
    Table::Ptr tb = context->getMemoryTableFactory()->openTable(SYS_HASH_2_BLOCK);
    if (tb)
    {
        Entry::Ptr entry = std::make_shared<Entry>();
        bytes out;
        block.encode(out);
        entry->setField(SYS_VALUE, toHexPrefixed(out));
        tb->insert(block.blockHeader().hash().hex(), entry);
    }
}

void BlockChainImp::writeBlockInfo(Block& block, std::shared_ptr<ExecutiveContext> context)
{
    writeNumber2Hash(block, context);
    writeHash2Block(block, context);
}

CommitResult BlockChainImp::commitBlock(Block& block, std::shared_ptr<ExecutiveContext> context)
{
    int64_t num = number();
    if ((block.blockHeader().number() != num + 1))
    {
        LOG(WARNING) << "commit fail,need number: " << number()
                     << " committed block number: " << block.blockHeader().number();
        return CommitResult::ERROR_NUMBER;
    }

    h256 parentHash = numberHash(number());
    if (block.blockHeader().parentHash() != numberHash(number()))
    {
        LOG(WARNING) << "commit fail,need parentHash: " << parentHash
                     << " committed block parentHash: " << block.blockHeader().parentHash();
        return CommitResult::ERROR_PARENT_HASH;
    }
    if (commitMutex.try_lock())
    {
        writeNumber(block, context);
        writeTxToBlock(block, context);
        writeBlockInfo(block, context);
        context->dbCommit();
        commitMutex.unlock();
        m_onReady();
        return CommitResult::OK;
    }
    else
    {
        LOG(INFO) << "commit try_lock fail, block number: " << block.blockHeader().number()
                  << " block parentHash: " << block.blockHeader().parentHash() << " num: " << num
                  << " parentHash: " << parentHash;
        return CommitResult::ERROR_COMMITTING;
    }
}<|MERGE_RESOLUTION|>--- conflicted
+++ resolved
@@ -74,15 +74,12 @@
 h256 BlockChainImp::numberHash(int64_t _i)
 {
     /// LOG(TRACE) << "BlockChainImp::numberHash _i=" << _i;
-<<<<<<< HEAD
-=======
     if (_i == 0)
     {
         std::shared_ptr<Block> block = std::make_shared<Block>();
         block->setEmptyBlock();
         return block->headerHash();
     }
->>>>>>> 6eec603b
     string numberHash = "";
     Table::Ptr tb = getMemoryTableFactory()->openTable(SYS_NUMBER_2_HASH);
     if (tb)
@@ -93,12 +90,6 @@
             auto entry = entries->get(0);
             numberHash = entry->getField(SYS_VALUE);
         }
-        if (_i == 0)
-        {
-            std::shared_ptr<Block> block = std::make_shared<Block>();
-            block->setEmptyBlock();
-            return block->headerHash();
-        }
     }
     /// LOG(TRACE) << "BlockChainImp::numberHash numberHash=" << numberHash;
     return h256(numberHash);
@@ -106,15 +97,9 @@
 
 std::shared_ptr<Block> BlockChainImp::getBlockByHash(h256 const& _blockHash)
 {
-<<<<<<< HEAD
-    LOG(TRACE) << "BlockChainImp::getBlockByHash _blockHash=" << _blockHash
-               << "_blockHash.hex()=" << _blockHash.hex();
-    if (_blockHash == c_genesisBlockHash)
-=======
     /*LOG(TRACE) << "BlockChainImp::getBlockByHash _blockHash=" << _blockHash
                << "_blockHash.hex()=" << _blockHash.hex();*/
     if (_blockHash == h256(c_genesisHash))
->>>>>>> 6eec603b
     {
         std::shared_ptr<Block> block = std::make_shared<Block>();
         block->setEmptyBlock();
@@ -132,20 +117,7 @@
             return std::make_shared<Block>(fromHex(strblock.c_str()));
         }
     }
-<<<<<<< HEAD
-
-    if (strblock.size() == 0)
-    {
-        std::shared_ptr<Block> block = std::make_shared<Block>();
-        block->setEmptyBlock();
-        if (block->headerHash() == _blockHash)
-            return block;
-        return nullptr;
-    }
-    return std::make_shared<Block>(fromHex(strblock.c_str()));
-=======
     return nullptr;
->>>>>>> 6eec603b
 }
 
 std::shared_ptr<Block> BlockChainImp::getBlockByNumber(int64_t _i)
