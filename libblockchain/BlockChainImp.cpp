/*
 * @CopyRight:
 * FISCO-BCOS is free software: you can redistribute it and/or modify
 * it under the terms of the GNU General Public License as published by
 * the Free Software Foundation, either version 3 of the License, or
 * (at your option) any later version.
 *
 * FISCO-BCOS is distributed in the hope that it will be useful,
 * but WITHOUT ANY WARRANTY; without even the implied warranty of
 * MERCHANTABILITY or FITNESS FOR A PARTICULAR PURPOSE.  See the
 * GNU General Public License for more details.
 *
 * You should have received a copy of the GNU General Public License
 * along with FISCO-BCOS.  If not, see <http://www.gnu.org/licenses/>
 * (c) 2016-2018 fisco-dev contributors.
 */

/**
 * @brief : BlockChainImp
 * @author: mingzhenliu
 * @date: 2018-09-21
 */

#include "BlockChainImp.h"
#include <libblockverifier/ExecutiveContext.h>
#include <libdevcore/CommonData.h>
#include <libdevcore/easylog.h>
#include <libethcore/Block.h>
#include <libethcore/CommonJS.h>
#include <libethcore/Transaction.h>
#include <libprecompiled/ConsensusPrecompiled.h>
#include <libstorage/MemoryTableFactory.h>
#include <libstorage/Table.h>
#include <omp.h>
#include <boost/algorithm/string/classification.hpp>
#include <boost/algorithm/string/split.hpp>
#include <boost/lexical_cast.hpp>
#include <string>
#include <utility>
#include <vector>

using namespace dev;
using namespace std;
using namespace dev::eth;
using namespace dev::blockchain;
using namespace dev::storage;
using namespace dev::blockverifier;
using namespace dev::executive;
using namespace dev::precompiled;

using boost::lexical_cast;

std::shared_ptr<Block> BlockCache::add(Block const& _block)
{
    {
        WriteGuard guard(m_sharedMutex);
        if (m_blockCache.size() > c_blockCacheSize)
        {
            BLOCKCHAIN_LOG(TRACE) << LOG_DESC("[add]Block cache full, start to remove old item...");
            auto firstHash = m_blockCacheFIFO.front();
            m_blockCacheFIFO.pop_front();
            m_blockCache.erase(firstHash);
            // in case something unexcept error
            if (m_blockCache.size() > c_blockCacheSize)
            {
                // meet error, cache and cacheFIFO not sync, clear the cache
                m_blockCache.clear();
                m_blockCacheFIFO.clear();
            }
        }

        auto blockHash = _block.blockHeader().hash();
        auto block = std::make_shared<Block>(std::move(_block));
        m_blockCache.insert(std::make_pair(blockHash, block));
        // add hashindex to the blockCache queue, use to remove first element when the cache is full
        m_blockCacheFIFO.push_back(blockHash);

        return block;
    }
}

std::pair<std::shared_ptr<Block>, h256> BlockCache::get(h256 const& _hash)
{
    BLOCKCHAIN_LOG(DEBUG) << LOG_DESC("[get]Read block from block cache")
                          << LOG_KV("blockHash", _hash.abridged());
    {
        ReadGuard guard(m_sharedMutex);

        auto it = m_blockCache.find(_hash);
        if (it == m_blockCache.end())
        {
            return std::make_pair(nullptr, h256(0));
        }

        return std::make_pair(it->second, _hash);
    }

    return std::make_pair(nullptr, h256(0));  // just make compiler happy
}

void BlockChainImp::setStateStorage(Storage::Ptr stateStorage)
{
    m_stateStorage = stateStorage;
}

void BlockChainImp::setStateFactory(StateFactoryInterface::Ptr _stateFactory)
{
    m_stateFactory = _stateFactory;
}

shared_ptr<MemoryTableFactory> BlockChainImp::getMemoryTableFactory()
{
    dev::storage::MemoryTableFactory::Ptr memoryTableFactory =
        std::make_shared<dev::storage::MemoryTableFactory>();
    memoryTableFactory->setStateStorage(m_stateStorage);
    return memoryTableFactory;
}

std::shared_ptr<Block> BlockChainImp::getBlock(int64_t _i)
{
    /// the future block
    if (_i > number())
    {
        return nullptr;
    }
    string blockHash = "";
    Table::Ptr tb = getMemoryTableFactory()->openTable(SYS_NUMBER_2_HASH);
    if (tb)
    {
        auto entries = tb->select(lexical_cast<std::string>(_i), tb->newCondition());
        if (entries->size() > 0)
        {
            auto entry = entries->get(0);
            h256 blockHash = h256((entry->getField(SYS_VALUE)));
            return getBlock(blockHash);
        }
    }

    BLOCKCHAIN_LOG(TRACE) << LOG_DESC("[#getBlock]Can't find block") << LOG_KV("height", _i);
    return nullptr;
}

std::shared_ptr<Block> BlockChainImp::getBlock(dev::h256 const& _blockHash)
{
    auto start_time = utcTime();
    auto record_time = utcTime();
    auto cachedBlock = m_blockCache.get(_blockHash);
    auto getCache_time_cost = utcTime() - record_time;
    record_time = utcTime();

    if (bool(cachedBlock.first))
    {
        BLOCKCHAIN_LOG(TRACE) << LOG_DESC("[#getBlock]Cache hit, read from cache");
        return cachedBlock.first;
    }
    else
    {
        BLOCKCHAIN_LOG(TRACE) << LOG_DESC("[#getBlock]Cache missed, read from storage");
        string strBlock = "";
        Table::Ptr tb = getMemoryTableFactory()->openTable(SYS_HASH_2_BLOCK);
        auto openTable_time_cost = utcTime() - record_time;
        record_time = utcTime();
        if (tb)
        {
            auto entries = tb->select(_blockHash.hex(), tb->newCondition());
            auto select_time_cost = utcTime() - record_time;
            record_time = utcTime();
            if (entries->size() > 0)
            {
                auto entry = entries->get(0);
                strBlock = entry->getField(SYS_VALUE);
                auto getField_time_cost = utcTime() - record_time;
                record_time = utcTime();

                auto block = Block(fromHex(strBlock.c_str()), CheckTransaction::None);
                auto constructBlock_time_cost = utcTime() - record_time;
                record_time = utcTime();

                BLOCKCHAIN_LOG(TRACE) << LOG_DESC("[#getBlock]Write to cache");
                auto blockPtr = m_blockCache.add(block);
                auto addCache_time_cost = utcTime() - record_time;
                BLOCKCHAIN_LOG(DEBUG) << LOG_DESC("Get block from leveldb")
                                      << LOG_KV("getCacheTimeCost", getCache_time_cost)
                                      << LOG_KV("openTableTimeCost", openTable_time_cost)
                                      << LOG_KV("selectTimeCost", select_time_cost)
                                      << LOG_KV("getFieldTimeCost", getField_time_cost)
                                      << LOG_KV("constructBlockTimeCost", constructBlock_time_cost)
                                      << LOG_KV("addCacheTimeCost", addCache_time_cost)
                                      << LOG_KV("totalTimeCost", utcTime() - start_time);
                return blockPtr;
            }
        }

        BLOCKCHAIN_LOG(TRACE) << LOG_DESC("[#getBlock]Can't find the block")
                              << LOG_KV("blockHash", _blockHash);
        return nullptr;
    }
}

std::shared_ptr<bytes> BlockChainImp::getBlockRLP(int64_t _i)
{
    /// the future block
    if (_i > number())
    {
        return nullptr;
    }
    string blockHash = "";
    Table::Ptr tb = getMemoryTableFactory()->openTable(SYS_NUMBER_2_HASH);
    if (tb)
    {
        auto entries = tb->select(lexical_cast<std::string>(_i), tb->newCondition());
        if (entries->size() > 0)
        {
            auto entry = entries->get(0);
            h256 blockHash = h256((entry->getField(SYS_VALUE)));
            return getBlockRLP(blockHash);
        }
    }

    BLOCKCHAIN_LOG(TRACE) << LOG_DESC("[#getBlockRLP]Can't find block") << LOG_KV("height", _i);
    return nullptr;
}

std::shared_ptr<bytes> BlockChainImp::getBlockRLP(dev::h256 const& _blockHash)
{
    auto start_time = utcTime();
    auto record_time = utcTime();
    auto cachedBlock = m_blockCache.get(_blockHash);
    auto getCache_time_cost = utcTime() - record_time;
    record_time = utcTime();

    if (bool(cachedBlock.first))
    {
        BLOCKCHAIN_LOG(TRACE) << LOG_DESC("[#getBlockRLP]Cache hit, read from cache");
        std::shared_ptr<bytes> blockRLP = cachedBlock.first->rlpP();
        BLOCKCHAIN_LOG(DEBUG) << LOG_DESC("Get block RLP from cache")
                              << LOG_KV("getCacheTimeCost", getCache_time_cost)
                              << LOG_KV("totalTimeCost", utcTime() - start_time);
        return blockRLP;
    }
    else
    {
        BLOCKCHAIN_LOG(TRACE) << LOG_DESC("[#getBlockRLP]Cache missed, read from storage");
        string strBlock = "";
        Table::Ptr tb = getMemoryTableFactory()->openTable(SYS_HASH_2_BLOCK);
        auto openTable_time_cost = utcTime() - record_time;
        record_time = utcTime();
        if (tb)
        {
            auto entries = tb->select(_blockHash.hex(), tb->newCondition());
            auto select_time_cost = utcTime() - record_time;
            record_time = utcTime();
            if (entries->size() > 0)
            {
                auto entry = entries->get(0);
                strBlock = entry->getField(SYS_VALUE);
                auto getField_time_cost = utcTime() - record_time;
                record_time = utcTime();

                auto blockRLP = std::make_shared<bytes>(fromHex(strBlock.c_str()));
                auto blockRLP_time_cost = utcTime() - record_time;

                auto addCache_time_cost = utcTime() - record_time;
                BLOCKCHAIN_LOG(DEBUG) << LOG_DESC("Get block RLP from leveldb")
                                      << LOG_KV("getCacheTimeCost", getCache_time_cost)
                                      << LOG_KV("openTableTimeCost", openTable_time_cost)
                                      << LOG_KV("selectTimeCost", select_time_cost)
                                      << LOG_KV("getFieldTimeCost", getField_time_cost)
                                      << LOG_KV("constructblockRLPTimeCost", blockRLP_time_cost)
                                      << LOG_KV("totalTimeCost", utcTime() - start_time);
                return blockRLP;
            }
        }

        BLOCKCHAIN_LOG(TRACE) << LOG_DESC("[#getBlock]Can't find the block")
                              << LOG_KV("blockHash", _blockHash);
        return nullptr;
    }
}

int64_t BlockChainImp::number()
{
    UpgradableGuard ul(m_blockNumberMutex);
    if (m_blockNumber == -1)
    {
        int64_t num = obtainNumber();
        UpgradeGuard l(ul);
        m_blockNumber = num;
    }
    return m_blockNumber;
}

int64_t BlockChainImp::obtainNumber()
{
    int64_t num = 0;
    Table::Ptr tb = getMemoryTableFactory()->openTable(SYS_CURRENT_STATE, false);
    if (tb)
    {
        auto entries = tb->select(SYS_KEY_CURRENT_NUMBER, tb->newCondition());
        if (entries->size() > 0)
        {
            auto entry = entries->get(0);
            std::string currentNumber = entry->getField(SYS_VALUE);
            num = lexical_cast<int64_t>(currentNumber.c_str());
        }
    }
    return num;
}

void BlockChainImp::getNonces(
    std::vector<dev::eth::NonceKeyType>& _nonceVector, int64_t _blockNumber)
{
    if (_blockNumber > number())
    {
        BLOCKCHAIN_LOG(TRACE) << LOG_DESC("[#getNonces]Invalid block number")
                              << LOG_KV("invalidNumber", _blockNumber)
                              << LOG_KV("blockNumber", m_blockNumber);
        return;
    }
    Table::Ptr tb = getMemoryTableFactory()->openTable(SYS_BLOCK_2_NONCES);
    if (tb)
    {
        auto entries = tb->select(lexical_cast<std::string>(_blockNumber), tb->newCondition());
        if (entries->size() > 0)
        {
            auto entry = entries->get(0);
            std::string nonce_vector_str = entry->getField(SYS_VALUE);
            bytes ret = fromHex(nonce_vector_str);
            RLP rlp(ret);
            _nonceVector = rlp.toVector<dev::eth::NonceKeyType>();
        }
    }
}

std::pair<int64_t, int64_t> BlockChainImp::totalTransactionCount()
{
    int64_t count = 0;
    int64_t number = 0;
    Table::Ptr tb = getMemoryTableFactory()->openTable(SYS_CURRENT_STATE, false);
    if (tb)
    {
        auto entries = tb->select(SYS_KEY_TOTAL_TRANSACTION_COUNT, tb->newCondition());
        if (entries->size() > 0)
        {
            auto entry = entries->get(0);
            std::string strCount = entry->getField(SYS_VALUE);
            count = lexical_cast<int64_t>(strCount);
            std::string strNumber = entry->getField("_num_");
            number = lexical_cast<int64_t>(strNumber);
        }
    }
    return std::make_pair(count, number);
}

bytes BlockChainImp::getCode(Address _address)
{
    bytes ret;
    int64_t num = number();
    auto block = getBlockByNumber(num);

    if (!block)
    {
        BLOCKCHAIN_LOG(TRACE) << LOG_DESC("[#getCode]Can't find the block, return empty code");
        return ret;
    }

    auto stateRoot = block->header().stateRoot();
    auto memoryFactory = getMemoryTableFactory();

    auto state = m_stateFactory->getState(stateRoot, memoryFactory);
    auto code = state->code(_address);
    return code;
}

h256 BlockChainImp::numberHash(int64_t _i)
{
    string numberHash = "";
    Table::Ptr tb = getMemoryTableFactory()->openTable(SYS_NUMBER_2_HASH, false);
    if (tb)
    {
        auto entries = tb->select(lexical_cast<std::string>(_i), tb->newCondition());
        if (entries->size() > 0)
        {
            auto entry = entries->get(0);
            numberHash = entry->getField(SYS_VALUE);
        }
    }
    return h256(numberHash);
}

std::shared_ptr<Block> BlockChainImp::getBlockByHash(h256 const& _blockHash)
{
    auto block = getBlock(_blockHash);
    if (bool(block))
    {
        return block;
    }
    else
    {
        BLOCKCHAIN_LOG(TRACE) << LOG_DESC("[#getBlockByHash]Can't find the block, return nullptr");
        return nullptr;
    }
}

std::shared_ptr<bytes> BlockChainImp::getBlockRLPByHash(h256 const& _blockHash)
{
    auto block = getBlockRLP(_blockHash);
    if (bool(block))
    {
        return block;
    }
    else
    {
        BLOCKCHAIN_LOG(TRACE) << LOG_DESC(
            "[#getBlockRLPByHash]Can't find the block, return nullptr");
        return nullptr;
    }
}

bool BlockChainImp::checkAndBuildGenesisBlock(GenesisBlockParam& initParam)
{
    std::shared_ptr<Block> block = getBlockByNumber(0);
    if (block == nullptr)
    {
        block = std::make_shared<Block>();
        block->setEmptyBlock();
        block->header().appendExtraDataArray(asBytes(initParam.groupMark));
        shared_ptr<MemoryTableFactory> mtb = getMemoryTableFactory();
        Table::Ptr tb = mtb->openTable(SYS_NUMBER_2_HASH, false);
        if (tb)
        {
            Entry::Ptr entry = std::make_shared<Entry>();
            entry->setField(SYS_VALUE, block->blockHeader().hash().hex());
            tb->insert(lexical_cast<std::string>(block->blockHeader().number()), entry);
        }

        tb = mtb->openTable(SYS_CONFIG);
        if (tb)
        {
            Entry::Ptr entry1 = std::make_shared<Entry>();
            entry1->setField(SYSTEM_CONFIG_KEY, SYSTEM_KEY_TX_COUNT_LIMIT);
            entry1->setField(
                SYSTEM_CONFIG_VALUE, boost::lexical_cast<std::string>(initParam.txCountLimit));
            entry1->setField(SYSTEM_CONFIG_ENABLENUM, "0");
            tb->insert(SYSTEM_KEY_TX_COUNT_LIMIT, entry1);

            Entry::Ptr entry2 = std::make_shared<Entry>();
            entry2->setField(SYSTEM_CONFIG_KEY, SYSTEM_KEY_TX_GAS_LIMIT);
            entry2->setField(
                SYSTEM_CONFIG_VALUE, boost::lexical_cast<std::string>(initParam.txGasLimit));
            entry2->setField(SYSTEM_CONFIG_ENABLENUM, "0");
            tb->insert(SYSTEM_KEY_TX_GAS_LIMIT, entry2);
        }

        tb = mtb->openTable(SYS_CONSENSUS);
        if (tb)
        {
            for (dev::h512 node : initParam.sealerList)
            {
                Entry::Ptr entry = std::make_shared<Entry>();
                entry->setField(PRI_COLUMN, PRI_KEY);
                entry->setField(NODE_TYPE, NODE_TYPE_SEALER);
                entry->setField(NODE_KEY_NODEID, dev::toHex(node));
                entry->setField(NODE_KEY_ENABLENUM, "0");
                tb->insert(PRI_KEY, entry);
            }

            for (dev::h512 node : initParam.observerList)
            {
                Entry::Ptr entry = std::make_shared<Entry>();
                entry->setField(PRI_COLUMN, PRI_KEY);
                entry->setField(NODE_TYPE, NODE_TYPE_OBSERVER);
                entry->setField(NODE_KEY_NODEID, dev::toHex(node));
                entry->setField(NODE_KEY_ENABLENUM, "0");
                tb->insert(PRI_KEY, entry);
            }
        }

        tb = mtb->openTable(SYS_HASH_2_BLOCK, false);
        if (tb)
        {
            Entry::Ptr entry = std::make_shared<Entry>();
            bytes out;
            block->encode(out);
            entry->setField(SYS_VALUE, toHexPrefixed(out));
            tb->insert(block->blockHeader().hash().hex(), entry);
        }

        mtb->commitDB(block->blockHeader().hash(), block->blockHeader().number());
        {
            WriteGuard l(m_blockNumberMutex);
            m_blockNumber = 0;
        }
        BLOCKCHAIN_LOG(INFO) << LOG_DESC("[#checkAndBuildGenesisBlock]Insert the 0th block");
    }
    else
    {
        std::string extraData = asString(block->header().extraData(0));
        /// compare() return 0 means equal!
        /// If not equal, only print warning, willnot kill process.
        if (!initParam.groupMark.compare(extraData))
        {
            BLOCKCHAIN_LOG(INFO) << LOG_DESC(
                "[#checkAndBuildGenesisBlock]Already have the 0th block, 0th groupMark is "
                "equal to file groupMark.");
            return true;
        }
        else
        {
            BLOCKCHAIN_LOG(WARNING) << LOG_DESC(
                                           "[#checkAndBuildGenesisBlock]Already have the 0th "
                                           "block, 0th group mark is not equal to file groupMark")
                                    << LOG_KV("0thGroupMark:", extraData)
                                    << LOG_KV("fileGroupMark", initParam.groupMark);

            // maybe consensusType/storageType/stateType diff, then update config
            std::vector<std::string> s;
            try
            {
                boost::split(s, extraData, boost::is_any_of("-"), boost::token_compress_on);
                assert(s.size() == 7);
                initParam.consensusType = s[2];
                initParam.storageType = s[3];
                initParam.stateType = s[4];
            }
            catch (std::exception& e)
            {
                BLOCKCHAIN_LOG(ERROR)
                    << LOG_DESC("[#checkAndBuildGenesisBlock]Parse groupMark faield")
                    << LOG_KV("EINFO", e.what());
            }
            return false;
        }
    }
    return true;
}

dev::h512s BlockChainImp::getNodeListByType(int64_t blockNumber, std::string const& type)
{
    dev::h512s list;
    try
    {
        Table::Ptr tb = getMemoryTableFactory()->openTable(storage::SYS_CONSENSUS);
        if (!tb)
        {
            BLOCKCHAIN_LOG(ERROR) << LOG_DESC("[#getNodeListByType]Open table error");
            return list;
        }

        auto nodes = tb->select(PRI_KEY, tb->newCondition());
        if (!nodes)
            return list;

        for (size_t i = 0; i < nodes->size(); i++)
        {
            auto node = nodes->get(i);
            if (!node)
                return list;

            if ((node->getField(NODE_TYPE) == type) &&
                (boost::lexical_cast<int>(node->getField(NODE_KEY_ENABLENUM)) <= blockNumber))
            {
                h512 nodeID = h512(node->getField(NODE_KEY_NODEID));
                list.push_back(nodeID);
            }
        }
    }
    catch (std::exception& e)
    {
        BLOCKCHAIN_LOG(ERROR) << LOG_DESC("[#getNodeListByType]Failed")
                              << LOG_KV("EINFO", boost::diagnostic_information(e));
    }

    std::stringstream s;
    s << "[#getNodeListByType] " << type << ":";
    for (dev::h512 node : list)
        s << toJS(node) << ",";
    BLOCKCHAIN_LOG(TRACE) << LOG_DESC(s.str());

    return list;
}

dev::h512s BlockChainImp::sealerList()
{
    int64_t blockNumber = number();
    UpgradableGuard l(m_nodeListMutex);
    if (m_cacheNumBySealer == blockNumber)
    {
        BLOCKCHAIN_LOG(TRACE) << LOG_DESC("[#sealerList]Get sealer list by cache")
                              << LOG_KV("size", m_sealerList.size());
        return m_sealerList;
    }
    dev::h512s list = getNodeListByType(blockNumber, NODE_TYPE_SEALER);
    UpgradeGuard ul(l);
    m_cacheNumBySealer = blockNumber;
    m_sealerList = list;

    return list;
}

dev::h512s BlockChainImp::observerList()
{
    int64_t blockNumber = number();
    UpgradableGuard l(m_nodeListMutex);
    if (m_cacheNumByObserver == blockNumber)
    {
        BLOCKCHAIN_LOG(TRACE) << LOG_DESC("[#observerList]Get observer list by cache")
                              << LOG_KV("size", m_observerList.size());
        return m_observerList;
    }
    dev::h512s list = getNodeListByType(blockNumber, NODE_TYPE_OBSERVER);
    UpgradeGuard ul(l);
    m_cacheNumByObserver = blockNumber;
    m_observerList = list;

    return list;
}

std::string BlockChainImp::getSystemConfigByKey(std::string const& key, int64_t num)
{
    // Different keys can go into the function
    // -1 means that the parameter is invalid and to obtain current block height
    // The param was reset at height number(), and takes effect in next block.
    // So we query the status of number() + 1.
    int64_t blockNumber = (-1 == num) ? number() + 1 : num;

    UpgradableGuard l(m_systemConfigMutex);
    auto it = m_systemConfigRecord.find(key);
    if (it != m_systemConfigRecord.end() && it->second.curBlockNum == blockNumber)
    {
        // get value from cache
        return it->second.value;
    }

    std::string ret;
    // cannot find the system config key or need to update the value with different block height
    // get value from db
    try
    {
        Table::Ptr tb = getMemoryTableFactory()->openTable(storage::SYS_CONFIG);
        if (!tb)
        {
            BLOCKCHAIN_LOG(ERROR) << LOG_DESC("[#getSystemConfigByKey]Open table error");
            return ret;
        }
        auto values = tb->select(key, tb->newCondition());
        if (!values || values->size() != 1)
        {
            BLOCKCHAIN_LOG(ERROR) << LOG_DESC("[#getSystemConfigByKey]Select error");
            return ret;
        }

        auto value = values->get(0);
        if (!value)
        {
            BLOCKCHAIN_LOG(ERROR) << LOG_DESC("[#getSystemConfigByKey]Null pointer");
            return ret;
        }

        if (boost::lexical_cast<int>(value->getField(SYSTEM_CONFIG_ENABLENUM)) <= blockNumber)
        {
            ret = value->getField(SYSTEM_CONFIG_VALUE);
        }
    }
    catch (std::exception& e)
    {
        BLOCKCHAIN_LOG(ERROR) << LOG_DESC("[#getSystemConfigByKey]Failed")
                              << LOG_KV("EINFO", boost::diagnostic_information(e));
    }

    // update cache
    {
        UpgradeGuard ul(l);
        SystemConfigRecord systemConfigRecord(ret, blockNumber);
        if (it != m_systemConfigRecord.end())
        {
            it->second = systemConfigRecord;
        }
        else
        {
            m_systemConfigRecord.insert(
                std::pair<std::string, SystemConfigRecord>(key, systemConfigRecord));
        }
    }

    BLOCKCHAIN_LOG(TRACE) << LOG_DESC("[#getSystemConfigByKey]Data in db") << LOG_KV("key", key)
                          << LOG_KV("value", ret);
    return ret;
}

std::shared_ptr<Block> BlockChainImp::getBlockByNumber(int64_t _i)
{
    /// return directly if the blocknumber is invalid
    if (_i > number())
    {
        return nullptr;
    }
    auto block = getBlock(_i);
    if (bool(block))
    {
        return block;
    }
    else
    {
        BLOCKCHAIN_LOG(TRACE) << LOG_DESC("[#getBlockByNumber]Can't find block, return nullptr");
        return nullptr;
    }
}

std::shared_ptr<bytes> BlockChainImp::getBlockRLPByNumber(int64_t _i)
{
    /// return directly if the blocknumber is invalid
    if (_i > number())
    {
        return nullptr;
    }
    auto block = getBlockRLP(_i);
    if (bool(block))
    {
        return block;
    }
    else
    {
        BLOCKCHAIN_LOG(TRACE) << LOG_DESC("[#getBlockRLPByNumber]Can't find block, return nullptr");
        return nullptr;
    }
}

Transaction BlockChainImp::getTxByHash(dev::h256 const& _txHash)
{
    string strblock = "";
    string txIndex = "";
    Table::Ptr tb = getMemoryTableFactory()->openTable(SYS_TX_HASH_2_BLOCK, false, true);
    if (tb)
    {
        auto entries = tb->select(_txHash.hex(), tb->newCondition());
        if (entries->size() > 0)
        {
            auto entry = entries->get(0);
            strblock = entry->getField(SYS_VALUE);
            txIndex = entry->getField("index");
            std::shared_ptr<Block> pblock = getBlockByNumber(lexical_cast<int64_t>(strblock));
            if (!pblock)
            {
                return Transaction();
            }
            const std::vector<Transaction>& txs = pblock->transactions();
            if (txs.size() > lexical_cast<uint>(txIndex))
            {
                return txs[lexical_cast<uint>(txIndex)];
            }
        }
    }
    BLOCKCHAIN_LOG(TRACE) << LOG_DESC("[#getTxByHash]Can't find tx, return empty tx");
    return Transaction();
}

LocalisedTransaction BlockChainImp::getLocalisedTxByHash(dev::h256 const& _txHash)
{
    string strblockhash = "";
    string txIndex = "";
    Table::Ptr tb = getMemoryTableFactory()->openTable(SYS_TX_HASH_2_BLOCK, false, true);
    if (tb)
    {
        auto entries = tb->select(_txHash.hex(), tb->newCondition());
        if (entries->size() > 0)
        {
            auto entry = entries->get(0);
            strblockhash = entry->getField(SYS_VALUE);
            txIndex = entry->getField("index");
            std::shared_ptr<Block> pblock = getBlockByNumber(lexical_cast<int64_t>(strblockhash));
            if (!pblock)
            {
                return LocalisedTransaction(Transaction(), h256(0), -1, -1);
            }
            const std::vector<Transaction>& txs = pblock->transactions();
            if (txs.size() > lexical_cast<uint>(txIndex))
            {
                return LocalisedTransaction(txs[lexical_cast<uint>(txIndex)], pblock->headerHash(),
                    lexical_cast<unsigned>(txIndex), pblock->blockHeader().number());
            }
        }
    }
    BLOCKCHAIN_LOG(TRACE) << LOG_DESC(
        "[#getLocalisedTxByHash]Can't find tx, return empty localised tx");
    return LocalisedTransaction(Transaction(), h256(0), -1, -1);
}

TransactionReceipt BlockChainImp::getTransactionReceiptByHash(dev::h256 const& _txHash)
{
    string strblock = "";
    string txIndex = "";
    Table::Ptr tb = getMemoryTableFactory()->openTable(SYS_TX_HASH_2_BLOCK, false, true);
    if (tb)
    {
        auto entries = tb->select(_txHash.hex(), tb->newCondition());
        if (entries->size() > 0)
        {
            auto entry = entries->get(0);
            strblock = entry->getField(SYS_VALUE);
            txIndex = entry->getField("index");
            std::shared_ptr<Block> pblock = getBlockByNumber(lexical_cast<int64_t>(strblock));
            if (!pblock)
            {
                return TransactionReceipt();
            }
            std::vector<TransactionReceipt> receipts = pblock->transactionReceipts();
            if (receipts.size() > lexical_cast<uint>(txIndex))
            {
                return receipts[lexical_cast<uint>(txIndex)];
            }
        }
    }
    BLOCKCHAIN_LOG(TRACE) << LOG_DESC(
        "[#getTransactionReceiptByHash]Can't find tx, return empty localised tx receipt");
    return TransactionReceipt();
}

LocalisedTransactionReceipt BlockChainImp::getLocalisedTxReceiptByHash(dev::h256 const& _txHash)
{
    Table::Ptr tb = getMemoryTableFactory()->openTable(SYS_TX_HASH_2_BLOCK, false, true);
    if (tb)
    {
        auto entries = tb->select(_txHash.hex(), tb->newCondition());
        if (entries->size() > 0)
        {
            auto entry = entries->get(0);
            auto blockNum = lexical_cast<int64_t>(entry->getField(SYS_VALUE));
            auto txIndex = lexical_cast<uint>(entry->getField("index"));

            std::shared_ptr<Block> pblock = getBlockByNumber(lexical_cast<int64_t>(blockNum));
            if (!pblock)
            {
                return LocalisedTransactionReceipt(
                    TransactionReceipt(), h256(0), h256(0), -1, Address(), Address(), -1, 0);
            }
            const Transactions& txs = pblock->transactions();
            const TransactionReceipts& receipts = pblock->transactionReceipts();
            if (receipts.size() > txIndex && txs.size() > txIndex)
            {
                auto& tx = txs[txIndex];
                auto& receipt = receipts[txIndex];

                return LocalisedTransactionReceipt(receipt, _txHash, pblock->headerHash(),
                    pblock->header().number(), tx.from(), tx.to(), txIndex, receipt.gasUsed(),
                    receipt.contractAddress());
            }
        }
    }
    BLOCKCHAIN_LOG(TRACE) << LOG_DESC(
        "[#getLocalisedTxReceiptByHash]Can't find tx, return empty localised tx receipt");
    return LocalisedTransactionReceipt(
        TransactionReceipt(), h256(0), h256(0), -1, Address(), Address(), -1, 0);
}

void BlockChainImp::writeNumber(const Block& block, std::shared_ptr<ExecutiveContext> context)
{
    Table::Ptr tb = context->getMemoryTableFactory()->openTable(SYS_CURRENT_STATE, false);
    if (tb)
    {
        auto entries = tb->select(SYS_KEY_CURRENT_NUMBER, tb->newCondition());
        auto entry = tb->newEntry();
        entry->setField(SYS_VALUE, lexical_cast<std::string>(block.blockHeader().number()));
        if (entries->size() > 0)
        {
            tb->update(SYS_KEY_CURRENT_NUMBER, entry, tb->newCondition());
        }
        else
        {
            tb->insert(SYS_KEY_CURRENT_NUMBER, entry);
        }
    }
    else
    {
        BOOST_THROW_EXCEPTION(OpenSysTableFailed() << errinfo_comment(SYS_CURRENT_STATE));
    }
}

void BlockChainImp::writeTotalTransactionCount(
    const Block& block, std::shared_ptr<ExecutiveContext> context)
{
    Table::Ptr tb = context->getMemoryTableFactory()->openTable(SYS_CURRENT_STATE, false);
    if (tb)
    {
        auto entries = tb->select(SYS_KEY_TOTAL_TRANSACTION_COUNT, tb->newCondition());
        if (entries->size() > 0)
        {
            auto entry = entries->get(0);
            auto currentCount = lexical_cast<int64_t>(entry->getField(SYS_VALUE));
            currentCount += block.transactions().size();

            entry->setField(SYS_VALUE, lexical_cast<std::string>(currentCount));
            tb->update(SYS_KEY_TOTAL_TRANSACTION_COUNT, entry, tb->newCondition());
        }
        else
        {
            auto entry = tb->newEntry();
            entry->setField(SYS_VALUE, lexical_cast<std::string>(block.transactions().size()));
            tb->insert(SYS_KEY_TOTAL_TRANSACTION_COUNT, entry);
        }
    }
    else
    {
        BOOST_THROW_EXCEPTION(OpenSysTableFailed() << errinfo_comment(SYS_CURRENT_STATE));
    }
}

void BlockChainImp::writeTxToBlock(const Block& block, std::shared_ptr<ExecutiveContext> context)
{
<<<<<<< HEAD
    auto start_time = utcTime();
    auto record_time = utcTime();
    Table::Ptr tb = context->getMemoryTableFactory()->openTable(SYS_TX_HASH_2_BLOCK, false, true);
    Table::Ptr tb_nonces = context->getMemoryTableFactory()->openTable(SYS_BLOCK_2_NONCES);
    auto openTable_time_cost = utcTime() - record_time;
    record_time = utcTime();

=======
    Table::Ptr tb = context->getMemoryTableFactory()->openTable(SYS_TX_HASH_2_BLOCK, false);
    Table::Ptr tb_nonces = context->getMemoryTableFactory()->openTable(SYS_BLOCK_2_NONCES, false);
>>>>>>> a8a41a8f
    if (tb && tb_nonces)
    {
        const std::vector<Transaction>& txs = block.transactions();
        std::vector<dev::eth::NonceKeyType> nonce_vector(txs.size());
        auto constructVector_time_cost = utcTime() - record_time;
        record_time = utcTime();

// auto constructEntry_time_cost = 0;
// auto insertTb_time_cost = 0;
#pragma omp parallel for
        for (uint i = 0; i < txs.size(); i++)
        {
            // record_time = utcTime();
            Entry::Ptr entry = std::make_shared<Entry>();
            entry->setField(SYS_VALUE, lexical_cast<std::string>(block.blockHeader().number()));
            entry->setField("index", lexical_cast<std::string>(i));
            // constructEntry_time_cost += utcTime() - record_time;
            // record_time = utcTime();

            tb->insert(
                txs[i].sha3().hex(), entry, std::make_shared<dev::storage::AccessOptions>(), false);
            nonce_vector[i] = txs[i].nonce();
            // insertTb_time_cost += utcTime() - record_time;
            // record_time = utcTime();
        }

        auto insertTable_time_cost = utcTime() - record_time;
        record_time = utcTime();
        /// insert tb2Nonces
        RLPStream rs;
        rs.appendVector(nonce_vector);
        auto encodeNonceVector_time_cost = utcTime() - record_time;
        record_time = utcTime();

        Entry::Ptr entry_tb2nonces = std::make_shared<Entry>();
        entry_tb2nonces->setField(SYS_VALUE, toHexPrefixed(rs.out()));
        tb_nonces->insert(lexical_cast<std::string>(block.blockHeader().number()), entry_tb2nonces);
        auto insertNonceVector_time_cost = utcTime() - record_time;
        BLOCKCHAIN_LOG(DEBUG) << LOG_BADGE("WriteTxOnCommit")
                              << LOG_DESC("Write tx to block time record")
                              << LOG_KV("openTableTimeCost", openTable_time_cost)
                              << LOG_KV("constructVectorTimeCost", constructVector_time_cost)
                              << LOG_KV("insertTableTimeCost", insertTable_time_cost)
                              << LOG_KV("encodeNonceVectorTimeCost", encodeNonceVector_time_cost)
                              << LOG_KV("insertNonceVectorTimeCost", insertNonceVector_time_cost)
                              << LOG_KV("totalTimeCost", utcTime() - start_time);
    }
    else
    {
        BOOST_THROW_EXCEPTION(OpenSysTableFailed() << errinfo_comment(SYS_TX_HASH_2_BLOCK));
    }
}

void BlockChainImp::writeNumber2Hash(const Block& block, std::shared_ptr<ExecutiveContext> context)
{
    Table::Ptr tb = context->getMemoryTableFactory()->openTable(SYS_NUMBER_2_HASH, false);
    if (tb)
    {
        Entry::Ptr entry = std::make_shared<Entry>();
        entry->setField(SYS_VALUE, block.blockHeader().hash().hex());
        tb->insert(lexical_cast<std::string>(block.blockHeader().number()), entry);
    }
    else
    {
        BOOST_THROW_EXCEPTION(OpenSysTableFailed() << errinfo_comment(SYS_NUMBER_2_HASH));
    }
}

void BlockChainImp::writeHash2Block(Block& block, std::shared_ptr<ExecutiveContext> context)
{
    Table::Ptr tb = context->getMemoryTableFactory()->openTable(SYS_HASH_2_BLOCK, false);
    if (tb)
    {
        Entry::Ptr entry = std::make_shared<Entry>();
        bytes out;
        block.encode(out);
        entry->setField(SYS_VALUE, toHexPrefixed(out));
        tb->insert(block.blockHeader().hash().hex(), entry);
    }
    else
    {
        BOOST_THROW_EXCEPTION(OpenSysTableFailed() << errinfo_comment(SYS_HASH_2_BLOCK));
    }
}

void BlockChainImp::writeBlockInfo(Block& block, std::shared_ptr<ExecutiveContext> context)
{
    writeHash2Block(block, context);
    writeNumber2Hash(block, context);
}

bool BlockChainImp::isBlockShouldCommit(int64_t const& _blockNumber)
{
<<<<<<< HEAD
    auto start_time = utcTime();
    auto record_time = utcTime();
    int64_t num = number();
    if ((block.blockHeader().number() != num + 1))
=======
    if (_blockNumber != number() + 1)
>>>>>>> a8a41a8f
    {
        BLOCKCHAIN_LOG(WARNING) << LOG_DESC(
                                       "[#commitBlock]Commit fail due to incorrect block number")
                                << LOG_KV("needNumber", number() + 1)
                                << LOG_KV("committedNumber", _blockNumber);
        return false;
    }
    return true;
}

CommitResult BlockChainImp::commitBlock(Block& block, std::shared_ptr<ExecutiveContext> context)
{
    if (!isBlockShouldCommit(block.blockHeader().number()))
    {
        return CommitResult::ERROR_NUMBER;
    }

    h256 parentHash = numberHash(number());
    if (block.blockHeader().parentHash() != numberHash(number()))
    {
        BLOCKCHAIN_LOG(WARNING) << LOG_DESC(
                                       "[#commitBlock]Commit fail due to incorrect parent hash")
                                << LOG_KV("needParentHash", parentHash)
                                << LOG_KV("committedParentHash", block.blockHeader().parentHash());
        return CommitResult::ERROR_PARENT_HASH;
    }

    try
    {
        auto before_write_time_cost = utcTime() - record_time;
        record_time = utcTime();
        {
            std::lock_guard<std::mutex> l(commitMutex);
<<<<<<< HEAD
            if ((block.blockHeader().number() != num + 1))
            {
                BLOCKCHAIN_LOG(WARNING)
                    << LOG_DESC("[#commitBlock]Commit fail due to incorrect block number")
                    << LOG_KV("needNumber", num + 1)
                    << LOG_KV("committedNumber", block.blockHeader().number());
                return CommitResult::ERROR_NUMBER;
            }

            auto write_record_time = utcTime();
            // writeBlockInfo(block, context);
            writeHash2Block(block, context);
            auto writeHash2Block_time_cost = utcTime() - write_record_time;
            write_record_time = utcTime();

            writeNumber2Hash(block, context);
            auto writeNumber2Hash_time_cost = utcTime() - write_record_time;
            write_record_time = utcTime();
=======
            if (!isBlockShouldCommit(block.blockHeader().number()))
            {
                return CommitResult::ERROR_PARENT_HASH;
            }
            writeBlockInfo(block, context);
>>>>>>> a8a41a8f

            writeNumber(block, context);
            auto writeNumber_time_cost = utcTime() - write_record_time;
            write_record_time = utcTime();

            writeTotalTransactionCount(block, context);
            auto writeTotalTransactionCount_time_cost = utcTime() - write_record_time;
            write_record_time = utcTime();

            writeTxToBlock(block, context);
            auto writeTxToBlock_time_cost = utcTime() - write_record_time;
            write_record_time = utcTime();

            context->dbCommit(block);
            auto dbCommit_time_cost = utcTime() - write_record_time;
            BLOCKCHAIN_LOG(DEBUG) << LOG_BADGE("Commit")
                                  << LOG_DESC("Commit block time record(write)")
                                  << LOG_KV("writeHash2BlockTimeCost", writeHash2Block_time_cost)
                                  << LOG_KV("writeNumber2HashTimeCost", writeNumber2Hash_time_cost)
                                  << LOG_KV("writeNumberTimeCost", writeNumber_time_cost)
                                  << LOG_KV("writeTotalTransactionCountTimeCost",
                                         writeTotalTransactionCount_time_cost)
                                  << LOG_KV("writeTxToBlockTimeCost", writeTxToBlock_time_cost)
                                  << LOG_KV("dbCommitTimeCost", dbCommit_time_cost);
        }
        auto writeBlock_time_cost = utcTime() - record_time;
        record_time = utcTime();

        m_blockCache.add(block);
        auto addBlockCache_time_cost = utcTime() - record_time;
        record_time = utcTime();

        {
            WriteGuard ll(m_blockNumberMutex);
            m_blockNumber = block.blockHeader().number();
        }
        auto updateBlockNumber_time_cost = utcTime() - record_time;
        record_time = utcTime();

        m_onReady(m_blockNumber);
        auto noteReady_time_cost = utcTime() - record_time;
        record_time = utcTime();

        BLOCKCHAIN_LOG(DEBUG) << LOG_BADGE("Commit") << LOG_DESC("Commit block time record")
                              << LOG_KV("beforeTimeCost", before_write_time_cost)
                              << LOG_KV("writeBlockTimeCost", writeBlock_time_cost)
                              << LOG_KV("addBlockCacheTimeCost", addBlockCache_time_cost)
                              << LOG_KV("updateBlockNumberTimeCost", updateBlockNumber_time_cost)
                              << LOG_KV("noteReadyTimeCost", noteReady_time_cost)
                              << LOG_KV("totalTimeCost", utcTime() - start_time);

        return CommitResult::OK;
    }
    catch (OpenSysTableFailed&)
    {
        BLOCKCHAIN_LOG(FATAL) << LOG_DESC(
            "[#commitBlock]System meets error when try to write block to storage");
        throw;
    }
}<|MERGE_RESOLUTION|>--- conflicted
+++ resolved
@@ -907,18 +907,13 @@
 
 void BlockChainImp::writeTxToBlock(const Block& block, std::shared_ptr<ExecutiveContext> context)
 {
-<<<<<<< HEAD
     auto start_time = utcTime();
     auto record_time = utcTime();
     Table::Ptr tb = context->getMemoryTableFactory()->openTable(SYS_TX_HASH_2_BLOCK, false, true);
-    Table::Ptr tb_nonces = context->getMemoryTableFactory()->openTable(SYS_BLOCK_2_NONCES);
+    Table::Ptr tb_nonces = context->getMemoryTableFactory()->openTable(SYS_BLOCK_2_NONCES, false);
     auto openTable_time_cost = utcTime() - record_time;
     record_time = utcTime();
 
-=======
-    Table::Ptr tb = context->getMemoryTableFactory()->openTable(SYS_TX_HASH_2_BLOCK, false);
-    Table::Ptr tb_nonces = context->getMemoryTableFactory()->openTable(SYS_BLOCK_2_NONCES, false);
->>>>>>> a8a41a8f
     if (tb && tb_nonces)
     {
         const std::vector<Transaction>& txs = block.transactions();
@@ -1012,14 +1007,10 @@
 
 bool BlockChainImp::isBlockShouldCommit(int64_t const& _blockNumber)
 {
-<<<<<<< HEAD
     auto start_time = utcTime();
     auto record_time = utcTime();
     int64_t num = number();
-    if ((block.blockHeader().number() != num + 1))
-=======
     if (_blockNumber != number() + 1)
->>>>>>> a8a41a8f
     {
         BLOCKCHAIN_LOG(WARNING) << LOG_DESC(
                                        "[#commitBlock]Commit fail due to incorrect block number")
@@ -1032,6 +1023,8 @@
 
 CommitResult BlockChainImp::commitBlock(Block& block, std::shared_ptr<ExecutiveContext> context)
 {
+    auto start_time = utcTime();
+    auto record_time = utcTime();
     if (!isBlockShouldCommit(block.blockHeader().number()))
     {
         return CommitResult::ERROR_NUMBER;
@@ -1050,17 +1043,11 @@
     try
     {
         auto before_write_time_cost = utcTime() - record_time;
-        record_time = utcTime();
         {
             std::lock_guard<std::mutex> l(commitMutex);
-<<<<<<< HEAD
-            if ((block.blockHeader().number() != num + 1))
-            {
-                BLOCKCHAIN_LOG(WARNING)
-                    << LOG_DESC("[#commitBlock]Commit fail due to incorrect block number")
-                    << LOG_KV("needNumber", num + 1)
-                    << LOG_KV("committedNumber", block.blockHeader().number());
-                return CommitResult::ERROR_NUMBER;
+            if (!isBlockShouldCommit(block.blockHeader().number()))
+            {
+                return CommitResult::ERROR_PARENT_HASH;
             }
 
             auto write_record_time = utcTime();
@@ -1072,13 +1059,6 @@
             writeNumber2Hash(block, context);
             auto writeNumber2Hash_time_cost = utcTime() - write_record_time;
             write_record_time = utcTime();
-=======
-            if (!isBlockShouldCommit(block.blockHeader().number()))
-            {
-                return CommitResult::ERROR_PARENT_HASH;
-            }
-            writeBlockInfo(block, context);
->>>>>>> a8a41a8f
 
             writeNumber(block, context);
             auto writeNumber_time_cost = utcTime() - write_record_time;
