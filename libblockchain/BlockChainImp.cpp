--- conflicted
+++ resolved
@@ -51,14 +51,8 @@
 
 std::shared_ptr<Block> BlockCache::add(Block const& _block)
 {
-<<<<<<< HEAD
     LOG(DEBUG) << LOG_DESC("[#add]Add block to block cache")
                << LOG_KV("blockHash", _block.header().hash());
-=======
-    BLOCKCHAIN_LOG(TRACE) << "[#add] Add block to block cache, [blockHash]: "
-                          << _block.blockHeader().hash();
-
->>>>>>> 48c8f3a7
     {
         WriteGuard guard(m_sharedMutex);
         if (m_blockCache.size() > c_blockCacheSize)
@@ -376,17 +370,11 @@
         }
 
         mtb->commitDB(block->blockHeader().hash(), block->blockHeader().number());
-<<<<<<< HEAD
-        BLOCKCHAIN_LOG(INFO) << LOG_DESC("[#checkAndBuildGenesisBlock]Insert the 0th block");
-
-        return true;
-=======
         {
             WriteGuard l(m_blockNumberMutex);
             m_blockNumber = 0;
         }
-        BLOCKCHAIN_LOG(INFO) << "[#setGroupMark] Insert the 0th block";
->>>>>>> 48c8f3a7
+        BLOCKCHAIN_LOG(INFO) << LOG_DESC("[#checkAndBuildGenesisBlock]Insert the 0th block");
     }
     else
     {
