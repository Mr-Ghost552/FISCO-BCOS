/*
 * @CopyRight:
 * FISCO-BCOS is free software: you can redistribute it and/or modify
 * it under the terms of the GNU General Public License as published by
 * the Free Software Foundation, either version 3 of the License, or
 * (at your option) any later version.
 *
 * FISCO-BCOS is distributed in the hope that it will be useful,
 * but WITHOUT ANY WARRANTY; without even the implied warranty of
 * MERCHANTABILITY or FITNESS FOR A PARTICULAR PURPOSE.  See the
 * GNU General Public License for more details.
 *
 * You should have received a copy of the GNU General Public License
 * along with FISCO-BCOS.  If not, see <http://www.gnu.org/licenses/>
 * (c) 2016-2018 fisco-dev contributors.
 */
/** @file ExecutiveContext.cpp
 *  @author mingzhenliu
 *  @date 20180921
 */

#include "ExecutiveContext.h"
#include <libdevcore/easylog.h>
#include <libethcore/ABIParser.h>
#include <libethcore/Exceptions.h>
#include <libexecutive/ExecutionResult.h>
#include <libprecompiled/ParallelConfigPrecompiled.h>
#include <libstorage/Table.h>

using namespace dev::executive;
using namespace dev::eth;
using namespace dev::eth::abi;
using namespace dev::blockverifier;
using namespace dev;
using namespace std;

bytes ExecutiveContext::call(Address const& origin, Address address, bytesConstRef param)
{
    try
    {
        /*
        EXECUTIVECONTEXT_LOG(TRACE) << LOG_DESC("[#call]PrecompiledEngine call")
                                    << LOG_KV("blockHash", m_blockInfo.hash.abridged())
                                    << LOG_KV("number", m_blockInfo.number)
                                    << LOG_KV("address", address) << LOG_KV("param", toHex(param));
                                    */

        auto p = getPrecompiled(address);

        if (p)
        {
            bytes out = p->call(shared_from_this(), param, origin);
            return out;
        }
        else
        {
            EXECUTIVECONTEXT_LOG(DEBUG)
                << LOG_DESC("[#call]Can't find address") << LOG_KV("address", address);
        }
    }
    catch (std::exception& e)
    {
        EXECUTIVECONTEXT_LOG(ERROR) << LOG_DESC("[#call]Precompiled call error")
                                    << LOG_KV("EINFO", boost::diagnostic_information(e));

        throw dev::eth::PrecompiledError();
    }

    return bytes();
}

Address ExecutiveContext::registerPrecompiled(Precompiled::Ptr p)
{
    Address address(++m_addressCount);

    m_address2Precompiled.insert(std::make_pair(address, p));

    return address;
}


bool ExecutiveContext::isPrecompiled(Address address) const
{
    auto p = getPrecompiled(address);
    return p.get() != NULL;
}

Precompiled::Ptr ExecutiveContext::getPrecompiled(Address address) const
{
    auto itPrecompiled = m_address2Precompiled.find(address);

    if (itPrecompiled != m_address2Precompiled.end())
    {
        return itPrecompiled->second;
    }
    return Precompiled::Ptr();
}

std::shared_ptr<dev::executive::StateFace> ExecutiveContext::getState()
{
    return m_stateFace;
}
void ExecutiveContext::setState(std::shared_ptr<dev::executive::StateFace> state)
{
    m_stateFace = state;
}

bool ExecutiveContext::isOrginPrecompiled(Address const& _a) const
{
    return m_precompiledContract.count(_a);
}

std::pair<bool, bytes> ExecutiveContext::executeOriginPrecompiled(
    Address const& _a, bytesConstRef _in) const
{
    return m_precompiledContract.at(_a).execute(_in);
}

void ExecutiveContext::setPrecompiledContract(
    std::unordered_map<Address, PrecompiledContract> const& precompiledContract)
{
    m_precompiledContract = precompiledContract;
}

void ExecutiveContext::dbCommit(Block& block)
{
    m_stateFace->dbCommit(block.header().hash(), block.header().number());
    m_memoryTableFactory->commitDB(block.header().hash(), block.header().number());
}

std::shared_ptr<std::vector<std::string>> ExecutiveContext::getTxCriticals(const Transaction& _tx)
{
    if (_tx.isCreation())
    {
        // Not to parallel contract creation transaction
        return nullptr;
    }

    auto p = getPrecompiled(_tx.receiveAddress());
    if (p)
    {
        // Precompile transaction
        if (p->isParallelPrecompiled())
        {
            auto ret = make_shared<vector<string>>(p->getParallelTag(ref(_tx.data())));
            return ret;
        }
        else
        {
            return nullptr;
        }
    }
    else
    {
        // Normal transaction
        auto parallelConfigPrecompiled =
            std::dynamic_pointer_cast<dev::precompiled::ParallelConfigPrecompiled>(
                getPrecompiled(Address(0x1006)));

        uint32_t selector = parallelConfigPrecompiled->getParamFunc(ref(_tx.data()));

        auto config = parallelConfigPrecompiled->getParallelConfig(
            shared_from_this(), _tx.receiveAddress(), selector, _tx.sender());

        if (config == nullptr)
        {
            return nullptr;
        }
        else
        {
            {  // Testing code
                // bytesConstRef data = parallelConfigPrecompiled->getParamData(ref(_tx.data()));
                auto res = make_shared<vector<string>>();

                ABIFunc af;
                bool isOk = af.parser(config->functionName);
                if (!isOk)
                {
                    EXECUTIVECONTEXT_LOG(DEBUG)
                        << LOG_DESC("[#getTxCriticals] parser function signature failed, ")
                        << LOG_KV("func signature", config->functionName);

                    return nullptr;
                }

                auto paramTypes = af.getParamsType();
                if (paramTypes.size() < (size_t)config->criticalSize)
                {
                    EXECUTIVECONTEXT_LOG(DEBUG)
                        << LOG_DESC("[#getTxCriticals] params type less than  criticalSize")
                        << LOG_KV("func signature", config->functionName)
                        << LOG_KV("func criticalSize", config->criticalSize)
                        << LOG_KV("input data", toHex(_tx.data()));

                    return nullptr;
                }

                paramTypes.resize((size_t)config->criticalSize);

                ContractABI abi;
                isOk = abi.abiOutByFuncSelector(ref(_tx.data()).cropped(4), paramTypes, *res);
                if (!isOk)
                {
                    EXECUTIVECONTEXT_LOG(DEBUG) << LOG_DESC("[#getTxCriticals] abiout failed, ")
                                                << LOG_KV("func signature", config->functionName)
                                                << LOG_KV("input data", toHex(_tx.data()));

                    return nullptr;
                }

<<<<<<< HEAD
                res->resize((size_t)config->criticalSize);

                for (string& critical : *ret)
                {
                    critical += _tx.receiveAddress().hex();
                }

=======
>>>>>>> 960c0f0b
                return res;
            }
        }
    }
}<|MERGE_RESOLUTION|>--- conflicted
+++ resolved
@@ -208,16 +208,11 @@
                     return nullptr;
                 }
 
-<<<<<<< HEAD
-                res->resize((size_t)config->criticalSize);
-
                 for (string& critical : *ret)
                 {
                     critical += _tx.receiveAddress().hex();
                 }
 
-=======
->>>>>>> 960c0f0b
                 return res;
             }
         }
