--- conflicted
+++ resolved
@@ -1,875 +1,80 @@
-/*
- * @CopyRight:
- * FISCO-BCOS is free software: you can redistribute it and/or modify
- * it under the terms of the GNU General Public License as published by
- * the Free Software Foundation, either version 3 of the License, or
- * (at your option) any later version.
- *
- * FISCO-BCOS is distributed in the hope that it will be useful,
- * but WITHOUT ANY WARRANTY; without even the implied warranty of
- * MERCHANTABILITY or FITNESS FOR A PARTICULAR PURPOSE.  See the
- * GNU General Public License for more details.
- *
- * You should have received a copy of the GNU General Public License
- * along with FISCO-BCOS.  If not, see <http://www.gnu.org/licenses/>
- * (c) 2016-2018 fisco-dev contributors.
- */
-
-/**
- * @brief : implementation of PBFT consensus
- * @file: PBFTConsensus.cpp
- * @author: yujiechen
- * @date: 2018-09-28
- */
-#include "PBFTConsensus.h"
-#include <libdevcore/CommonJS.h>
-#include <libdevcore/Worker.h>
-#include <libethcore/CommonJS.h>
-using namespace dev::eth;
-using namespace dev::db;
-using namespace dev::blockverifier;
-using namespace dev::blockchain;
-using namespace dev::p2p;
-namespace dev
-{
-namespace consensus
-{
-<<<<<<< HEAD
-const std::string PBFTConsensus::c_backupKeyCommitted = "committed";
-const std::string PBFTConsensus::c_backupMsgDirName = "pbftMsgBackup";
-
-void PBFTConsensus::start()
-{
-    initPBFTEnv(3 * getIntervalBlockTime());
-    Consensus::start();
-    msgHandleThread();
-}
-
-void PBFTConsensus::initPBFTEnv(unsigned view_timeout)
-{
-    Guard l(m_mutex);
-    resetConfig();
-    m_consensusBlockNumber = 0;
-    m_view = m_toView = u256(0);
-    m_leaderFailed = false;
-    initBackupDB();
-    m_timeManager.initTimerManager(view_timeout);
-    LOG(INFO) << "PBFT initEnv success";
-}
-
-/// recalculate m_nodeNum && m_f && m_cfgErr(must called after setSigList)
-void PBFTConsensus::resetConfig()
-{
-    m_idx = u256(-1);
-    for (size_t i = 0; i < m_minerList.size(); i++)
-    {
-        if (m_minerList[i] == m_keyPair.pub())
-        {
-            m_accountType = NodeAccountType::MinerAccount;
-            m_idx = u256(i);
-            break;
-        }
-    }
-    auto node_num = m_minerList.size();
-    m_nodeNum = u256(node_num);
-    m_f = (m_nodeNum - u256(1)) / u256(3);
-    m_cfgErr = (m_idx == u256(-1));
-    LOG(INFO) << "resetConfig: m_node_idx=" << m_idx.convert_to<ssize_t>()
-              << ", m_nodeNum =" << m_nodeNum;
-}
-
-/// init pbftMsgBackup
-void PBFTConsensus::initBackupDB()
-{
-    /// try-catch has already been considered by libdevcore/LevelDB.*
-    std::string path = getBackupMsgPath();
-    m_backupDB = std::make_shared<LevelDB>(path);
-    if (!isDiskSpaceEnough(path))
-    {
-        LOG(ERROR) << "Not enough available space found on hard drive. Please free some up and "
-                      "then re-run. Bailing.";
-        BOOST_THROW_EXCEPTION(NotEnoughAvailableSpace());
-    }
-    // reload msg from db to commited-prepare-cache
-    reloadMsg(c_backupKeyCommitted, m_reqCache->mutableCommittedPrepareCache());
-}
-
-/**
- * @brief: reload PBFTMsg from DB to msg according to specified key
- * @param key: key used to index the PBFTMsg
- * @param msg: save the PBFTMsg readed from the DB
- */
-void PBFTConsensus::reloadMsg(std::string const& key, PBFTMsg* msg)
-{
-    if (!m_backupDB || !msg)
-        return;
-    try
-    {
-        bytes data = fromHex(m_backupDB->lookup(key));
-        if (data.empty())
-        {
-            LOG(ERROR) << "reloadMsg failed";
-            return;
-        }
-        msg->decode(ref(data), 0);
-        LOG(INFO) << "reloadMsg, data len=" << data.size() << ", height=" << msg->height
-                  << ",hash=" << msg->block_hash.abridged() << ",idx=" << msg->idx;
-    }
-    catch (std::exception& e)
-    {
-        LOG(ERROR) << "Read PBFT message from db failed, error information:" << e.what();
-        return;
-    }
-}
-
-/**
- * @brief: backup specified PBFTMsg with specified key into the DB
- * @param _key: key of the PBFTMsg
- * @param _msg : data to backup in the DB
- */
-void PBFTConsensus::backupMsg(std::string const& _key, PBFTMsg const& _msg)
-{
-    if (!m_backupDB)
-        return;
-    bytes message_data;
-    _msg.encode(message_data);
-    try
-    {
-        m_backupDB->insert(_key, toHex(message_data));
-    }
-    catch (std::exception& e)
-    {
-        LOG(ERROR) << "backup message " << ref(message_data).toString()
-                   << " failed, error information:" << e.what();
-    }
-}
-
-/// generate block after exectute all transactions
-bool PBFTConsensus::execBlock()
-{
-    try
-    {
-        /// execute block
-        executeBlock();
-        return true;
-    }
-    catch (std::exception& e)
-    {
-        LOG(ERROR) << "ExecuteTransaction Exception, error message:" << e.what();
-        m_syncTxPool = true;
-        return false;
-    }
-}
-
-void PBFTConsensus::setBlock()
-{
-    resetSealingHeader(m_sealing.block.header());
-    setSealingRoot(m_sealing.block.getTransactionRoot(), h256(Invalid256), h256(Invalid256));
-}
-
-/// change view for empty block
-void PBFTConsensus::changeViewForEmptyBlock()
-{
-    Guard l(m_mutex);
-    LOG(INFO) << "changeViewForEmptyBlock m_toView=" << m_toView << ", node=" << m_idx;
-    m_timeManager.changeView();
-    m_emptyBlockFlag = true;
-    m_leaderFailed = true;
-    m_signalled.notify_all();
-}
-
-void PBFTConsensus::broadcastSignedReq()
-{
-    PrepareReq req(m_sealing.block, m_keyPair, m_view, m_idx);
-    m_reqCache->addPrepareReq(req);
-    broadcastSignReq(req);
-    checkAndCommit();
-}
-
-=======
->>>>>>> ac935349
-void PBFTConsensus::handleBlock()
-{
-    setBlock();
-    LOG(INFO) << "+++++++++++++++++++++++++++ Generating seal on: "
-              << m_sealing.block.header().hash()
-              << "#block_number:" << m_sealing.block.header().number()
-              << "#tx:" << m_sealing.block.getTransactionSize() << "time:" << utcTime();
-    m_pbftEngine->generatePrepare(m_sealing.block);
-}
-
-void PBFTConsensus::setBlock()
-{
-    resetSealingHeader(m_sealing.block.header());
-    setSealingRoot(m_sealing.block.getTransactionRoot(), h256(), h256());
-}
-/**
- * @brief: this node can generate block or not
- * @return true: this node can generate block
- * @return false: this node can't generate block
- */
-bool PBFTConsensus::shouldSeal()
-{
-<<<<<<< HEAD
-    Consensus::shouldSeal();
-    if (m_cfgErr || m_accountType != NodeAccountType::MinerAccount)
-        return false;
-    /// check leader
-    std::pair<bool, u256> ret = getLeader();
-    if (!ret.first)
-        return false;
-    /// fast view change
-    if (ret.second != m_idx)
-    {
-        /// If the node is a miner and is not the leader, then will trigger fast viewchange if it
-        /// isnot connect to leader.
-        h512 node_id = getMinerByIndex(ret.second.convert_to<size_t>());
-        ;
-        if (node_id != h512() && !m_service->isConnected(node_id))
-        {
-            m_timeManager.m_lastConsensusTime = 0;
-            m_timeManager.m_lastSignTime = 0;
-            m_signalled.notify_all();
-        }
-        return false;
-    }
-    if (m_reqCache->committedPrepareCache().height == m_consensusBlockNumber)
-    {
-        if (m_reqCache->rawPrepareCache().height != m_consensusBlockNumber)
-        {
-            rehandleCommitedPrepareCache(m_reqCache->committedPrepareCache());
-        }
-        return false;
-    }
-    return true;
-}
-
-/**
- * @brief: rehandle the unsubmitted committedPrepare
- * @param req: the unsubmitted committed prepareReq
- */
-void PBFTConsensus::rehandleCommitedPrepareCache(PrepareReq const& req)
-{
-    LOG(INFO) << "shouldSeal: found an committed but not saved block, post out again. hash="
-              << req.block_hash.abridged();
-    m_broadCastCache->clearAll();
-    PrepareReq prepare_req(req, m_keyPair, m_view, m_idx);
-
-    LOG(INFO) << "BLOCK_TIMESTAMP_STAT:[" << toString(prepare_req.block_hash) << "]["
-              << prepare_req.height << "][" << utcTime() << "]["
-              << "broadcastPrepareReq"
-              << "]";
-    bytes prepare_data;
-    prepare_req.encode(prepare_data);
-    /// broadcast prepare message
-    broadcastMsg(PrepareReqPacket, prepare_req.block_hash.hex(), ref(prepare_data));
-    handlePrepareMsg(prepare_req, true);
-=======
-    return Consensus::shouldSeal() && m_pbftEngine->shouldSeal();
->>>>>>> ac935349
-}
-
-uint64_t PBFTConsensus::calculateMaxPackTxNum()
-{
-    return m_pbftEngine->calculateMaxPackTxNum(m_maxBlockTransactions);
-}
-
-<<<<<<< HEAD
-/**
- * @brief: check the specified prepareReq is valid or not
- *       1. should not be existed in the prepareCache
- *       2. if allowSelf is false, shouldn't be generated from the node-self
- *       3. hash of committed prepare should be equal to the block hash of prepareReq if their
- * height is equal
- *       4. sign of PrepareReq should be valid(public key to verify sign is obtained according to
- * req.idx)
- * @param req: the prepareReq need to be checked
- * @param allowSelf: whether can solve prepareReq generated by self-node
- * @param oss
- * @return true: the specified prepareReq is valid
- * @return false: the specified prepareReq is invalid
- */
-bool PBFTConsensus::isValidPrepare(
-    PrepareReq const& req, bool allowSelf, std::ostringstream& oss) const
-{
-    if (m_reqCache->isExistPrepare(req))
-    {
-        LOG(ERROR) << oss.str() << " , Discard an illegal prepare, duplicated";
-        return false;
-    }
-    if (!allowSelf && req.idx == m_idx)
-    {
-        LOG(ERROR) << oss.str() << ", Discard an illegal prepare, your own req";
-        return false;
-    }
-    if (hasConsensused(req))
-    {
-        LOG(ERROR) << oss.str() << ", Discard an illegal prepare, maybe consensused";
-        return false;
-    }
-
-    if (isFutureBlock(req))
-    {
-        LOG(INFO) << oss.str() << ",Recv a future block, wait to be handled later";
-        m_reqCache->addFuturePrepareCache(req);
-        return false;
-    }
-    if (!isValidLeader(req))
-    {
-        LOG(ERROR) << oss.str() << "Recv an illegal prepare, err leader";
-        return false;
-    }
-    if (!isHashSavedAfterCommit(req))
-    {
-        LOG(ERROR) << oss.str() << ", Discard an illegal prepare req, commited but not saved hash="
-                   << m_reqCache->committedPrepareCache().block_hash.abridged();
-        return false;
-    }
-    if (!checkSign(req))
-    {
-        LOG(ERROR) << oss.str() << ",CheckSign failed";
-        return false;
-    }
-    return true;
-}
-
-/// check miner list
-void PBFTConsensus::checkMinerList(Block const& block)
-{
-    if (m_minerList != block.blockHeader().sealerList())
-    {
-#if DEBUG
-        std::string miners;
-        for (auto miner : m_minerList)
-            miners += miner + " ";
-        LOG(DEBUG) << "Miner list = " << miners;
-#endif
-        LOG(ERROR) << "Wrong Miner List, right_miner_size = " << m_minerList.size()
-                   << " miner size of block_hash = " << block.blockHeader().hash() << " is "
-                   << block.blockHeader().sealerList().size();
-        BOOST_THROW_EXCEPTION(
-            BlockMinerListWrong() << errinfo_comment("Wrong Miner List of Block"));
-    }
-}
-
-void PBFTConsensus::execBlock(Sealing& sealing, PrepareReq const& req, std::ostringstream& oss)
-{
-    Block working_block(req.block);
-    LOG(TRACE) << "start exec tx, blk=" << req.height
-               << ", hash = " << working_block.header().hash().abridged() << ", idx = " << req.idx
-               << ", time =" << utcTime();
-    checkBlockValid(working_block);
-    sealing.p_execContext = executeBlock(working_block);
-    sealing.block = working_block;
-    m_timeManager.m_lastExecBlockFiniTime = utcTime();
-}
-
-/// check whether the block is empty
-bool PBFTConsensus::needOmit(Sealing const& sealing)
-{
-    if (sealing.block.getTransactionSize() == 0 && m_omitEmptyBlock)
-    {
-        LOG(TRACE) << "omit empty block: " << sealing.block.blockHeader().hash();
-        return true;
-    }
-    return false;
-}
-
-/**
- * @brief: this function is called when receive-given-protocol related message from the network
- *        1. check the validation of the network-received data(include the account type of the
- * sender and receiver)
- *        2. decode the data into PBFTMsgPacket
- *        3. push the message into message queue to handler later by workLoop
- * @param exception: exceptions related to the received-message
- * @param session: the session related to the network data(can get informations about the sender)
- * @param message: message constructed from data received from the network
- */
-void PBFTConsensus::onRecvPBFTMessage(
-    P2PException exception, std::shared_ptr<Session> session, Message::Ptr message)
-{
-    LOG(DEBUG) << "#### onRecvPBFTMessage";
-    PBFTMsgPacket pbft_msg;
-    bool valid = decodeToRequests(pbft_msg, message, session);
-    if (!valid)
-        return;
-    if (pbft_msg.packet_id <= ViewChangeReqPacket)
-    {
-        m_msgQueue.push(pbft_msg);
-    }
-    else
-    {
-        LOG(ERROR) << "Recv an illegal msg, id = " << pbft_msg.packet_id;
-    }
-}
-
-void PBFTConsensus::handlePrepareMsg(PrepareReq& prepare_req, PBFTMsgPacket const& pbftMsg)
-{
-    bool valid = decodeToRequests(prepare_req, ref(pbftMsg.data));
-    if (!valid)
-        return;
-    handlePrepareMsg(prepare_req);
-}
-
-/**
- * @brief: handle the prepare request:
- *       1. check whether the prepareReq is valid or not
- *       2. if the prepareReq is valid:
- *       (1) add the prepareReq to raw-prepare-cache
- *       (2) execute the block
- *       (3) sign the prepareReq and broadcast the signed prepareReq
- *       (4) callback checkAndCommit function to determin can submit the block or not
- * @param prepare_req: the prepare request need to be handled
- * @param self: if generated-prepare-request need to handled, then set self to be true;
- *              else this function will filter the self-generated prepareReq
- */
-void PBFTConsensus::handlePrepareMsg(PrepareReq const& prepareReq, bool self)
-{
-    Timer t;
-    std::ostringstream oss;
-    oss << "handlePrepareMsg: idx=" << prepareReq.idx << ",view=" << prepareReq.view
-        << ",blk=" << prepareReq.height << ",hash=" << prepareReq.block_hash.abridged();
-    /// check the prepare request is valid or not
-    if (!isValidPrepare(prepareReq, self, oss))
-        return;
-    /// add raw prepare request
-    m_reqCache->addRawPrepare(prepareReq);
-    Sealing workingSealing;
-    try
-    {
-        execBlock(workingSealing, prepareReq, oss);
-    }
-    catch (std::exception& e)
-    {
-        LOG(ERROR) << oss.str() << "Check Block or Run Block failed, error info:" << e.what();
-        return;
-    }
-    /// whether to omit empty block
-    if (needOmit(workingSealing))
-        return;
-    /// generate prepare request with signature of this node to broadcast
-    /// (can't change prepareReq since it may be broadcasted-forwarded to other nodes)
-    PrepareReq sign_prepare(prepareReq, workingSealing, m_keyPair);
-    m_reqCache->addPrepareReq(sign_prepare);
-    /// broadcast the re-generated signReq(add the signReq to cache)
-    broadcastSignReq(sign_prepare);
-    LOG(INFO) << oss.str() << ",real_block_hash=" << workingSealing.block.header().hash().abridged()
-              << " success";
-    checkAndCommit();
-    LOG(DEBUG) << "handlePrepareMsg, timecost=" << 1000 * t.elapsed();
-}
-
-
-void PBFTConsensus::checkAndCommit()
-{
-    u256 sign_size = m_reqCache->getSigCacheSize(m_reqCache->prepareCache().block_hash);
-    /// must be equal to minValidNodes:in case of callback checkAndCommit repeatly in a round of
-    /// PBFT consensus
-    if (sign_size == minValidNodes())
-    {
-        LOG(INFO) << "######### Reach enough sign for block="
-                  << m_reqCache->prepareCache().block_hash << ", sign_size = " << sign_size
-                  << " , min_need_sign = " << minValidNodes();
-        if (m_reqCache->prepareCache().view != m_view)
-        {
-            LOG(WARNING) << "view has changed, discard this block, preq.view="
-                         << m_reqCache->prepareCache().view << ", m_view=" << m_view;
-            return;
-        }
-        /// update and backup the commit cache
-        m_reqCache->updateCommittedPrepare();
-        backupMsg(c_backupKeyCommitted, m_reqCache->committedPrepareCache());
-        broadcastCommitReq(m_reqCache->prepareCache());
-        m_timeManager.m_lastSignTime = utcTime();
-        checkAndSave();
-    }
-}
-
-/// if collect >= 2/3 SignReq and CommitReq, then callback this function to commit block
-/// check whether view and height is valid, if valid, then commit the block and clear the context
-void PBFTConsensus::checkAndSave()
-{
-    u256 sign_size = m_reqCache->getSigCacheSize(m_reqCache->prepareCache().block_hash);
-    u256 commit_size = m_reqCache->getCommitCacheSize(m_reqCache->prepareCache().block_hash);
-    if (sign_size >= minValidNodes() && commit_size >= minValidNodes())
-    {
-        LOG(INFO) << "######### Reach enough commit for block=" << m_reqCache->prepareCache().height
-                  << ",hash=" << m_reqCache->prepareCache().block_hash.abridged()
-                  << ",have_sign=" << sign_size << ",have_commit=" << commit_size
-                  << ",minValidNodes=" << minValidNodes();
-        if (m_reqCache->prepareCache().view != m_view)
-        {
-            LOG(WARNING) << "view has changed, discard this block, preq.view="
-                         << m_reqCache->prepareCache().view << ", m_view=" << m_view;
-            return;
-        }
-        /// add sign-list into the block header
-        if (m_reqCache->prepareCache().height > m_highestBlock.number())
-        {
-            Block block(m_reqCache->prepareCache().block);
-            m_reqCache->generateAndSetSigList(block, minValidNodes());
-            LOG(INFO) << "BLOCK_TIMESTAMP_STAT:[block_hash ="
-                      << m_reqCache->prepareCache().block_hash.abridged()
-                      << "][ height=" << m_reqCache->prepareCache().height
-                      << "][time =" << utcTime() << "]["
-                      << "onSealGenerated]"
-                      << ",idx=" << m_reqCache->prepareCache().idx
-                      << ", hash of block to commit=" << block.header().hash();
-            /// callback block chain to commit block
-            m_blockChain->commitBlock(
-                block, std::shared_ptr<ExecutiveContext>(m_reqCache->prepareCache().p_execContext));
-            /// drop handled transactions
-            dropHandledTransactions(block);
-            /// report block
-            reportBlock(block.blockHeader());
-        }
-        else
-        {
-            LOG(INFO) << "Discard this block, blk_no=" << m_reqCache->prepareCache().height
-                      << ",highest_block.number=" << m_highestBlock.number();
-        }
-    }
-}
-
-/// update the context of PBFT after commit a block into the block-chain
-/// 1. update the highest to new-committed blockHeader
-/// 2. update m_view/m_toView/m_leaderFailed/m_lastConsensusTime/m_consensusBlockNumber
-/// 3. delete invalid view-change requests according to new highestBlock
-/// 4. recalculate the m_nodeNum/m_f according to newer MinerList
-/// 5. clear all caches related to prepareReq and signReq
-void PBFTConsensus::reportBlock(BlockHeader const& blockHeader)
-{
-    Guard l(m_mutex);
-    /// update the highest block
-    m_highestBlock = blockHeader;
-    if (m_highestBlock.number() >= m_consensusBlockNumber)
-    {
-        m_view = m_toView = u256(0);
-        m_leaderFailed = false;
-        m_timeManager.m_lastConsensusTime = utcTime();
-        m_consensusBlockNumber = m_highestBlock.number() + 1;
-        /// delete invalid view change requests from the cache
-        m_reqCache->delInvalidViewChange(m_highestBlock);
-    }
-    resetConfig();
-    /// clear caches
-    m_reqCache->clearAllExceptCommitCache();
-    m_reqCache->delCache(m_highestBlock.hash());
-    LOG(INFO) << "^^^^^^^^^^^^^^^^^^^^^^^^^^^^^ Report: m_highestBlock.blk="
-              << m_highestBlock.number() << ",hash=" << blockHeader.hash().abridged()
-              << ",m_highestBlock.idx=" << m_highestBlock.sealer()
-              << ", Next: blk=" << m_consensusBlockNumber;
-    resetSealingBlock();
-}
-
-/**
- * @brief: 1. decode the network-received PBFTMsgPacket to signReq
- *         2. check the validation of the signReq
- *         3. submit the block into blockchain if the size of collected signReq and
- *            commitReq is over 2/3
- * @param sign_req: return value, the decoded signReq
- * @param pbftMsg: the network-received PBFTMsgPacket
- */
-void PBFTConsensus::handleSignMsg(SignReq& sign_req, PBFTMsgPacket const& pbftMsg)
-{
-    Timer t;
-    bool valid = decodeToRequests(sign_req, ref(pbftMsg.data));
-    if (!valid)
-        return;
-    std::ostringstream oss;
-    oss << "handleSignMsg: idx=" << sign_req.idx << ",view=" << sign_req.view
-        << ",blk=" << sign_req.height << ",hash=" << sign_req.block_hash.abridged()
-        << ", from=" << pbftMsg.node_id;
-
-    valid = isValidSignReq(sign_req, oss);
-    if (!valid)
-        return;
-    m_reqCache->addSignReq(sign_req);
-    checkAndCommit();
-    LOG(DEBUG) << "handleSignMsg, timecost=" << 1000 * t.elapsed();
-}
-
-/**
- * @brief: check the given signReq is valid or not
- *         1. the signReq shouldn't be existed in the cache
- *         2. callback checkReq to check the validation of given request
- * @param req: the given request to be checked
- * @param oss: log to debug
- * @return true: check succeed
- * @return false: check failed
- */
-bool PBFTConsensus::isValidSignReq(SignReq const& req, std::ostringstream& oss) const
-{
-    if (m_reqCache->isExistSign(req))
-    {
-        LOG(ERROR) << oss.str() << "Discard a duplicated sign";
-        return false;
-    }
-    CheckResult result = checkReq(req, oss);
-    if (result == CheckResult::FUTURE)
-    {
-        m_reqCache->addSignReq(req);
-        LOG(INFO) << oss.str() << "Cache this sign_req";
-        return false;
-    }
-    if (result == CheckResult::INVALID)
-        return false;
-    return true;
-}
-
-/**
- * @brief : 1. decode the network-received message into commitReq
- *          2. check the validation of the commitReq
- *          3. add the valid commitReq into the cache
- *          4. submit to blockchain if the size of collected commitReq is over 2/3
- * @param commit_req: return value, the decoded commitReq
- * @param pbftMsg: the network-received PBFTMsgPacket
- */
-void PBFTConsensus::handleCommitMsg(CommitReq& commit_req, PBFTMsgPacket const& pbftMsg)
-{
-    Timer t;
-    bool valid = decodeToRequests(commit_req, ref(pbftMsg.data));
-    if (!valid)
-        return;
-    std::ostringstream oss;
-    oss << "handleCommitMsg: idx=" << commit_req.idx << ",view=" << commit_req.view
-        << ",blk=" << commit_req.height << ",hash=" << commit_req.block_hash.abridged()
-        << ", from=" << pbftMsg.node_id;
-
-    valid = isValidCommitReq(commit_req, oss);
-    if (!valid)
-        return;
-    m_reqCache->addCommitReq(commit_req);
-    checkAndSave();
-    LOG(DEBUG) << "handleCommitMsg, timecost=" << 1000 * t.elapsed();
-    return;
-}
-
-/**
- * @brief: check the given commitReq is valid or not
- * @param req: the given commitReq need to be checked
- * @param oss: info to debug
- * @return true: the given commitReq is valid
- * @return false: the given commitReq is invalid
- */
-bool PBFTConsensus::isValidCommitReq(CommitReq const& req, std::ostringstream& oss) const
-{
-    if (m_reqCache->isExistCommit(req))
-    {
-        LOG(ERROR) << oss.str() << ", Discard duplicated commit request";
-        return false;
-    }
-    CheckResult result = checkReq(req, oss);
-    if (result == CheckResult::FUTURE)
-    {
-        m_reqCache->addCommitReq(req);
-        return false;
-    }
-    if (result == CheckResult::INVALID)
-        return false;
-    return true;
-}
-
-void PBFTConsensus::handleViewChangeMsg(ViewChangeReq& viewChange_req, PBFTMsgPacket const& pbftMsg)
-{
-    bool valid = decodeToRequests(viewChange_req, ref(pbftMsg.data));
-    if (!valid)
-        return;
-    std::ostringstream oss;
-    oss << "handleViewChangeMsg: idx=" << viewChange_req.idx << ",view=" << viewChange_req.view
-        << ",blk=" << viewChange_req.height << ",hash=" << viewChange_req.block_hash.abridged()
-        << ",from=" << pbftMsg.node_id;
-    valid = isValidViewChangeReq(viewChange_req, oss);
-    if (!valid)
-        return;
-    catchupView(viewChange_req, oss);
-    m_reqCache->addViewChangeReq(viewChange_req);
-    if (viewChange_req.view == m_toView)
-        checkAndChangeView();
-    else
-    {
-        u256 min_view = u256(0);
-        bool should_trigger = m_reqCache->canTriggerViewChange(
-            min_view, m_f, m_toView, m_highestBlock, m_consensusBlockNumber);
-        if (should_trigger)
-        {
-            LOG(INFO) << "Fast start viewchange, m_to_view = " << m_toView
-                      << ",req.view = " << viewChange_req.view << ",min_view = " << min_view;
-            m_timeManager.changeView();
-            m_toView = min_view - u256(1);
-            m_signalled.notify_all();
-        }
-    }
-}
-
-bool PBFTConsensus::isValidViewChangeReq(ViewChangeReq const& req, std::ostringstream& oss) const
-{
-    if (m_reqCache->isExistViewChange(req))
-    {
-        LOG(ERROR) << oss.str() << ", Discard duplicated view change request";
-        return false;
-    }
-    /// check view and block height
-    if (req.height < m_highestBlock.number() || req.view <= m_view)
-    {
-        LOG(ERROR) << oss.str() << ", Discard illegal viewchange, req.height=" << req.height
-                   << ", m_highestBlock.height=" << m_highestBlock.number()
-                   << ", req.view=" << req.view << ", m_view=" << m_view;
-        return false;
-    }
-    /// check block hash
-    if (req.height == m_highestBlock.number() && req.block_hash != m_highestBlock.hash())
-    {
-        LOG(ERROR) << oss.str()
-                   << ", Discard an illegal viewchange for block hash diff, req.block_hash="
-                   << req.block_hash << ", m_highestBlock.hash()=" << m_highestBlock.hash();
-        return false;
-    }
-    if (!checkSign(req))
-    {
-        LOG(ERROR) << oss.str() << ", CheckSign failed";
-        return false;
-    }
-    return true;
-}
-
-void PBFTConsensus::catchupView(ViewChangeReq const& req, std::ostringstream& oss)
-{
-    if (req.view + u256(1) < m_toView)
-    {
-        LOG(INFO) << oss.str()
-                  << "Ready to broadcastViewChangeReq, blk = " << m_highestBlock.number()
-                  << " , view = " << m_view << ", to_view:" << m_toView;
-        broadcastViewChangeReq();
-    }
-}
-
-void PBFTConsensus::checkAndChangeView()
-{
-    u256 count = m_reqCache->getViewChangeSize(m_toView);
-    if (count >= minValidNodes() - u256(1))
-    {
-        LOG(INFO) << "######### Reach consensus, to_view=" << m_toView;
-        m_leaderFailed = false;
-        m_view = m_toView;
-        m_reqCache->triggerViewChange(m_view);
-        m_broadCastCache->clearAll();
-    }
-}
-
-/// collect all caches
-void PBFTConsensus::collectGarbage()
-{
-    Guard l(m_mutex);
-    if (!m_highestBlock)
-        return;
-    Timer t;
-    std::chrono::system_clock::time_point now = std::chrono::system_clock::now();
-    if (now - m_timeManager.m_lastGarbageCollection >
-        std::chrono::seconds(TimeManager::CollectInterval))
-    {
-        m_reqCache->collectGarbage(m_highestBlock);
-        m_timeManager.m_lastGarbageCollection = now;
-        LOG(TRACE) << "collectGarbage timecost(ms)=" << 1000 * t.elapsed();
-    }
-}
-
-void PBFTConsensus::checkTimeout()
-{
-    if (m_timeManager.isTimeout())
-    {
-        Guard l(m_mutex);
-        Timer t;
-        m_toView += u256(1);
-        m_leaderFailed = true;
-        m_timeManager.updateChangeCycle();
-        m_timeManager.m_lastConsensusTime = utcTime();
-        m_reqCache->removeInvalidViewChange(m_toView, m_highestBlock);
-        LOG(INFO) << "Ready to broadcastViewChangeReq, blk = " << m_highestBlock.number()
-                  << " , view = " << m_view << ", to_view:" << m_toView;
-        broadcastViewChangeReq();
-        checkAndChangeView();
-        LOG(DEBUG) << "checkTimeout timecost=" << t.elapsed() << ", m_view=" << m_view
-                   << ",m_toView=" << m_toView;
-    }
-}
-
-void PBFTConsensus::handleMsg(PBFTMsgPacket const& pbftMsg)
-{
-    Guard l(m_mutex);
-    PBFTMsg pbft_msg;
-    std::string key;
-    switch (pbftMsg.packet_id)
-    {
-    case PrepareReqPacket:
-    {
-        PrepareReq prepare_req;
-        handlePrepareMsg(prepare_req, pbftMsg);
-        key = prepare_req.block_hash.hex();
-        pbft_msg = prepare_req;
-        break;
-    }
-    case SignReqPacket:
-    {
-        SignReq req;
-        handleSignMsg(req, pbftMsg);
-        key = req.sig.hex();
-        pbft_msg = req;
-        break;
-    }
-    case CommitReqPacket:
-    {
-        CommitReq req;
-        handleCommitMsg(req, pbftMsg);
-        key = req.sig.hex();
-        pbft_msg = req;
-        break;
-    }
-    case ViewChangeReqPacket:
-    {
-        ViewChangeReq req;
-        handleViewChangeMsg(req, pbftMsg);
-        key = req.sig.hex() + toJS(req.view);
-        pbft_msg = req;
-        break;
-    }
-    default:
-    {
-        LOG(ERROR) << "Recv error msg, id=" << pbftMsg.node_idx;
-        return;
-    }
-    }
-    auto now_time = u256(utcTime());
-    bool time_flag = (pbft_msg.timestamp >= now_time) ||
-                     (now_time - pbft_msg.timestamp < u256(m_timeManager.m_viewTimeout));
-    bool height_flag = (pbft_msg.height > m_highestBlock.number()) ||
-                       (m_highestBlock.number() - pbft_msg.height < 10);
-    if (key.size() > 0 && time_flag && height_flag)
-    {
-        std::unordered_set<h512> filter;
-        filter.insert(pbftMsg.node_id);
-        /// get the origin gen node id of the request
-        h512 gen_node_id = getMinerByIndex(pbft_msg.idx.convert_to<size_t>());
-        if (gen_node_id != h512())
-            filter.insert(gen_node_id);
-        broadcastMsg(pbftMsg.packet_id, key, ref(pbftMsg.data), filter);
-    }
-}
-
-/// start a new thread to handle the network-receivied message
-void PBFTConsensus::msgHandleThread()
-=======
-void PBFTConsensus::start()
->>>>>>> ac935349
-{
-    m_pbftEngine->start();
-    Consensus::start();
-}
-void PBFTConsensus::stop()
-{
-    Consensus::stop();
-    m_pbftEngine->stop();
-}
-
-}  // namespace consensus
-}  // namespace dev
+/*
+ * @CopyRight:
+ * FISCO-BCOS is free software: you can redistribute it and/or modify
+ * it under the terms of the GNU General Public License as published by
+ * the Free Software Foundation, either version 3 of the License, or
+ * (at your option) any later version.
+ *
+ * FISCO-BCOS is distributed in the hope that it will be useful,
+ * but WITHOUT ANY WARRANTY; without even the implied warranty of
+ * MERCHANTABILITY or FITNESS FOR A PARTICULAR PURPOSE.  See the
+ * GNU General Public License for more details.
+ *
+ * You should have received a copy of the GNU General Public License
+ * along with FISCO-BCOS.  If not, see <http://www.gnu.org/licenses/>
+ * (c) 2016-2018 fisco-dev contributors.
+ */
+
+/**
+ * @brief : implementation of PBFT consensus
+ * @file: PBFTConsensus.cpp
+ * @author: yujiechen
+ * @date: 2018-09-28
+ */
+#include "PBFTConsensus.h"
+#include <libdevcore/CommonJS.h>
+#include <libdevcore/Worker.h>
+#include <libethcore/CommonJS.h>
+using namespace dev::eth;
+using namespace dev::db;
+using namespace dev::blockverifier;
+using namespace dev::blockchain;
+using namespace dev::p2p;
+namespace dev
+{
+namespace consensus
+{
+void PBFTConsensus::handleBlock()
+{
+    setBlock();
+    LOG(INFO) << "+++++++++++++++++++++++++++ Generating seal on: "
+              << m_sealing.block.header().hash()
+              << "#block_number:" << m_sealing.block.header().number()
+              << "#tx:" << m_sealing.block.getTransactionSize() << "time:" << utcTime();
+    m_pbftEngine->generatePrepare(m_sealing.block);
+}
+
+void PBFTConsensus::setBlock()
+{
+    resetSealingHeader(m_sealing.block.header());
+    setSealingRoot(m_sealing.block.getTransactionRoot(), h256(), h256());
+}
+
+/**
+ * @brief: this node can generate block or not
+ * @return true: this node can generate block
+ * @return false: this node can't generate block
+ */
+bool PBFTConsensus::shouldSeal()
+{
+    return Consensus::shouldSeal() && m_pbftEngine->shouldSeal();
+}
+
+uint64_t PBFTConsensus::calculateMaxPackTxNum()
+{
+    return m_pbftEngine->calculateMaxPackTxNum(m_maxBlockTransactions);
+}
+
+void PBFTConsensus::start()
+{
+    m_pbftEngine->start();
+    Consensus::start();
+}
+void PBFTConsensus::stop()
+{
+    Consensus::stop();
+    m_pbftEngine->stop();
+}
+
+}  // namespace consensus
+}  // namespace dev