/*
 * @CopyRight:
 * FISCO-BCOS is free software: you can redistribute it and/or modify
 * it under the terms of the GNU General Public License as published by
 * the Free Software Foundation, either version 3 of the License, or
 * (at your option) any later version.
 *
 * FISCO-BCOS is distributed in the hope that it will be useful,
 * but WITHOUT ANY WARRANTY; without even the implied warranty of
 * MERCHANTABILITY or FITNESS FOR A PARTICULAR PURPOSE.  See the
 * GNU General Public License for more details.
 *
 * You should have received a copy of the GNU General Public License
 * along with FISCO-BCOS.  If not, see <http://www.gnu.org/licenses/>
 * (c) 2016-2018 fisco-dev contributors.
 */

/**
 * @brief : implementation of PBFT consensus
 * @file: PBFTEngine.cpp
 * @author: yujiechen
 * @date: 2018-09-28
 */
#include "PBFTEngine.h"
#include <json_spirit/JsonSpiritHeaders.h>
#include <libdevcore/CommonJS.h>
#include <libdevcore/Worker.h>
#include <libethcore/CommonJS.h>
#include <libstorage/Storage.h>
using namespace dev::eth;
using namespace dev::db;
using namespace dev::blockverifier;
using namespace dev::blockchain;
using namespace dev::p2p;
using namespace dev::storage;
namespace dev
{
namespace consensus
{
const std::string PBFTEngine::c_backupKeyCommitted = "committed";
const std::string PBFTEngine::c_backupMsgDirName = "pbftMsgBackup";

void PBFTEngine::start()
{
    initPBFTEnv(3 * getIntervalBlockTime());
    ConsensusEngineBase::start();
    PBFTENGINE_LOG(INFO) << "[#Start PBFTEngine...]";
}

void PBFTEngine::initPBFTEnv(unsigned view_timeout)
{
    Guard l(m_mutex);
    resetConfig();
    m_consensusBlockNumber = 0;
    m_view = m_toView = 0;
    m_leaderFailed = false;
    initBackupDB();
    m_timeManager.initTimerManager(view_timeout);
    m_connectedNode = m_nodeNum;
    PBFTENGINE_LOG(INFO) << "[#PBFT init env successfully]";
}

bool PBFTEngine::shouldSeal()
{
    if (m_cfgErr || m_accountType != NodeAccountType::MinerAccount)
        return false;
    /// check leader
    std::pair<bool, IDXTYPE> ret = getLeader();
    if (!ret.first)
        return false;
    /// fast view change
    if (ret.second != m_idx)
    {
        /// If the node is a miner and is not the leader, then will trigger fast viewchange if it
        /// is not connect to leader.
        h512 node_id = getMinerByIndex(ret.second);
        if (node_id != h512() && !m_service->isConnected(node_id))
        {
            m_timeManager.m_lastConsensusTime = 0;
            m_timeManager.m_lastSignTime = 0;
            m_signalled.notify_all();
        }
        return false;
    }
    if (m_reqCache->committedPrepareCache().height == m_consensusBlockNumber)
    {
        if (m_reqCache->rawPrepareCache().height != m_consensusBlockNumber)
        {
            rehandleCommitedPrepareCache(m_reqCache->committedPrepareCache());
        }
        return false;
    }
    return true;
}

/**
 * @brief: rehandle the unsubmitted committedPrepare
 * @param req: the unsubmitted committed prepareReq
 */
void PBFTEngine::rehandleCommitedPrepareCache(PrepareReq const& req)
{
    Guard l(m_mutex);
    PBFTENGINE_LOG(INFO) << LOG_DESC("rehandleCommittedPrepare") << LOG_KV("idx", nodeIdx())
                         << LOG_KV("nodeId", m_keyPair.pub().abridged())
                         << LOG_KV("hash", req.block_hash.abridged()) << LOG_KV("H", req.height);
    m_broadCastCache->clearAll();
    PrepareReq prepare_req(req, m_keyPair, m_view, m_idx);
    bytes prepare_data;
    prepare_req.encode(prepare_data);
    /// broadcast prepare message
    broadcastMsg(PrepareReqPacket, prepare_req.uniqueKey(), ref(prepare_data));
    handlePrepareMsg(prepare_req);
    /// note blockSync to the latest number, in case of the block number of other nodes is larger
    /// than this node
    m_blockSync->noteSealingBlockNumber(m_blockChain->number());
}

/// recalculate m_nodeNum && m_f && m_cfgErr(must called after setSigList)
void PBFTEngine::resetConfig()
{
    m_idx = MAXIDX;
    updateConsensusNodeList();
    {
        ReadGuard l(m_minerListMutex);
        for (size_t i = 0; i < m_minerList.size(); i++)
        {
            if (m_minerList[i] == m_keyPair.pub())
            {
                m_accountType = NodeAccountType::MinerAccount;
                m_idx = i;
                break;
            }
        }
        m_nodeNum = m_minerList.size();
    }
    m_f = (m_nodeNum - 1) / 3;
    m_cfgErr = (m_idx == MAXIDX);
}

/// init pbftMsgBackup
void PBFTEngine::initBackupDB()
{
    /// try-catch has already been considered by libdevcore/LevelDB.*
    std::string path = getBackupMsgPath();
    boost::filesystem::path path_handler = boost::filesystem::path(path);
    if (!boost::filesystem::exists(path_handler))
    {
        boost::filesystem::create_directories(path_handler);
    }
    m_backupDB = std::make_shared<LevelDB>(path);
    if (!isDiskSpaceEnough(path))
    {
        PBFTENGINE_LOG(ERROR) << LOG_DESC(
            "initBackupDB: Disk space is insufficient. Release disk space and try again");
        BOOST_THROW_EXCEPTION(NotEnoughAvailableSpace());
    }
    // reload msg from db to commited-prepare-cache
    reloadMsg(c_backupKeyCommitted, m_reqCache->mutableCommittedPrepareCache());
}

/**
 * @brief: reload PBFTMsg from DB to msg according to specified key
 * @param key: key used to index the PBFTMsg
 * @param msg: save the PBFTMsg readed from the DB
 */
void PBFTEngine::reloadMsg(std::string const& key, PBFTMsg* msg)
{
    if (!m_backupDB || !msg)
        return;
    try
    {
        bytes data = fromHex(m_backupDB->lookup(key));
        if (data.empty())
        {
            LOG(ERROR) << "reloadMsg failed";
            PBFTENGINE_LOG(WARNING)
                << LOG_DESC("reloadMsg: Empty message stored") << LOG_KV("idx", nodeIdx())
                << LOG_KV("nodeId", m_keyPair.pub().abridged());
            return;
        }
        msg->decode(ref(data), 0);
        PBFTENGINE_LOG(DEBUG) << LOG_DESC("reloadMsg") << LOG_KV("idx", msg->idx)
                              << LOG_KV("nodeId", m_keyPair.pub().abridged())
                              << LOG_KV("H", msg->height)
                              << LOG_KV("hash", msg->block_hash.abridged())
                              << LOG_KV("myIdx", nodeIdx())
                              << LOG_KV("myNode", m_keyPair.pub().abridged());
    }
    catch (std::exception& e)
    {
        PBFTENGINE_LOG(WARNING) << LOG_DESC("reloadMsg from db failed")
                                << LOG_KV("EINFO", boost::diagnostic_information(e));
        return;
    }
}

/**
 * @brief: backup specified PBFTMsg with specified key into the DB
 * @param _key: key of the PBFTMsg
 * @param _msg : data to backup in the DB
 */
void PBFTEngine::backupMsg(std::string const& _key, PBFTMsg const& _msg)
{
    if (!m_backupDB)
        return;
    bytes message_data;
    _msg.encode(message_data);
    try
    {
        m_backupDB->insert(_key, toHex(message_data));
    }
    catch (std::exception& e)
    {
        PBFTENGINE_LOG(WARNING) << LOG_DESC("backupMsg failed")
                                << LOG_KV("EINFO", boost::diagnostic_information(e));
    }
}

/// sealing the generated block into prepareReq and push its to msgQueue
bool PBFTEngine::generatePrepare(Block const& block)
{
    Guard l(m_mutex);
    PrepareReq prepare_req(block, m_keyPair, m_view, m_idx);
    bytes prepare_data;
    prepare_req.encode(prepare_data);
    /// broadcast the generated preparePacket
    bool succ = broadcastMsg(PrepareReqPacket, prepare_req.uniqueKey(), ref(prepare_data));
    if (succ)
    {
        if (block.getTransactionSize() == 0 && m_omitEmptyBlock)
        {
            m_timeManager.changeView();
            m_timeManager.m_changeCycle = 0;
            m_emptyBlockViewChange = true;
            m_leaderFailed = true;
            m_signalled.notify_all();
        }
        handlePrepareMsg(prepare_req);
    }
    /// reset the block according to broadcast result
    PBFTENGINE_LOG(DEBUG) << LOG_DESC("generateLocalPrepare")
                          << LOG_KV("hash", prepare_req.block_hash.abridged())
                          << LOG_KV("H", prepare_req.height) << LOG_KV("myIdx", nodeIdx())
                          << LOG_KV("myNode", m_keyPair.pub().abridged());
    return succ;
}

/**
 * @brief : 1. generate and broadcast signReq according to given prepareReq,
 *          2. add the generated signReq into the cache
 * @param req: specified PrepareReq used to generate signReq
 */
bool PBFTEngine::broadcastSignReq(PrepareReq const& req)
{
    SignReq sign_req(req, m_keyPair, m_idx);
    bytes sign_req_data;
    sign_req.encode(sign_req_data);
    bool succ = broadcastMsg(SignReqPacket, sign_req.uniqueKey(), ref(sign_req_data));
    if (succ)
        m_reqCache->addSignReq(sign_req);
    return succ;
}

bool PBFTEngine::getNodeIDByIndex(h512& nodeID, const IDXTYPE& idx) const
{
    nodeID = getMinerByIndex(idx);
    if (nodeID == h512())
    {
        PBFTENGINE_LOG(ERROR) << LOG_DESC("getNodeIDByIndex: not miner") << LOG_KV("idx", idx)
                              << LOG_KV("myNode", m_keyPair.pub().abridged());
        return false;
    }
    return true;
}

bool PBFTEngine::checkSign(PBFTMsg const& req) const
{
    h512 node_id;
    if (getNodeIDByIndex(node_id, req.idx))
    {
        Public pub_id = jsToPublic(toJS(node_id.hex()));
        return dev::verify(pub_id, req.sig, req.block_hash) &&
               dev::verify(pub_id, req.sig2, req.fieldsWithoutBlock());
    }
    return false;
}

/**
 * @brief: 1. generate commitReq according to prepare req
 *         2. broadcast the commitReq
 * @param req: the prepareReq that used to generate commitReq
 */
bool PBFTEngine::broadcastCommitReq(PrepareReq const& req)
{
    CommitReq commit_req(req, m_keyPair, m_idx);
    bytes commit_req_data;
    commit_req.encode(commit_req_data);
    bool succ = broadcastMsg(CommitReqPacket, commit_req.uniqueKey(), ref(commit_req_data));
    if (succ)
        m_reqCache->addCommitReq(commit_req);
    return succ;
}


/// send view change message to the given node
void PBFTEngine::sendViewChangeMsg(dev::network::NodeID const& nodeId)
{
    ViewChangeReq req(m_keyPair, m_highestBlock.number(), m_toView, m_idx, m_highestBlock.hash());
    PBFTENGINE_LOG(DEBUG) << LOG_DESC("sendViewChangeMsg: send viewchange to started node")
                          << LOG_KV("v", m_view) << LOG_KV("toV", m_toView)
                          << LOG_KV("highNum", m_highestBlock.number())
                          << LOG_KV("peerNode", nodeId.abridged())
                          << LOG_KV("hash", req.block_hash.abridged()) << LOG_KV("myIdx", nodeIdx())
                          << LOG_KV("myNode", m_keyPair.pub().abridged());

    bytes view_change_data;
    req.encode(view_change_data);
    sendMsg(nodeId, ViewChangeReqPacket, req.uniqueKey(), ref(view_change_data));
}

bool PBFTEngine::broadcastViewChangeReq()
{
    ViewChangeReq req(m_keyPair, m_highestBlock.number(), m_toView, m_idx, m_highestBlock.hash());
    PBFTENGINE_LOG(DEBUG) << LOG_DESC("broadcastViewChangeReq ") << LOG_KV("v", m_view)
                          << LOG_KV("toV", m_toView) << LOG_KV("highNum", m_highestBlock.number())
                          << LOG_KV("hash", req.block_hash.abridged()) << LOG_KV("myIdx", nodeIdx())
                          << LOG_KV("myNode", m_keyPair.pub().abridged());
    /// view change not caused by omit empty block
    if (!m_emptyBlockViewChange)
    {
        PBFTENGINE_LOG(WARNING) << LOG_DESC("ViewChangeWarning: not caused by omit empty block ")
                                << LOG_KV("v", m_view) << LOG_KV("toV", m_toView)
                                << LOG_KV("highNum", m_highestBlock.number())
                                << LOG_KV("hash", req.block_hash.abridged())
                                << LOG_KV("myIdx", nodeIdx())
                                << LOG_KV("myNode", m_keyPair.pub().abridged());
    }
    /// reset the flag
    m_emptyBlockViewChange = false;
    bytes view_change_data;
    req.encode(view_change_data);
    return broadcastMsg(ViewChangeReqPacket, req.uniqueKey(), ref(view_change_data));
}

/// set default ttl to 1 to in case of forward-broadcast
bool PBFTEngine::sendMsg(dev::network::NodeID const& nodeId, unsigned const& packetType,
    std::string const& key, bytesConstRef data, unsigned const& ttl)
{
    /// is miner?
    if (getIndexByMiner(nodeId) < 0)
    {
        return true;
    }
    /// packet has been broadcasted?
    if (broadcastFilter(nodeId, packetType, key))
    {
        return true;
    }
    auto sessions = m_service->sessionInfosByProtocolID(m_protocolId);
    if (sessions.size() == 0)
    {
        return false;
    }
    for (auto session : sessions)
    {
        if (session.nodeID == nodeId)
        {
            m_service->asyncSendMessageByNodeID(
                session.nodeID, transDataToMessage(data, packetType, ttl), nullptr);
            PBFTENGINE_LOG(DEBUG) << LOG_DESC("sendMsg: ") << LOG_KV("packetType", packetType)
                                  << LOG_KV("dstNodeId", nodeId.abridged())
                                  << LOG_KV("remote_endpoint", session.nodeIPEndpoint.name())
                                  << LOG_KV("myIdx", nodeIdx())
                                  << LOG_KV("myNode", m_keyPair.pub().abridged());
            broadcastMark(session.nodeID, packetType, key);
            return true;
        }
    }
    return false;
}

/**
 * @brief: broadcast specified message to all-peers with cache-filter and specified filter
 *         broadcast solutions:
 *         1. peer is not the miner: stop broadcasting
 *         2. peer is in the filter list: mark the message as broadcasted, and stop broadcasting
 *         3. the packet has been broadcasted: stop broadcast
 * @param packetType: the packet type of the broadcast-message
 * @param key: the key of the broadcast-message(is the signature of the message in common)
 * @param data: the encoded data of to be broadcasted(RLP encoder now)
 * @param filter: the list that shouldn't be broadcasted to
 */
bool PBFTEngine::broadcastMsg(unsigned const& packetType, std::string const& key,
    bytesConstRef data, std::unordered_set<h512> const& filter, unsigned const& ttl)
{
    auto sessions = m_service->sessionInfosByProtocolID(m_protocolId);
    m_connectedNode = sessions.size();
    for (auto session : sessions)
    {
        /// get node index of the miner from m_minerList failed ?
        if (getIndexByMiner(session.nodeID) < 0)
            continue;
        /// peer is in the _filter list ?
        if (filter.count(session.nodeID))
        {
            broadcastMark(session.nodeID, packetType, key);
            continue;
        }
        /// packet has been broadcasted?
        if (broadcastFilter(session.nodeID, packetType, key))
            continue;
        PBFTENGINE_LOG(TRACE) << LOG_DESC("broadcastMsg") << LOG_KV("packetType", packetType)
                              << LOG_KV("dstNodeId", session.nodeID.abridged())
                              << LOG_KV("dstIp", session.nodeIPEndpoint.name())
                              << LOG_KV("ttl", (ttl == 0 ? maxTTL : ttl))
                              << LOG_KV("myIdx", nodeIdx())
                              << LOG_KV("myNode", session.nodeID.abridged());
        /// send messages
        m_service->asyncSendMessageByNodeID(
            session.nodeID, transDataToMessage(data, packetType, ttl), nullptr);
        broadcastMark(session.nodeID, packetType, key);
    }
    return true;
}

/**
 * @brief: check the specified prepareReq is valid or not
 *       1. should not be existed in the prepareCache
 *       2. if allowSelf is false, shouldn't be generated from the node-self
 *       3. hash of committed prepare should be equal to the block hash of prepareReq if their
 * height is equal
 *       4. sign of PrepareReq should be valid(public key to verify sign is obtained according to
 * req.idx)
 * @param req: the prepareReq need to be checked
 * @param allowSelf: whether can solve prepareReq generated by self-node
 * @param oss
 * @return true: the specified prepareReq is valid
 * @return false: the specified prepareReq is invalid
 */
bool PBFTEngine::isValidPrepare(PrepareReq const& req, std::ostringstream& oss) const
{
    if (m_reqCache->isExistPrepare(req))
    {
        PBFTENGINE_LOG(TRACE) << LOG_DESC("InvalidPrepare: Duplicated Prep")
                              << LOG_KV("EINFO", oss.str());
        return false;
    }
    if (hasConsensused(req))
    {
        PBFTENGINE_LOG(TRACE) << LOG_DESC("InvalidPrepare: Consensused Prep")
                              << LOG_KV("EINFO", oss.str());
        return false;
    }

    if (isFutureBlock(req))
    {
        PBFTENGINE_LOG(INFO) << LOG_DESC("FutureBlock")
                             << LOG_KV("EINFO", oss.str()) m_reqCache->addFuturePrepareCache(req);
        return false;
    }
    if (!isValidLeader(req))
    {
        return false;
    }
    if (!isHashSavedAfterCommit(req))
    {
        PBFTENGINE_LOG(TRACE) << LOG_DESC("InvalidPrepare: not saved after commit")
                              << LOG_KV("EINFO", oss.str());
        return false;
    }
    if (!checkSign(req))
    {
        PBFTENGINE_LOG(TRACE) << LOG_DESC("InvalidPrepare: invalid signature")
                              << LOG_KV("EINFO", oss.str());
        return false;
    }
    return true;
}

/// check miner list
void PBFTEngine::checkMinerList(Block const& block)
{
    ReadGuard l(m_minerListMutex);
    if (m_minerList != block.blockHeader().sealerList())
    {
<<<<<<< HEAD
        PBFTENGINE_LOG(ERROR) << LOG_DESC("checkMinerList: wrong miners")
                              << LOG_KV("Nminer", m_minerList.size())
                              << LOG_KV("NBlockMiner", block.blockHeader().sealerList().size())
                              << LOG_KV("hash", block.blockHeader().hash().abridged())
                              << LOG_KV("myIdx", nodeIdx())
                              << LOG_KV("myNode", m_keyPair.pub().abridged());
=======
        PBFTENGINE_LOG(ERROR)
            << "[#checkMinerList] Wrong miners: [myIdx/myNode/Cminers/CblockMiner/hash]:  "
            << nodeIdx() << "/" << m_keyPair.pub().abridged() << "/" << m_minerList.size() << "/"
            << block.blockHeader().sealerList().size() << "/"
            << block.blockHeader().hash().abridged();
>>>>>>> 9e5570f7
        BOOST_THROW_EXCEPTION(
            BlockMinerListWrong() << errinfo_comment("Wrong Miner List of Block"));
    }
}

/// check Block sign
bool PBFTEngine::checkBlock(Block const& block)
{
    ReadGuard l(m_minerListMutex);
    /// ignore the genesis block
    if (block.blockHeader().number() == 0)
        return true;
    /// check sealer list(node list)
    if (m_minerList != block.blockHeader().sealerList())
    {
        PBFTENGINE_LOG(ERROR) << LOG_DESC("checkBlock: wrong miners")
                              << LOG_KV("Nminer", m_minerList.size())
                              << LOG_KV("NBlockMiner", block.blockHeader().sealerList().size())
                              << LOG_KV("hash", block.blockHeader().hash().abridged())
                              << LOG_KV("myIdx", nodeIdx())
                              << LOG_KV("myNode", m_keyPair.pub().abridged());
        return false;
    }
    /// check sealer(sealer must be a miner)
    if (getMinerByIndex(block.blockHeader().sealer().convert_to<size_t>()) == NodeID())
    {
        PBFTENGINE_LOG(ERROR) << LOG_DESC("checkBlock: invalid sealer ")
                              << LOG_KV("sealer", block.blockHeader().sealer());
        return false;
    }
    /// check sign num
    auto sig_list = block.sigList();
    if (sig_list.size() < minValidNodes())
    {
        PBFTENGINE_LOG(ERROR) << LOG_DESC("checkBlock: insufficient signatures")
                              << LOG_KV("signNum", sig_list.size())
                              << LOG_KV("minValidSign", minValidNodes());
        return false;
    }
    /// check sign
    for (auto sign : sig_list)
    {
        if (sign.first >= m_minerList.size())
        {
            PBFTENGINE_LOG(ERROR) << LOG_DESC("checkBlock: overflowed signer")
                                  << LOG_KV("signer", sign.first)
                                  << LOG_KV("Nminer", m_minerList.size());
            return false;
        }
        if (!dev::verify(m_minerList[sign.first.convert_to<size_t>()], sign.second,
                block.blockHeader().hash()))
        {
            PBFTENGINE_LOG(ERROR) << LOG_DESC("checkBlock: invalid sign")
                                  << LOG_KV("signer", sign.first)
                                  << LOG_KV("pub",
                                         m_minerList[sign.first.convert_to<size_t>()].abridged())
                                  << LOG_KV("hash", block.blockHeader().hash().abridged());
            return false;
        }
    }  /// end of check sign

    /// Check whether the number of transactions in block exceeds the limit
    std::string ret =
        m_blockChain->getSystemConfigByKey("tx_count_limit", block.blockHeader().number());
    if (block.transactions().size() > boost::lexical_cast<uint64_t>(ret))
    {
        return false;
    }

    return true;
}

void PBFTEngine::execBlock(Sealing& sealing, PrepareReq const& req, std::ostringstream& oss)
{
    auto start_exec_time = utcTime();
    Block working_block(req.block);
    PBFTENGINE_LOG(TRACE) << LOG_DESC("execBlock:")
                          << LOG_KV("blkNum", working_block.header().number())
                          << LOG_KV("idx", req.idx)
                          << LOG_KV("hash", working_block.header().hash().abridged())
                          << LOG_KV("myIdx", nodeIdx())
                          << LOG_KV("myNode", m_keyPair.pub().abridged());
    checkBlockValid(working_block);
    m_blockSync->noteSealingBlockNumber(working_block.header().number());
    sealing.p_execContext = executeBlock(working_block);
    sealing.block = working_block;
    m_timeManager.updateTimeAfterHandleBlock(sealing.block.getTransactionSize(), start_exec_time);
}

/// check whether the block is empty
bool PBFTEngine::needOmit(Sealing const& sealing)
{
    if (sealing.block.getTransactionSize() == 0 && m_omitEmptyBlock)
    {
        PBFTENGINE_LOG(TRACE) << LOG_DESC("needOmit:")
                              << LOG_KV("blkNum", sealing.block.blockHeader().number())
                              << LOG_KV("hash", sealing.block.blockHeader().hash().abridged())
                              << LOG_KV("myIdx", nodeIdx())
                              << LOG_KV("myNode", m_keyPair.pub().abridged());
        return true;
    }
    return false;
}

/**
 * @brief: this function is called when receive-given-protocol related message from the network
 *        1. check the validation of the network-received data(include the account type of the
 * sender and receiver)
 *        2. decode the data into PBFTMsgPacket
 *        3. push the message into message queue to handler later by workLoop
 * @param exception: exceptions related to the received-message
 * @param session: the session related to the network data(can get informations about the sender)
 * @param message: message constructed from data received from the network
 */
void PBFTEngine::onRecvPBFTMessage(
    NetworkException exception, std::shared_ptr<P2PSession> session, P2PMessage::Ptr message)
{
    if (m_idx == MAXIDX)
    {
        PBFTENGINE_LOG(TRACE) << LOG_DESC(
            "onRecvPBFTMessage: I'm an observer, drop the PBFT message packets directly");
        return;
    }
    PBFTMsgPacket pbft_msg;
    bool valid = decodeToRequests(pbft_msg, message, session);
    if (!valid)
        return;
    if (pbft_msg.packet_id <= ViewChangeReqPacket)
    {
        m_msgQueue.push(pbft_msg);
    }
    else
    {
        PBFTENGINE_LOG(DEBUG) << LOG_DESC("onRecvPBFTMessage: illegal msg ")
                              << LOG_KV("fromId", pbft_msg.packet_id)
                              << LOG_KV("fromIp", pbft_msg.endpoint) << LOG_KV("myIdx", nodeIdx())
                              << LOG_KV("myNode", m_keyPair.pub().abridged());
    }
}

void PBFTEngine::handlePrepareMsg(PrepareReq& prepare_req, PBFTMsgPacket const& pbftMsg)
{
    bool valid = decodeToRequests(prepare_req, ref(pbftMsg.data));
    if (!valid)
        return;
    handlePrepareMsg(prepare_req, pbftMsg.endpoint);
}

/**
 * @brief: handle the prepare request:
 *       1. check whether the prepareReq is valid or not
 *       2. if the prepareReq is valid:
 *       (1) add the prepareReq to raw-prepare-cache
 *       (2) execute the block
 *       (3) sign the prepareReq and broadcast the signed prepareReq
 *       (4) callback checkAndCommit function to determin can submit the block or not
 * @param prepare_req: the prepare request need to be handled
 * @param self: if generated-prepare-request need to handled, then set self to be true;
 *              else this function will filter the self-generated prepareReq
 */
void PBFTEngine::handlePrepareMsg(PrepareReq const& prepareReq, std::string const& endpoint)
{
    Timer t;
    std::ostringstream oss;
    oss << LOG_DESC("handlePrepareMsg") << LOG_KV("idx", prepareReq.idx)
        << LOG_KV("view", prepareReq.view) << LOG_KV("number", prepareReq.height)
        << LOG_KV("highNum", m_highestBlock.number()) << LOG_KV("consNum", m_consensusBlockNumber)
        << LOG_KV("fromIp", endpoint) << LOG_KV("hash", prepareReq.block_hash.abridged())
        << LOG_KV("myIdx", nodeIdx()) << LOG_KV("myNode", m_keyPair.pub().abridged());
    /// check the prepare request is valid or not
    if (!isValidPrepare(prepareReq, oss))
        return;
    /// add raw prepare request
    m_reqCache->addRawPrepare(prepareReq);
    Sealing workingSealing;
    try
    {
        execBlock(workingSealing, prepareReq, oss);
    }
    catch (std::exception& e)
    {
        PBFTENGINE_LOG(WARNING) << LOG_DESC("Block execute failed") << LOG_KV("INFO", oss.str())
                                << LOG_KV("EINFO", boost::diagnostic_information(e));
        return;
    }
    /// whether to omit empty block
    if (needOmit(workingSealing))
    {
        m_timeManager.changeView();
        m_timeManager.m_changeCycle = 0;
        m_emptyBlockViewChange = true;
        m_signalled.notify_all();
        return;
    }

    /// generate prepare request with signature of this node to broadcast
    /// (can't change prepareReq since it may be broadcasted-forwarded to other nodes)
    PrepareReq sign_prepare(prepareReq, workingSealing, m_keyPair);
    m_reqCache->addPrepareReq(sign_prepare);
    PBFTENGINE_LOG(TRACE) << LOG_DESC("handlePrepareMsg: add prepare cache and broadcastSignReq")
                          << LOG_KV("blkNum", sign_prepare.height)
                          << LOG_KV("hash", sign_prepare.block_hash.abridged())
                          << LOG_KV("myIdx", nodeIdx())
                          << LOG_KV("myNode", m_keyPair.pub().abridged());

    /// broadcast the re-generated signReq(add the signReq to cache)
    if (!broadcastSignReq(sign_prepare))
    {
        PBFTENGINE_LOG(WARNING) << LOG_DESC("broadcastSignReq failed") << LOG_KV("INFO", oss.str());
    }
    checkAndCommit();
    PBFTENGINE_LOG(DEBUG) << LOG_DESC("handlePrepareMsg Succ")
                          << LOG_KV("Timecost", 1000 * t.elapsed()) << LOG_KV("INFO", oss.str());
}


void PBFTEngine::checkAndCommit()
{
    size_t sign_size = m_reqCache->getSigCacheSize(m_reqCache->prepareCache().block_hash);
    /// must be equal to minValidNodes:in case of callback checkAndCommit repeatly in a round of
    /// PBFT consensus
    if (sign_size == minValidNodes())
    {
        PBFTENGINE_LOG(TRACE) << LOG_DESC("checkAndCommit, SignReq enough")
                              << LOG_KV("number", m_reqCache->prepareCache().height)
                              << LOG_KV("sigSize", sign_size)
                              << LOG_KV("hash", m_reqCache->prepareCache().block_hash.abridged())
                              << LOG_KV("myIdx", nodeIdx())
                              << LOG_KV("myNode", m_keyPair.pub().abridged());
        if (m_reqCache->prepareCache().view != m_view)
        {
            PBFTENGINE_LOG(TRACE) << LOG_DESC("checkAndCommit: InvalidView")
                                  << LOG_KV("prepView", m_reqCache->prepareCache().view)
                                  << LOG_KV("view", m_view)
                                  << LOG_KV(
                                         "hash", m_reqCache->prepareCache().block_hash.abridged())
                                  << LOG_KV("prepH", m_reqCache->prepareCache().height);
            return;
        }
        m_reqCache->updateCommittedPrepare();
        /// update and backup the commit cache
        PBFTENGINE_LOG(TRACE) << LOG_DESC("checkAndCommit: backup/updateCommittedPrepare")
                              << LOG_KV("blkNum", m_reqCache->committedPrepareCache().height)
                              << LOG_KV("hash",
                                     m_reqCache->committedPrepareCache().block_hash.abridged())
                              << LOG_KV("myIdx", nodeIdx())
                              << LOG_KV("myNode", m_keyPair.pub().abridged());
        backupMsg(c_backupKeyCommitted, m_reqCache->committedPrepareCache());
        PBFTENGINE_LOG(TRACE) << LOG_DESC("checkAndCommit: broadcastCommitReq")
                              << LOG_KV("blkNum", m_reqCache->prepareCache().height)
                              << LOG_KV("hash", m_reqCache->prepareCache().block_hash.abridged())
                              << LOG_KV("myIdx", nodeIdx())
                              << LOG_KV("myNode", m_keyPair.pub().abridged());
        if (!broadcastCommitReq(m_reqCache->prepareCache()))
        {
            PBFTENGINE_LOG(WARNING) << LOG_DESC("checkAndCommit: broadcastCommitReq failed");
        }
        m_timeManager.m_lastSignTime = utcTime();
        checkAndSave();
    }
}

/// if collect >= 2/3 SignReq and CommitReq, then callback this function to commit block
/// check whether view and height is valid, if valid, then commit the block and clear the context
void PBFTEngine::checkAndSave()
{
    size_t sign_size = m_reqCache->getSigCacheSize(m_reqCache->prepareCache().block_hash);
    size_t commit_size = m_reqCache->getCommitCacheSize(m_reqCache->prepareCache().block_hash);
    if (sign_size >= minValidNodes() && commit_size >= minValidNodes())
    {
        PBFTENGINE_LOG(TRACE) << LOG_DESC("checkAndSave: CommitReq enough")
                              << LOG_KV("blkNum", m_reqCache->prepareCache().height)
                              << LOG_KV("commitSize", commit_size)
                              << LOG_KV("hash", m_reqCache->prepareCache().block_hash.abridged())
                              << LOG_KV("myIdx", nodeIdx())
                              << LOG_KV("myNode", m_keyPair.pub().abridged());
        if (m_reqCache->prepareCache().view != m_view)
        {
            PBFTENGINE_LOG(DEBUG) << LOG_DESC("checkAndSave: InvalidView")
                                  << LOG_KV("prepView", _reqCache->prepareCache().view)
                                  << LOG_KV("view", m_view)
                                  << LOG_KV("prepHeight", m_reqCache->prepareCache().height)
                                  << LOG_KV(
                                         "hash", m_reqCache->prepareCache().block_hash.abridged())
                                  << LOG_KV("myIdx", nodeIdx())
                                  << LOG_KV("myNode", m_keyPair.pub().abridged());
            return;
        }
        /// add sign-list into the block header
        if (m_reqCache->prepareCache().height > m_highestBlock.number())
        {
            /// Block block(m_reqCache->prepareCache().block);
            std::shared_ptr<dev::eth::Block> p_block = m_reqCache->prepareCache().pBlock;
            m_reqCache->generateAndSetSigList(*p_block, minValidNodes());
            /// callback block chain to commit block
            CommitResult ret = m_blockChain->commitBlock((*p_block),
                std::shared_ptr<ExecutiveContext>(m_reqCache->prepareCache().p_execContext));
            /// drop handled transactions
            if (ret == CommitResult::OK)
            {
                dropHandledTransactions(*p_block);
                PBFTENGINE_LOG(DEBUG)
                    << LOG_DESC("CommitBlock Succ:")
                    << LOG_KV("blkNum", m_reqCache->prepareCache().height)
                    << LOG_KV("idx", m_reqCache->prepareCache().idx)
                    << LOG_KV("hash", m_reqCache->prepareCache().block_hash.abridged())
                    << LOG_KV("myIdx", nodeIdx()) << LOG_KV("myNode", m_keyPair.pub().abridged());
            }
            else
            {
                PBFTENGINE_LOG(ERROR)
<<<<<<< HEAD
                    << LOG_DESC("CommitBlock Failed:")
                    << LOG_KV("blkNum", m_reqCache->prepareCache().height)
                    << LOG_KV("highNum", m_highestBlock.number())
                    << LOG_KV("idx", m_reqCache->prepareCache().idx)
                    << LOG_KV("hash", m_reqCache->prepareCache().block_hash.abridged())
                    << LOG_KV("myIdx", nodeIdx()) << LOG_KV("myNode", m_keyPair.pub().abridged());
=======
                    << "[#commitBlock Failed] [myIdx/myNode/highNum/SNum/Shash]:  " << nodeIdx()
                    << "/" << m_keyPair.pub().abridged() << "/" << m_highestBlock.number() << "/"
                    << p_block->blockHeader().number() << "/"
                    << p_block->blockHeader().hash().abridged();
>>>>>>> 9e5570f7
                /// note blocksync to sync
                m_blockSync->noteSealingBlockNumber(m_blockChain->number());
                m_txPool->handleBadBlock(*p_block);
            }
            /// clear caches to in case of repeated commit
            m_reqCache->clearAllExceptCommitCache();
            m_reqCache->delCache(m_reqCache->prepareCache().block_hash);
        }
        else
        {
            PBFTENGINE_LOG(WARNING)
                << LOG_DESC("checkAndSave: Consensus Failed, Block already exists:")
                << LOG_KV("blkNum", m_reqCache->prepareCache().height)
                << LOG_KV("highNum", m_highestBlock.number())
                << LOG_KV("blkHash", m_reqCache->prepareCache().block_hash.abridged())
                << LOG_KV("highHash", m_highestBlock.hash().abridged())
                << LOG_KV("myIdx", nodeIdx()) << LOG_KV("myNode", m_keyPair.pub().abridged());
        }
    }
}

/// update the context of PBFT after commit a block into the block-chain
/// 1. update the highest to new-committed blockHeader
/// 2. update m_view/m_toView/m_leaderFailed/m_lastConsensusTime/m_consensusBlockNumber
/// 3. delete invalid view-change requests according to new highestBlock
/// 4. recalculate the m_nodeNum/m_f according to newer MinerList
/// 5. clear all caches related to prepareReq and signReq
void PBFTEngine::reportBlock(Block const& block)
{
    Guard l(m_mutex);
    if (m_blockChain->number() == 0 || m_highestBlock.number() < block.blockHeader().number())
    {
        /// update the highest block
        m_highestBlock = block.blockHeader();
        if (m_highestBlock.number() >= m_consensusBlockNumber)
        {
            m_view = m_toView = 0;
            m_leaderFailed = false;
            m_timeManager.m_lastConsensusTime = utcTime();
            m_timeManager.m_changeCycle = 0;
            m_consensusBlockNumber = m_highestBlock.number() + 1;
            /// delete invalid view change requests from the cache
            m_reqCache->delInvalidViewChange(m_highestBlock);
        }
        resetConfig();
        m_reqCache->clearAllExceptCommitCache();
        m_reqCache->delCache(m_highestBlock.hash());
<<<<<<< HEAD
        PBFTENGINE_LOG(INFO) << LOG_DESC("^^^^^Report:") << LOG_KV("num", m_highestBlock.number())
                             << LOG_KV("idx", m_highestBlock.sealer())
                             << LOG_KV("hash", m_highestBlock.hash().abridged())
                             << LOG_KV("next", m_consensusBlockNumber)
                             << LOG_KV("tx", block.getTransactionSize())
                             << LOG_KV("myIdx", nodeIdx());
=======
        PBFTENGINE_LOG(INFO) << "^^^^Report: number= " << m_highestBlock.number()
                             << ", idx= " << m_highestBlock.sealer()
                             << " , hash= " << m_highestBlock.hash().abridged()
                             << ", next= " << m_consensusBlockNumber
                             << " , txNum=" << block.getTransactionSize()
                             << " , myIdx= " << nodeIdx()
                             << ", myNode=" << m_keyPair.pub().abridged();
>>>>>>> 9e5570f7
    }
}

/**
 * @brief: 1. decode the network-received PBFTMsgPacket to signReq
 *         2. check the validation of the signReq
 *         3. submit the block into blockchain if the size of collected signReq and
 *            commitReq is over 2/3
 * @param sign_req: return value, the decoded signReq
 * @param pbftMsg: the network-received PBFTMsgPacket
 */
void PBFTEngine::handleSignMsg(SignReq& sign_req, PBFTMsgPacket const& pbftMsg)
{
    Timer t;
    bool valid = decodeToRequests(sign_req, ref(pbftMsg.data));
    if (!valid)
        return;
    std::ostringstream oss;
    oss << LOG_DESC("handleSignMsg") << LOG_KV("num", sign_req.height)
        << LOG_KV("highNum", m_highestBlock.number()) << LOG_KV("idx", sign_req.idx)
        << LOG_KV("Sview", sign_req.view) << LOG_KV("view", m_view)
        << LOG_KV("from", pbftMsg.node_id.abridged()) << LOG_KV("fromIp", pbftMsg.endpoint)
        << LOG_KV("hash", sign_req.block_hash.abridged()) << LOG_KV("myIdx", nodeIdx())
        << LOG_KV("myNode", m_keyPair.pub().abridged());
    valid = isValidSignReq(sign_req, oss);
    if (!valid)
        return;
    m_reqCache->addSignReq(sign_req);
    checkAndCommit();
    PBFTENGINE_LOG(DEBUG) << LOG_DESC("handleSignMsg Succ")
                          << LOG_KV("Timecost", 1000 * t.elapsed()) << LOG_KV("INFO", oss.str());
}

/**
 * @brief: check the given signReq is valid or not
 *         1. the signReq shouldn't be existed in the cache
 *         2. callback checkReq to check the validation of given request
 * @param req: the given request to be checked
 * @param oss: log to debug
 * @return true: check succeed
 * @return false: check failed
 */
bool PBFTEngine::isValidSignReq(SignReq const& req, std::ostringstream& oss) const
{
    if (m_reqCache->isExistSign(req))
    {
        PBFTENGINE_LOG(TRACE) << LOG_DESC("InValidSignReq: Duplicated sign")
                              << LOG_KV("INFO", oss.str());
        return false;
    }
    CheckResult result = checkReq(req, oss);
    if (result == CheckResult::FUTURE)
    {
        m_reqCache->addSignReq(req);
        PBFTENGINE_LOG(INFO) << LOG_DESC("FutureBlock") << LOG_KV("INFO", oss.str());
        return false;
    }
    if (result == CheckResult::INVALID)
        return false;
    return true;
}

/**
 * @brief : 1. decode the network-received message into commitReq
 *          2. check the validation of the commitReq
 *          3. add the valid commitReq into the cache
 *          4. submit to blockchain if the size of collected commitReq is over 2/3
 * @param commit_req: return value, the decoded commitReq
 * @param pbftMsg: the network-received PBFTMsgPacket
 */
void PBFTEngine::handleCommitMsg(CommitReq& commit_req, PBFTMsgPacket const& pbftMsg)
{
    Timer t;
    bool valid = decodeToRequests(commit_req, ref(pbftMsg.data));
    if (!valid)
        return;
    std::ostringstream oss;
    oss << LOG_DESC("handleCommitMsg:") << LOG_KV("blkNum", commit_req.height)
        << LOG_KV("highNum", m_highestBlock.number()) << LOG_KV("idx", commit_req.idx)
        << LOG_KV("Cview", commit_req.view) << LOG_KV("view", m_view)
        << LOG_KV("from", pbftMsg.node_id.abridged()) << LOG_KV("fromIp", pbftMsg.endpoint)
        << LOG_KV("hash", commit_req.block_hash.abridged()) << LOG_KV("myIdx", nodeIdx())
        << LOG_KV("myNode", m_keyPair.pub().abridged());

    valid = isValidCommitReq(commit_req, oss);
    if (!valid)
        return;
    m_reqCache->addCommitReq(commit_req);
    checkAndSave();
    PBFTENGINE_LOG(DEBUG) << LOG_DESC("handleCommitMsg Succ") << LOG_KV("INFO", oss.str())
                          << LOG_KV("Timecost", 1000 * t.elapsed());
    return;
}

/**
 * @brief: check the given commitReq is valid or not
 * @param req: the given commitReq need to be checked
 * @param oss: info to debug
 * @return true: the given commitReq is valid
 * @return false: the given commitReq is invalid
 */
bool PBFTEngine::isValidCommitReq(CommitReq const& req, std::ostringstream& oss) const
{
    if (m_reqCache->isExistCommit(req))
    {
        PBFTENGINE_LOG(TRACE) << LOG_DESC("InvalidCommitReq: Duplicated:")
                              << LOG_KV("INFO", oss.str());
        return false;
    }
    CheckResult result = checkReq(req, oss);
    if (result == CheckResult::FUTURE)
    {
        m_reqCache->addCommitReq(req);
        return false;
    }
    if (result == CheckResult::INVALID)
        return false;
    return true;
}

void PBFTEngine::handleViewChangeMsg(ViewChangeReq& viewChange_req, PBFTMsgPacket const& pbftMsg)
{
    bool valid = decodeToRequests(viewChange_req, ref(pbftMsg.data));
    if (!valid)
        return;
    std::ostringstream oss;
    oss << LOG_DESC("handleViewChangeMsg") << LOG_KV("blkNum", viewChange_req.height)
        << LOG_KV("highNum", m_highestBlock.number()) << LOG_KV("idx", viewChange_req.idx)
        << LOG_KV("Cview", viewChange_req.view) << LOG_KV("view", m_view)
        << LOG_KV("from", pbftMsg.node_id.abridged()) << LOG_KV("fromIp", pbftMsg.endpoint)
        << LOG_KV("hash", viewChange_req.block_hash.abridged()) << LOG_KV("myIdx", nodeIdx())
        << LOG_KV("myNode", m_keyPair.pub().abridged());
    valid = isValidViewChangeReq(viewChange_req, pbftMsg.node_idx, oss);
    if (!valid)
        return;

    m_reqCache->addViewChangeReq(viewChange_req);
    if (viewChange_req.view == m_toView)
        checkAndChangeView();
    else
    {
        VIEWTYPE min_view = 0;
        bool should_trigger = m_reqCache->canTriggerViewChange(
            min_view, m_f, m_toView, m_highestBlock, m_consensusBlockNumber);
        if (should_trigger)
        {
            m_timeManager.changeView();
            m_toView = min_view - 1;
            PBFTENGINE_LOG(INFO) << LOG_DESC("Tigger fast-viewchange:") << LOG_KV("view", m_view)
                                 << LOG_KV("toView", m_toView) << LOG_KV("minView", min_view)
                                 << LOG_KV("INFO", oss.str());
            m_signalled.notify_all();
        }
    }
    PBFTENGINE_LOG(DEBUG) << LOG_DESC("handleViewChangeMsg Succ: " + oss.str())
}

bool PBFTEngine::isValidViewChangeReq(
    ViewChangeReq const& req, IDXTYPE const& source, std::ostringstream& oss)
{
    if (m_reqCache->isExistViewChange(req))
    {
        PBFTENGINE_LOG(TRACE) << LOG_DESC("InvalidViewChangeReq: Duplicated:")
                              << LOG_KV("INFO", oss.str());
        return false;
    }
    if (req.idx == m_idx)
    {
        PBFTENGINE_LOG(TRACE) << LOG_DESC("InvalidViewChangeReq: own req:")
                              << LOG_KV("INFO", oss.str());
        return false;
    }
    if (req.view + 1 < m_toView && req.idx == source)
        catchupView(req, oss);
    /// check view and block height
    if (req.height < m_highestBlock.number() || req.view <= m_view)
    {
        PBFTENGINE_LOG(TRACE) << LOG_DESC("InvalidViewChangeReq: invalid view or height")
                              << LOG_KV("INFO", oss.str());
        return false;
    }
    /// check block hash
    if ((req.height == m_highestBlock.number() && req.block_hash != m_highestBlock.hash()) ||
        (m_blockChain->getBlockByHash(req.block_hash) == nullptr))
    {
        PBFTENGINE_LOG(TRACE) << LOG_DESC("InvalidViewChangeReq, invalid hash:")
                              << LOG_KV("highHash", m_highestBlock.hash().abridged())
                              << LOG_KV("INFO", oss.str());
        return false;
    }
    if (!checkSign(req))
    {
        PBFTENGINE_LOG(TRACE) << LOG_DESC("InvalidViewChangeReq: invalid sign:")
                              << LOG_KV("INFO", oss.str());
        return false;
    }
    return true;
}

void PBFTEngine::catchupView(ViewChangeReq const& req, std::ostringstream& oss)
{
    if (req.view + 1 < m_toView)
    {
        PBFTENGINE_LOG(DEBUG) << LOG_DESC("catchupView") << LOG_KV("toView", m_toView)
                              << LOG_KV("INFO", oss.str());
        dev::network::NodeID nodeId;
        bool succ = getNodeIDByIndex(nodeId, req.idx);
        if (succ)
            sendViewChangeMsg(nodeId);
    }
}

void PBFTEngine::checkAndChangeView()
{
    IDXTYPE count = m_reqCache->getViewChangeSize(m_toView);
    if (count >= minValidNodes() - 1)
    {
        PBFTENGINE_LOG(INFO) << LOG_DESC("checkAndChangeView: Reach consensus")
                             << LOG_KV("to_view", m_toView);
        m_leaderFailed = false;
        m_timeManager.m_lastConsensusTime = utcTime();
        m_view = m_toView;
        m_reqCache->triggerViewChange(m_view);
        m_blockSync->noteSealingBlockNumber(m_blockChain->number());
    }
}

/// collect all caches
void PBFTEngine::collectGarbage()
{
    Guard l(m_mutex);
    if (!m_highestBlock)
        return;
    Timer t;
    std::chrono::system_clock::time_point now = std::chrono::system_clock::now();
    if (now - m_timeManager.m_lastGarbageCollection >
        std::chrono::seconds(TimeManager::CollectInterval))
    {
        m_reqCache->collectGarbage(m_highestBlock);
        m_timeManager.m_lastGarbageCollection = now;
        PBFTENGINE_LOG(TRACE) << LOG_DESC("collectGarbage")
                              << LOG_KV("Timecost", 1000 * t.elapsed());
    }
}

void PBFTEngine::checkTimeout()
{
    bool flag = false;
    {
        Guard l(m_mutex);
        if (m_timeManager.isTimeout())
        {
            Timer t;
            m_toView += 1;
            m_leaderFailed = true;
            m_timeManager.updateChangeCycle();
            m_blockSync->noteSealingBlockNumber(m_blockChain->number());
            m_timeManager.m_lastConsensusTime = utcTime();
            flag = true;
            m_reqCache->removeInvalidViewChange(m_toView, m_highestBlock);
            if (!broadcastViewChangeReq())
                return;
            checkAndChangeView();
            PBFTENGINE_LOG(DEBUG) << LOG_DESC("checkTimeout Succ") << LOG_KV("view", m_view)
                                  << LOG_KV("toView", m_toView) << LOG_KV("myIdx", nodeIdx())
                                  << LOG_KV("myNode", m_keyPair.pub().abridged())
                                  << LOG_KV("timecost", t.elapsed() * 1000);
        }
    }
    if (flag && m_onViewChange)
        m_onViewChange();
}

void PBFTEngine::handleMsg(PBFTMsgPacket const& pbftMsg)
{
    Guard l(m_mutex);
    PBFTMsg pbft_msg;
    std::string key;
    switch (pbftMsg.packet_id)
    {
    case PrepareReqPacket:
    {
        PrepareReq prepare_req;
        handlePrepareMsg(prepare_req, pbftMsg);
        key = prepare_req.uniqueKey();
        pbft_msg = prepare_req;
        break;
    }
    case SignReqPacket:
    {
        SignReq req;
        handleSignMsg(req, pbftMsg);
        key = req.uniqueKey();
        pbft_msg = req;
        break;
    }
    case CommitReqPacket:
    {
        CommitReq req;
        handleCommitMsg(req, pbftMsg);
        key = req.uniqueKey();
        pbft_msg = req;
        break;
    }
    case ViewChangeReqPacket:
    {
        ViewChangeReq req;
        handleViewChangeMsg(req, pbftMsg);
        key = req.uniqueKey();
        pbft_msg = req;
        break;
    }
    default:
    {
        PBFTENGINE_LOG(DEBUG) << LOG_DESC("handleMsg:  Err pbft message: ")
                              << LOG_KV("from", pbftMsg.node_idx) << LOG_KV("myIdx", nodeIdx())
                              << LOG_KV("myNode", m_keyPair.pub().abridged());
        return;
    }
    }

    if (pbftMsg.ttl == 1)
        return;
    bool height_flag = (pbft_msg.height > m_highestBlock.number()) ||
                       (m_highestBlock.number() - pbft_msg.height < 10);
    if (key.size() > 0 && height_flag)
    {
        std::unordered_set<h512> filter;
        filter.insert(pbftMsg.node_id);
        /// get the origin gen node id of the request
        h512 gen_node_id = getMinerByIndex(pbft_msg.idx);
        if (gen_node_id != h512())
            filter.insert(gen_node_id);
        unsigned current_ttl = pbftMsg.ttl - 1;
        broadcastMsg(pbftMsg.packet_id, key, ref(pbftMsg.data), filter, current_ttl);
    }
}

/// start a new thread to handle the network-receivied message
void PBFTEngine::workLoop()
{
    while (isWorking())
    {
        try
        {
            std::pair<bool, PBFTMsgPacket> ret = m_msgQueue.tryPop(c_PopWaitSeconds);
            if (ret.first)
            {
                PBFTENGINE_LOG(TRACE)
                    << LOG_DESC("workLoop: handleMsg:")
                    << LOG_KV("type", std::to_string(ret.second.packet_id))
                    << LOG_KV("idx", et.second.node_idx) << LOG_KV("myIdx", nodeIdx())
                    << LOG_KV("myNode", m_keyPair.pub().abridged());
                handleMsg(ret.second);
            }
            else
            {
                std::unique_lock<std::mutex> l(x_signalled);
                m_signalled.wait_for(l, std::chrono::milliseconds(5));
            }
            checkTimeout();
            handleFutureBlock();
            collectGarbage();
        }
        catch (std::exception& _e)
        {
            LOG(ERROR) << _e.what();
        }
    }
}


/// handle the prepareReq cached in the futurePrepareCache
void PBFTEngine::handleFutureBlock()
{
    Guard l(m_mutex);
    PrepareReq future_req = m_reqCache->futurePrepareCache();
    if (future_req.height == m_consensusBlockNumber && future_req.view == m_view)
    {
        PBFTENGINE_LOG(INFO) << LOG_DESC("handleFutureBlock:")
                             << LOG_KV("blkNum", m_reqCache->futurePrepareCache().height)
                             << LOG_KV("highNum", m_highestBlock.number()) << LOG_KV("view", m_view)
                             << LOG_KV("conNum", m_consensusBlockNumber)
                             << LOG_KV(
                                    "hash", m_reqCache->futurePrepareCache().block_hash.abridged())
                             << LOG_KV("myIdx", nodeIdx())
                             << LOG_KV("myNode", m_keyPair.pub().abridged());
        handlePrepareMsg(future_req);
        m_reqCache->resetFuturePrepare();
    }
}

/// get the status of PBFT consensus
const std::string PBFTEngine::consensusStatus() const
{
    json_spirit::Array status;
    json_spirit::Object statusObj;
    getBasicConsensusStatus(statusObj);
    /// get other informations related to PBFT
    statusObj.push_back(json_spirit::Pair("nodeID", toHex(m_keyPair.pub())));
    /// get connected node
    statusObj.push_back(json_spirit::Pair("connectedNodes", m_connectedNode));
    /// get the current view
    statusObj.push_back(json_spirit::Pair("currentView", m_view));
    /// get toView
    statusObj.push_back(json_spirit::Pair("toView", m_toView));
    /// get leader failed or not
    statusObj.push_back(json_spirit::Pair("leaderFailed", m_leaderFailed));
    statusObj.push_back(json_spirit::Pair("cfgErr", m_cfgErr));
    statusObj.push_back(json_spirit::Pair("omitEmptyBlock", m_omitEmptyBlock));
    status.push_back(statusObj);
    /// get cache-related informations
    m_reqCache->getCacheConsensusStatus(status);
    json_spirit::Value value(status);
    std::string status_str = json_spirit::write_string(value, true);
    return status_str;
}
}  // namespace consensus
}  // namespace dev<|MERGE_RESOLUTION|>--- conflicted
+++ resolved
@@ -367,7 +367,7 @@
         {
             m_service->asyncSendMessageByNodeID(
                 session.nodeID, transDataToMessage(data, packetType, ttl), nullptr);
-            PBFTENGINE_LOG(DEBUG) << LOG_DESC("sendMsg: ") << LOG_KV("packetType", packetType)
+            PBFTENGINE_LOG(DEBUG) << LOG_DESC("sendMsg") << LOG_KV("packetType", packetType)
                                   << LOG_KV("dstNodeId", nodeId.abridged())
                                   << LOG_KV("remote_endpoint", session.nodeIPEndpoint.name())
                                   << LOG_KV("myIdx", nodeIdx())
@@ -483,20 +483,12 @@
     ReadGuard l(m_minerListMutex);
     if (m_minerList != block.blockHeader().sealerList())
     {
-<<<<<<< HEAD
         PBFTENGINE_LOG(ERROR) << LOG_DESC("checkMinerList: wrong miners")
                               << LOG_KV("Nminer", m_minerList.size())
                               << LOG_KV("NBlockMiner", block.blockHeader().sealerList().size())
                               << LOG_KV("hash", block.blockHeader().hash().abridged())
                               << LOG_KV("myIdx", nodeIdx())
                               << LOG_KV("myNode", m_keyPair.pub().abridged());
-=======
-        PBFTENGINE_LOG(ERROR)
-            << "[#checkMinerList] Wrong miners: [myIdx/myNode/Cminers/CblockMiner/hash]:  "
-            << nodeIdx() << "/" << m_keyPair.pub().abridged() << "/" << m_minerList.size() << "/"
-            << block.blockHeader().sealerList().size() << "/"
-            << block.blockHeader().hash().abridged();
->>>>>>> 9e5570f7
         BOOST_THROW_EXCEPTION(
             BlockMinerListWrong() << errinfo_comment("Wrong Miner List of Block"));
     }
@@ -573,7 +565,7 @@
 {
     auto start_exec_time = utcTime();
     Block working_block(req.block);
-    PBFTENGINE_LOG(TRACE) << LOG_DESC("execBlock:")
+    PBFTENGINE_LOG(TRACE) << LOG_DESC("execBlock")
                           << LOG_KV("blkNum", working_block.header().number())
                           << LOG_KV("idx", req.idx)
                           << LOG_KV("hash", working_block.header().hash().abridged())
@@ -591,7 +583,7 @@
 {
     if (sealing.block.getTransactionSize() == 0 && m_omitEmptyBlock)
     {
-        PBFTENGINE_LOG(TRACE) << LOG_DESC("needOmit:")
+        PBFTENGINE_LOG(TRACE) << LOG_DESC("needOmit")
                               << LOG_KV("blkNum", sealing.block.blockHeader().number())
                               << LOG_KV("hash", sealing.block.blockHeader().hash().abridged())
                               << LOG_KV("myIdx", nodeIdx())
@@ -799,7 +791,7 @@
             {
                 dropHandledTransactions(*p_block);
                 PBFTENGINE_LOG(DEBUG)
-                    << LOG_DESC("CommitBlock Succ:")
+                    << LOG_DESC("CommitBlock Succ")
                     << LOG_KV("blkNum", m_reqCache->prepareCache().height)
                     << LOG_KV("idx", m_reqCache->prepareCache().idx)
                     << LOG_KV("hash", m_reqCache->prepareCache().block_hash.abridged())
@@ -808,19 +800,12 @@
             else
             {
                 PBFTENGINE_LOG(ERROR)
-<<<<<<< HEAD
-                    << LOG_DESC("CommitBlock Failed:")
+                    << LOG_DESC("CommitBlock Failed")
                     << LOG_KV("blkNum", m_reqCache->prepareCache().height)
                     << LOG_KV("highNum", m_highestBlock.number())
                     << LOG_KV("idx", m_reqCache->prepareCache().idx)
                     << LOG_KV("hash", m_reqCache->prepareCache().block_hash.abridged())
                     << LOG_KV("myIdx", nodeIdx()) << LOG_KV("myNode", m_keyPair.pub().abridged());
-=======
-                    << "[#commitBlock Failed] [myIdx/myNode/highNum/SNum/Shash]:  " << nodeIdx()
-                    << "/" << m_keyPair.pub().abridged() << "/" << m_highestBlock.number() << "/"
-                    << p_block->blockHeader().number() << "/"
-                    << p_block->blockHeader().hash().abridged();
->>>>>>> 9e5570f7
                 /// note blocksync to sync
                 m_blockSync->noteSealingBlockNumber(m_blockChain->number());
                 m_txPool->handleBadBlock(*p_block);
@@ -832,7 +817,7 @@
         else
         {
             PBFTENGINE_LOG(WARNING)
-                << LOG_DESC("checkAndSave: Consensus Failed, Block already exists:")
+                << LOG_DESC("checkAndSave: Consensus Failed, Block already exists")
                 << LOG_KV("blkNum", m_reqCache->prepareCache().height)
                 << LOG_KV("highNum", m_highestBlock.number())
                 << LOG_KV("blkHash", m_reqCache->prepareCache().block_hash.abridged())
@@ -868,22 +853,12 @@
         resetConfig();
         m_reqCache->clearAllExceptCommitCache();
         m_reqCache->delCache(m_highestBlock.hash());
-<<<<<<< HEAD
         PBFTENGINE_LOG(INFO) << LOG_DESC("^^^^^Report:") << LOG_KV("num", m_highestBlock.number())
                              << LOG_KV("idx", m_highestBlock.sealer())
                              << LOG_KV("hash", m_highestBlock.hash().abridged())
                              << LOG_KV("next", m_consensusBlockNumber)
                              << LOG_KV("tx", block.getTransactionSize())
                              << LOG_KV("myIdx", nodeIdx());
-=======
-        PBFTENGINE_LOG(INFO) << "^^^^Report: number= " << m_highestBlock.number()
-                             << ", idx= " << m_highestBlock.sealer()
-                             << " , hash= " << m_highestBlock.hash().abridged()
-                             << ", next= " << m_consensusBlockNumber
-                             << " , txNum=" << block.getTransactionSize()
-                             << " , myIdx= " << nodeIdx()
-                             << ", myNode=" << m_keyPair.pub().abridged();
->>>>>>> 9e5570f7
     }
 }
 
@@ -961,7 +936,7 @@
     if (!valid)
         return;
     std::ostringstream oss;
-    oss << LOG_DESC("handleCommitMsg:") << LOG_KV("blkNum", commit_req.height)
+    oss << LOG_DESC("handleCommitMsg") << LOG_KV("blkNum", commit_req.height)
         << LOG_KV("highNum", m_highestBlock.number()) << LOG_KV("idx", commit_req.idx)
         << LOG_KV("Cview", commit_req.view) << LOG_KV("view", m_view)
         << LOG_KV("from", pbftMsg.node_id.abridged()) << LOG_KV("fromIp", pbftMsg.endpoint)
@@ -989,7 +964,7 @@
 {
     if (m_reqCache->isExistCommit(req))
     {
-        PBFTENGINE_LOG(TRACE) << LOG_DESC("InvalidCommitReq: Duplicated:")
+        PBFTENGINE_LOG(TRACE) << LOG_DESC("InvalidCommitReq: Duplicated")
                               << LOG_KV("INFO", oss.str());
         return false;
     }
@@ -1032,13 +1007,13 @@
         {
             m_timeManager.changeView();
             m_toView = min_view - 1;
-            PBFTENGINE_LOG(INFO) << LOG_DESC("Tigger fast-viewchange:") << LOG_KV("view", m_view)
+            PBFTENGINE_LOG(INFO) << LOG_DESC("Tigger fast-viewchange") << LOG_KV("view", m_view)
                                  << LOG_KV("toView", m_toView) << LOG_KV("minView", min_view)
                                  << LOG_KV("INFO", oss.str());
             m_signalled.notify_all();
         }
     }
-    PBFTENGINE_LOG(DEBUG) << LOG_DESC("handleViewChangeMsg Succ: " + oss.str())
+    PBFTENGINE_LOG(DEBUG) << LOG_DESC("handleViewChangeMsg Succ " + oss.str())
 }
 
 bool PBFTEngine::isValidViewChangeReq(
@@ -1046,13 +1021,13 @@
 {
     if (m_reqCache->isExistViewChange(req))
     {
-        PBFTENGINE_LOG(TRACE) << LOG_DESC("InvalidViewChangeReq: Duplicated:")
+        PBFTENGINE_LOG(TRACE) << LOG_DESC("InvalidViewChangeReq: Duplicated")
                               << LOG_KV("INFO", oss.str());
         return false;
     }
     if (req.idx == m_idx)
     {
-        PBFTENGINE_LOG(TRACE) << LOG_DESC("InvalidViewChangeReq: own req:")
+        PBFTENGINE_LOG(TRACE) << LOG_DESC("InvalidViewChangeReq: own req")
                               << LOG_KV("INFO", oss.str());
         return false;
     }
@@ -1069,14 +1044,14 @@
     if ((req.height == m_highestBlock.number() && req.block_hash != m_highestBlock.hash()) ||
         (m_blockChain->getBlockByHash(req.block_hash) == nullptr))
     {
-        PBFTENGINE_LOG(TRACE) << LOG_DESC("InvalidViewChangeReq, invalid hash:")
+        PBFTENGINE_LOG(TRACE) << LOG_DESC("InvalidViewChangeReq, invalid hash")
                               << LOG_KV("highHash", m_highestBlock.hash().abridged())
                               << LOG_KV("INFO", oss.str());
         return false;
     }
     if (!checkSign(req))
     {
-        PBFTENGINE_LOG(TRACE) << LOG_DESC("InvalidViewChangeReq: invalid sign:")
+        PBFTENGINE_LOG(TRACE) << LOG_DESC("InvalidViewChangeReq: invalid sign")
                               << LOG_KV("INFO", oss.str());
         return false;
     }
@@ -1198,7 +1173,7 @@
     }
     default:
     {
-        PBFTENGINE_LOG(DEBUG) << LOG_DESC("handleMsg:  Err pbft message: ")
+        PBFTENGINE_LOG(DEBUG) << LOG_DESC("handleMsg:  Err pbft message")
                               << LOG_KV("from", pbftMsg.node_idx) << LOG_KV("myIdx", nodeIdx())
                               << LOG_KV("myNode", m_keyPair.pub().abridged());
         return;
@@ -1233,7 +1208,7 @@
             if (ret.first)
             {
                 PBFTENGINE_LOG(TRACE)
-                    << LOG_DESC("workLoop: handleMsg:")
+                    << LOG_DESC("workLoop: handleMsg")
                     << LOG_KV("type", std::to_string(ret.second.packet_id))
                     << LOG_KV("idx", et.second.node_idx) << LOG_KV("myIdx", nodeIdx())
                     << LOG_KV("myNode", m_keyPair.pub().abridged());
@@ -1263,7 +1238,7 @@
     PrepareReq future_req = m_reqCache->futurePrepareCache();
     if (future_req.height == m_consensusBlockNumber && future_req.view == m_view)
     {
-        PBFTENGINE_LOG(INFO) << LOG_DESC("handleFutureBlock:")
+        PBFTENGINE_LOG(INFO) << LOG_DESC("handleFutureBlock")
                              << LOG_KV("blkNum", m_reqCache->futurePrepareCache().height)
                              << LOG_KV("highNum", m_highestBlock.number()) << LOG_KV("view", m_view)
                              << LOG_KV("conNum", m_consensusBlockNumber)
