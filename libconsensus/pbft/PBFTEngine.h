/*
 * @CopyRight:
 * FISCO-BCOS is free software: you can redistribute it and/or modify
 * it under the terms of the GNU General Public License as published by
 * the Free Software Foundation, either version 3 of the License, or
 * (at your option) any later version.
 *
 * FISCO-BCOS is distributed in the hope that it will be useful,
 * but WITHOUT ANY WARRANTY; without even the implied warranty of
 * MERCHANTABILITY or FITNESS FOR A PARTICULAR PURPOSE.  See the
 * GNU General Public License for more details.
 *
 * You should have received a copy of the GNU General Public License
 * along with FISCO-BCOS.  If not, see <http://www.gnu.org/licenses/>
 * (c) 2016-2018 fisco-dev contributors.
 */

/**
 * @brief : implementation of PBFT consensus
 * @file: PBFTEngine.h
 * @author: yujiechen
 * @date: 2018-09-28
 */
#pragma once
#include "Common.h"
#include "PBFTMsgCache.h"
#include "PBFTReqCache.h"
#include "TimeManager.h"
#include <libconsensus/ConsensusEngineBase.h>
#include <libdevcore/FileSystem.h>
#include <libdevcore/LevelDB.h>
#include <libdevcore/concurrent_queue.h>
#include <sstream>

#include <libp2p/P2PMessage.h>
#include <libp2p/P2PSession.h>
#include <libp2p/Service.h>

namespace dev
{
namespace consensus
{
enum CheckResult
{
    VALID = 0,
    INVALID = 1,
    FUTURE = 2
};
using PBFTMsgQueue = dev::concurrent_queue<PBFTMsgPacket>;
class PBFTEngine : public ConsensusEngineBase
{
public:
    virtual ~PBFTEngine() { stop(); }
    PBFTEngine(std::shared_ptr<dev::p2p::P2PInterface> _service,
        std::shared_ptr<dev::txpool::TxPoolInterface> _txPool,
        std::shared_ptr<dev::blockchain::BlockChainInterface> _blockChain,
        std::shared_ptr<dev::sync::SyncInterface> _blockSync,
        std::shared_ptr<dev::blockverifier::BlockVerifierInterface> _blockVerifier,
        dev::PROTOCOL_ID const& _protocolId, std::string const& _baseDir, KeyPair const& _key_pair,
        h512s const& _minerList = h512s())
      : ConsensusEngineBase(
            _service, _txPool, _blockChain, _blockSync, _blockVerifier, _protocolId, _minerList),
        m_keyPair(_key_pair),
        m_baseDir(_baseDir)
    {
        PBFTENGINE_LOG(INFO) << LOG_DESC("Register handler for PBFTEngine");
        m_service->registerHandlerByProtoclID(
            m_protocolId, boost::bind(&PBFTEngine::onRecvPBFTMessage, this, _1, _2, _3));
        m_broadCastCache = std::make_shared<PBFTBroadcastCache>();
        m_reqCache = std::make_shared<PBFTReqCache>(m_protocolId);

        /// register checkMinerList to blockSync for check MinerList
        m_blockSync->registerConsensusVerifyHandler(boost::bind(&PBFTEngine::checkBlock, this, _1));
    }

    void setBaseDir(std::string const& _path) { m_baseDir = _path; }

    std::string const& getBaseDir() { return m_baseDir; }

    inline void setIntervalBlockTime(unsigned const& _intervalBlockTime)
    {
        m_timeManager.m_intervalBlockTime = _intervalBlockTime;
    }

    inline unsigned const& getIntervalBlockTime() const
    {
        return m_timeManager.m_intervalBlockTime;
    }
    void start() override;

    virtual bool reachBlockIntervalTime()
    {
        /// the block is sealed by the next leader, and can execute after the last block has been
        /// consensused
        if (m_notifyNextLeaderSeal)
        {
            /// represent that the latest block has been consensused
            if (getNextLeader() == nodeIdx())
            {
                return false;
            }
            return true;
        }
        /// the block is sealed by the current leader
        return (utcTime() - m_timeManager.m_lastConsensusTime) >= m_timeManager.m_intervalBlockTime;
    }

    /// in case of the next leader packeted the number of maxTransNum transactions before the last
    /// block is consensused
    /// when sealing for the next leader,  return true only if the last block has been consensused
    /// even if the maxTransNum condition has been meeted
    bool canHandleBlockForNextLeader()
    {
        if (m_notifyNextLeaderSeal && getNextLeader() == nodeIdx())
        {
            return false;
        }
        return true;
    }
    void rehandleCommitedPrepareCache(PrepareReq const& req);
    bool shouldSeal();
    /// broadcast prepare message
    bool generatePrepare(dev::eth::Block const& block);
    /// update the context of PBFT after commit a block into the block-chain
    void reportBlock(dev::eth::Block const& block) override;
    void onViewChange(std::function<void()> const& _f) { m_onViewChange = _f; }
    void onNotifyNextLeaderReset(std::function<void(dev::h256Hash const& filter)> const& _f)
    {
        m_onNotifyNextLeaderReset = _f;
    }

    bool inline shouldReset(dev::eth::Block const& block)
    {
        return block.getTransactionSize() == 0 && m_omitEmptyBlock;
    }
    void setStorage(dev::storage::Storage::Ptr storage) { m_storage = storage; }
    const std::string consensusStatus() const override;
    void setOmitEmptyBlock(bool setter) { m_omitEmptyBlock = setter; }

    void setMaxTTL(uint8_t const& ttl) { maxTTL = ttl; }

    inline IDXTYPE getNextLeader() const { return (m_highestBlock.number() + 1) % m_nodeNum; }

    inline std::pair<bool, IDXTYPE> getLeader() const
    {
        if (m_cfgErr || m_leaderFailed || m_highestBlock.sealer() == Invalid256)
        {
            return std::make_pair(false, MAXIDX);
        }
        return std::make_pair(true, (m_view + m_highestBlock.number()) % m_nodeNum);
    }

protected:
    void workLoop() override;
    void handleFutureBlock();
    void collectGarbage();
    void checkTimeout();
    bool getNodeIDByIndex(h512& nodeId, const IDXTYPE& idx) const;
    inline void checkBlockValid(dev::eth::Block const& block) override
    {
        ConsensusEngineBase::checkBlockValid(block);
        checkMinerList(block);
    }
    bool needOmit(Sealing const& sealing);

    /// broadcast specified message to all-peers with cache-filter and specified filter
    bool broadcastMsg(unsigned const& packetType, std::string const& key, bytesConstRef data,
        std::unordered_set<h512> const& filter = std::unordered_set<h512>(),
        unsigned const& ttl = 0);

    void sendViewChangeMsg(dev::network::NodeID const& nodeId);
    bool sendMsg(dev::network::NodeID const& nodeId, unsigned const& packetType,
        std::string const& key, bytesConstRef data, unsigned const& ttl = 1);
    /// 1. generate and broadcast signReq according to given prepareReq
    /// 2. add the generated signReq into the cache
    bool broadcastSignReq(PrepareReq const& req);

    /// broadcast commit message
    bool broadcastCommitReq(PrepareReq const& req);
    /// broadcast view change message
    bool shouldBroadcastViewChange();
    bool broadcastViewChangeReq();
    /// handler called when receiving data from the network
    void onRecvPBFTMessage(dev::p2p::NetworkException exception,
        std::shared_ptr<dev::p2p::P2PSession> session, dev::p2p::P2PMessage::Ptr message);
    bool handlePrepareMsg(PrepareReq const& prepare_req, std::string const& endpoint = "self");
    /// handler prepare messages
    bool handlePrepareMsg(PrepareReq& prepareReq, PBFTMsgPacket const& pbftMsg);
    /// 1. decode the network-received PBFTMsgPacket to signReq
    /// 2. check the validation of the signReq
    /// add the signReq to the cache and
    /// heck the size of the collected signReq is over 2/3 or not
    bool handleSignMsg(SignReq& signReq, PBFTMsgPacket const& pbftMsg);
    bool handleCommitMsg(CommitReq& commitReq, PBFTMsgPacket const& pbftMsg);
    bool handleViewChangeMsg(ViewChangeReq& viewChangeReq, PBFTMsgPacket const& pbftMsg);
    void handleMsg(PBFTMsgPacket const& pbftMsg);
    void catchupView(ViewChangeReq const& req, std::ostringstream& oss);
    void checkAndCommit();

    /// if collect >= 2/3 SignReq and CommitReq, then callback this function to commit block
    void checkAndSave();
    void checkAndChangeView();

protected:
    void initPBFTEnv(unsigned _view_timeout);
    /// recalculate m_nodeNum && m_f && m_cfgErr(must called after setSigList)
    void resetConfig() override;
    virtual void initBackupDB();
    void reloadMsg(std::string const& _key, PBFTMsg* _msg);
    void backupMsg(std::string const& _key, PBFTMsg const& _msg);
    inline std::string getBackupMsgPath() { return m_baseDir + "/" + c_backupMsgDirName; }

    bool checkSign(PBFTMsg const& req) const;
    inline bool broadcastFilter(
        h512 const& nodeId, unsigned const& packetType, std::string const& key)
    {
        return m_broadCastCache->keyExists(nodeId, packetType, key);
    }

    /**
     * @brief: insert specified key into the cache of broadcast
     *         used to filter the broadcasted message(in case of too-many repeated broadcast
     * messages)
     * @param nodeId: the node id of the message broadcasted to
     * @param packetType: the packet type of the broadcast-message
     * @param key: the key of the broadcast-message, is the signature of the broadcast-message in
     * common
     */
    inline void broadcastMark(
        h512 const& nodeId, unsigned const& packetType, std::string const& key)
    {
        /// in case of useless insert
        if (m_broadCastCache->keyExists(nodeId, packetType, key))
            return;
        m_broadCastCache->insertKey(nodeId, packetType, key);
    }
    inline void clearMask() { m_broadCastCache->clearAll(); }
    /// get the index of specified miner according to its node id
    /// @param nodeId: the node id of the miner
    /// @return : 1. >0: the index of the miner
    ///           2. equal to -1: the node is not a miner(not exists in miner list)
    inline ssize_t getIndexByMiner(dev::h512 const& nodeId)
    {
        ReadGuard l(m_minerListMutex);
        ssize_t index = -1;
        for (size_t i = 0; i < m_minerList.size(); ++i)
        {
            if (m_minerList[i] == nodeId)
            {
                index = i;
                break;
            }
        }
        return index;
    }
    /// get the node id of specified miner according to its index
    /// @param index: the index of the node
    /// @return h512(): the node is not in the miner list
    /// @return node id: the node id of the node
    inline h512 getMinerByIndex(size_t const& index) const
    {
        if (index < m_minerList.size())
            return m_minerList[index];
        return h512();
    }

    /// trans data into message
    inline dev::p2p::P2PMessage::Ptr transDataToMessage(bytesConstRef data,
        PACKET_TYPE const& packetType, PROTOCOL_ID const& protocolId, unsigned const& ttl)
    {
        dev::p2p::P2PMessage::Ptr message = std::make_shared<dev::p2p::P2PMessage>();
        // std::shared_ptr<dev::bytes> p_data = std::make_shared<dev::bytes>();
        bytes ret_data;
        PBFTMsgPacket packet;
        packet.data = data.toBytes();
        packet.packet_id = packetType;
        if (ttl == 0)
            packet.ttl = maxTTL;
        else
            packet.ttl = ttl;
        packet.encode(ret_data);
        std::shared_ptr<dev::bytes> p_data = std::make_shared<dev::bytes>(std::move(ret_data));
        message->setBuffer(p_data);
        message->setProtocolID(protocolId);
        return message;
    }

    inline dev::p2p::P2PMessage::Ptr transDataToMessage(
        bytesConstRef data, PACKET_TYPE const& packetType, unsigned const& ttl)
    {
        return transDataToMessage(data, packetType, m_protocolId, ttl);
    }

    /**
     * @brief : the message received from the network is valid or not?
     *      invalid cases: 1. received data is empty
     *                     2. the message is not sended by miners
     *                     3. the message is not receivied by miners
     *                     4. the message is sended by the node-self
     * @param message : message constructed from data received from the network
     * @param session : the session related to the network data(can get informations about the
     * sender)
     * @return true : the network-received message is valid
     * @return false: the network-received message is invalid
     */
    bool isValidReq(dev::p2p::P2PMessage::Ptr message,
        std::shared_ptr<dev::p2p::P2PSession> session, ssize_t& peerIndex) override
    {
        /// check message size
        if (message->buffer()->size() <= 0)
            return false;
        /// check whether in the miner list
        peerIndex = getIndexByMiner(session->nodeID());
        if (peerIndex < 0)
        {
            PBFTENGINE_LOG(TRACE) << LOG_DESC(
                "isValidReq: Recv PBFT msg from unkown peer:" + session->nodeID().abridged());
            return false;
        }
        /// check whether this node is in the miner list
        h512 node_id;
        bool is_miner = getNodeIDByIndex(node_id, nodeIdx());
        if (!is_miner || session->nodeID() == node_id)
            return false;
        return true;
    }

    /// check the specified prepareReq is valid or not
    CheckResult isValidPrepare(PrepareReq const& req, std::ostringstream& oss) const;

    /**
     * @brief: common check process when handle SignReq and CommitReq
     *         1. the request should be existed in prepare cache,
     *            if the request is the future request, should add it to the prepare cache
     *         2. the sealer of the request shouldn't be the node-self
     *         3. the view of the request must be equal to the view of the prepare cache
     *         4. the signature of the request must be valid
     * @tparam T: the type of the request
     * @param req: the request should be checked
     * @param oss: information to debug
     * @return CheckResult:
     *  1. CheckResult::FUTURE: the request is the future req;
     *  2. CheckResult::INVALID: the request is invalid
     *  3. CheckResult::VALID: the request is valid
     */
    template <class T>
    inline CheckResult checkReq(T const& req, std::ostringstream& oss) const
    {
        if (m_reqCache->prepareCache().block_hash != req.block_hash)
        {
            PBFTENGINE_LOG(TRACE) << LOG_DESC("checkReq: sign or commit Not exist in prepare cache")
                                  << LOG_KV("prepHash",
                                         m_reqCache->prepareCache().block_hash.abridged())
                                  << LOG_KV("hash", req.block_hash.abridged())
                                  << LOG_KV("INFO", oss.str());
            /// is future ?
            bool is_future = isFutureBlock(req);
            if (is_future && checkSign(req))
            {
                PBFTENGINE_LOG(INFO)
                    << LOG_DESC("checkReq: Recv future request:")
                    << LOG_KV("prepHash", m_reqCache->prepareCache().block_hash.abridged())
                    << LOG_KV("INFO", oss.str());
                return CheckResult::FUTURE;
            }
            return CheckResult::INVALID;
        }
        /// check the sealer of this request
        if (req.idx == nodeIdx())
        {
            PBFTENGINE_LOG(TRACE) << LOG_DESC("checkReq: Recv own req")
                                  << LOG_KV("INFO", oss.str());
            return CheckResult::INVALID;
        }
        /// check view
        if (m_reqCache->prepareCache().view != req.view)
        {
            PBFTENGINE_LOG(TRACE) << LOG_DESC("checkReq: Recv req with unconsistent view")
                                  << LOG_KV("prepView", m_reqCache->prepareCache().view)
                                  << LOG_KV("view", req.view) << LOG_KV("INFO", oss.str());
            return CheckResult::INVALID;
        }
        if (!checkSign(req))
        {
            PBFTENGINE_LOG(TRACE) << LOG_DESC("checkReq:  invalid sign")
                                  << LOG_KV("INFO", oss.str());
            return CheckResult::INVALID;
        }
        return CheckResult::VALID;
    }

    CheckResult isValidSignReq(SignReq const& req, std::ostringstream& oss) const;
    CheckResult isValidCommitReq(CommitReq const& req, std::ostringstream& oss) const;
    bool isValidViewChangeReq(
        ViewChangeReq const& req, IDXTYPE const& source, std::ostringstream& oss);

    template <class T>
    inline bool hasConsensused(T const& req) const
    {
        if (req.height < m_consensusBlockNumber ||
            (req.height == m_consensusBlockNumber && req.view < m_view))
        {
            PBFTENGINE_LOG(DEBUG) << "[#hasConsensused] [height/consNum/reqView/Cview]:  "
                                  << req.height << "/" << m_consensusBlockNumber << "/" << req.view
                                  << "/" << m_view;
            return true;
        }
        return false;
    }

    template <typename T>
    inline bool isFuturePrepare(T const& req) const
    {
        if (req.height > m_consensusBlockNumber ||
            (req.height == m_consensusBlockNumber && req.view > m_view))
        {
<<<<<<< HEAD
            PBFTENGINE_LOG(DEBUG) << LOG_DESC("FutureBlock") << LOG_KV("height", req.height)
                                  << LOG_KV("consNum", m_consensusBlockNumber)
                                  << LOG_KV("reqView", req.view) << LOG_KV("view", m_view);
=======
            return true;
        }
        return false;
    }

    /**
     * @brief : decide the sign or commit request is the future request or not
     *          1. the block number is no smalller than the current consensused block number
     *          2. or the view is no smaller than the current consensused block number
     */
    template <typename T>
    inline bool isFutureBlock(T const& req) const
    {
        if (req.height >= m_consensusBlockNumber || req.view > m_view)
        {
>>>>>>> 48c8f3a7
            return true;
        }
        return false;
    }

    inline bool isHashSavedAfterCommit(PrepareReq const& req) const
    {
        if (req.height == m_reqCache->committedPrepareCache().height &&
            req.block_hash != m_reqCache->committedPrepareCache().block_hash)
        {
<<<<<<< HEAD
            PBFTENGINE_LOG(DEBUG)
                << LOG_DESC("isHashSavedAfterCommit: hasn't been cached after commit")
                << LOG_KV("height", req.height)
                << LOG_KV("cacheHeight", m_reqCache->committedPrepareCache().height)
                << LOG_KV("hash", req.block_hash.abridged())
                << LOG_KV("cacheHash", m_reqCache->committedPrepareCache().block_hash.abridged());
=======
            PBFTENGINE_LOG(DEBUG) << "[#isHashSavedAfterCommit] hasn't been cached after commit:  "
                                     "[height/cacheHeight/hash/cachHash]:  "
                                  << req.height << "/" << m_reqCache->committedPrepareCache().height
                                  << "/" << req.block_hash.abridged() << "/"
                                  << m_reqCache->committedPrepareCache().block_hash.abridged();
>>>>>>> 48c8f3a7
            return false;
        }
        return true;
    }

    inline bool isValidLeader(PrepareReq const& req) const
    {
        auto leader = getLeader();
        /// get leader failed or this prepareReq is not broadcasted from leader
        if (!leader.first || req.idx != leader.second)
        {
            if (!m_emptyBlockViewChange)
            {
                PBFTENGINE_LOG(WARNING)
                    << LOG_DESC("InvalidPrepare: Get leader failed") << LOG_KV("cfgErr", m_cfgErr)
                    << LOG_KV("idx", req.idx) << LOG_KV("leader", leader.second)
                    << LOG_KV("leaderFailed", m_leaderFailed) << LOG_KV("view", m_view)
                    << LOG_KV("highSealer", m_highestBlock.sealer())
                    << LOG_KV("highNum", m_highestBlock.number()) << LOG_KV("myIdx", nodeIdx());
            }
            return false;
        }

        return true;
    }

    void checkMinerList(dev::eth::Block const& block);
    /// check block
    bool checkBlock(dev::eth::Block const& block);
    void execBlock(Sealing& sealing, PrepareReq const& req, std::ostringstream& oss);
    void changeViewForEmptyBlock()
    {
        m_timeManager.changeView();
        m_timeManager.m_changeCycle = 0;
        m_emptyBlockViewChange = true;
        m_signalled.notify_all();
    }
    void notifySealing(dev::eth::Block const& block);
    virtual bool isDiskSpaceEnough(std::string const& path)
    {
        return boost::filesystem::space(path).available > 1024;
    }

protected:
    VIEWTYPE m_view = 0;
    VIEWTYPE m_toView = 0;
    IDXTYPE m_connectedNode;
    KeyPair m_keyPair;
    std::string m_baseDir;
    bool m_cfgErr = false;
    bool m_leaderFailed = false;
    bool m_notifyNextLeaderSeal = false;

    dev::storage::Storage::Ptr m_storage;

    /// whether to omit empty block
    bool m_omitEmptyBlock = true;
    // backup msg
    std::shared_ptr<dev::db::LevelDB> m_backupDB = nullptr;

    /// static vars
    static const std::string c_backupKeyCommitted;
    static const std::string c_backupMsgDirName;
    static const unsigned c_PopWaitSeconds = 5;

    std::shared_ptr<PBFTBroadcastCache> m_broadCastCache;
    std::shared_ptr<PBFTReqCache> m_reqCache;
    TimeManager m_timeManager;
    PBFTMsgQueue m_msgQueue;
    mutable Mutex m_mutex;

    std::condition_variable m_signalled;
    Mutex x_signalled;

    std::function<void()> m_onViewChange;
    std::function<void(dev::h256Hash const& filter)> m_onNotifyNextLeaderReset;

    bool m_emptyBlockViewChange = false;

    uint8_t maxTTL = MAXTTL;
};
}  // namespace consensus
}  // namespace dev
<|MERGE_RESOLUTION|>--- conflicted
+++ resolved
@@ -1,544 +1,530 @@
-/*
- * @CopyRight:
- * FISCO-BCOS is free software: you can redistribute it and/or modify
- * it under the terms of the GNU General Public License as published by
- * the Free Software Foundation, either version 3 of the License, or
- * (at your option) any later version.
- *
- * FISCO-BCOS is distributed in the hope that it will be useful,
- * but WITHOUT ANY WARRANTY; without even the implied warranty of
- * MERCHANTABILITY or FITNESS FOR A PARTICULAR PURPOSE.  See the
- * GNU General Public License for more details.
- *
- * You should have received a copy of the GNU General Public License
- * along with FISCO-BCOS.  If not, see <http://www.gnu.org/licenses/>
- * (c) 2016-2018 fisco-dev contributors.
- */
-
-/**
- * @brief : implementation of PBFT consensus
- * @file: PBFTEngine.h
- * @author: yujiechen
- * @date: 2018-09-28
- */
-#pragma once
-#include "Common.h"
-#include "PBFTMsgCache.h"
-#include "PBFTReqCache.h"
-#include "TimeManager.h"
-#include <libconsensus/ConsensusEngineBase.h>
-#include <libdevcore/FileSystem.h>
-#include <libdevcore/LevelDB.h>
-#include <libdevcore/concurrent_queue.h>
-#include <sstream>
-
-#include <libp2p/P2PMessage.h>
-#include <libp2p/P2PSession.h>
-#include <libp2p/Service.h>
-
-namespace dev
-{
-namespace consensus
-{
-enum CheckResult
-{
-    VALID = 0,
-    INVALID = 1,
-    FUTURE = 2
-};
-using PBFTMsgQueue = dev::concurrent_queue<PBFTMsgPacket>;
-class PBFTEngine : public ConsensusEngineBase
-{
-public:
-    virtual ~PBFTEngine() { stop(); }
-    PBFTEngine(std::shared_ptr<dev::p2p::P2PInterface> _service,
-        std::shared_ptr<dev::txpool::TxPoolInterface> _txPool,
-        std::shared_ptr<dev::blockchain::BlockChainInterface> _blockChain,
-        std::shared_ptr<dev::sync::SyncInterface> _blockSync,
-        std::shared_ptr<dev::blockverifier::BlockVerifierInterface> _blockVerifier,
-        dev::PROTOCOL_ID const& _protocolId, std::string const& _baseDir, KeyPair const& _key_pair,
-        h512s const& _minerList = h512s())
-      : ConsensusEngineBase(
-            _service, _txPool, _blockChain, _blockSync, _blockVerifier, _protocolId, _minerList),
-        m_keyPair(_key_pair),
-        m_baseDir(_baseDir)
-    {
-        PBFTENGINE_LOG(INFO) << LOG_DESC("Register handler for PBFTEngine");
-        m_service->registerHandlerByProtoclID(
-            m_protocolId, boost::bind(&PBFTEngine::onRecvPBFTMessage, this, _1, _2, _3));
-        m_broadCastCache = std::make_shared<PBFTBroadcastCache>();
-        m_reqCache = std::make_shared<PBFTReqCache>(m_protocolId);
-
-        /// register checkMinerList to blockSync for check MinerList
-        m_blockSync->registerConsensusVerifyHandler(boost::bind(&PBFTEngine::checkBlock, this, _1));
-    }
-
-    void setBaseDir(std::string const& _path) { m_baseDir = _path; }
-
-    std::string const& getBaseDir() { return m_baseDir; }
-
-    inline void setIntervalBlockTime(unsigned const& _intervalBlockTime)
-    {
-        m_timeManager.m_intervalBlockTime = _intervalBlockTime;
-    }
-
-    inline unsigned const& getIntervalBlockTime() const
-    {
-        return m_timeManager.m_intervalBlockTime;
-    }
-    void start() override;
-
-    virtual bool reachBlockIntervalTime()
-    {
-        /// the block is sealed by the next leader, and can execute after the last block has been
-        /// consensused
-        if (m_notifyNextLeaderSeal)
-        {
-            /// represent that the latest block has been consensused
-            if (getNextLeader() == nodeIdx())
-            {
-                return false;
-            }
-            return true;
-        }
-        /// the block is sealed by the current leader
-        return (utcTime() - m_timeManager.m_lastConsensusTime) >= m_timeManager.m_intervalBlockTime;
-    }
-
-    /// in case of the next leader packeted the number of maxTransNum transactions before the last
-    /// block is consensused
-    /// when sealing for the next leader,  return true only if the last block has been consensused
-    /// even if the maxTransNum condition has been meeted
-    bool canHandleBlockForNextLeader()
-    {
-        if (m_notifyNextLeaderSeal && getNextLeader() == nodeIdx())
-        {
-            return false;
-        }
-        return true;
-    }
-    void rehandleCommitedPrepareCache(PrepareReq const& req);
-    bool shouldSeal();
-    /// broadcast prepare message
-    bool generatePrepare(dev::eth::Block const& block);
-    /// update the context of PBFT after commit a block into the block-chain
-    void reportBlock(dev::eth::Block const& block) override;
-    void onViewChange(std::function<void()> const& _f) { m_onViewChange = _f; }
-    void onNotifyNextLeaderReset(std::function<void(dev::h256Hash const& filter)> const& _f)
-    {
-        m_onNotifyNextLeaderReset = _f;
-    }
-
-    bool inline shouldReset(dev::eth::Block const& block)
-    {
-        return block.getTransactionSize() == 0 && m_omitEmptyBlock;
-    }
-    void setStorage(dev::storage::Storage::Ptr storage) { m_storage = storage; }
-    const std::string consensusStatus() const override;
-    void setOmitEmptyBlock(bool setter) { m_omitEmptyBlock = setter; }
-
-    void setMaxTTL(uint8_t const& ttl) { maxTTL = ttl; }
-
-    inline IDXTYPE getNextLeader() const { return (m_highestBlock.number() + 1) % m_nodeNum; }
-
-    inline std::pair<bool, IDXTYPE> getLeader() const
-    {
-        if (m_cfgErr || m_leaderFailed || m_highestBlock.sealer() == Invalid256)
-        {
-            return std::make_pair(false, MAXIDX);
-        }
-        return std::make_pair(true, (m_view + m_highestBlock.number()) % m_nodeNum);
-    }
-
-protected:
-    void workLoop() override;
-    void handleFutureBlock();
-    void collectGarbage();
-    void checkTimeout();
-    bool getNodeIDByIndex(h512& nodeId, const IDXTYPE& idx) const;
-    inline void checkBlockValid(dev::eth::Block const& block) override
-    {
-        ConsensusEngineBase::checkBlockValid(block);
-        checkMinerList(block);
-    }
-    bool needOmit(Sealing const& sealing);
-
-    /// broadcast specified message to all-peers with cache-filter and specified filter
-    bool broadcastMsg(unsigned const& packetType, std::string const& key, bytesConstRef data,
-        std::unordered_set<h512> const& filter = std::unordered_set<h512>(),
-        unsigned const& ttl = 0);
-
-    void sendViewChangeMsg(dev::network::NodeID const& nodeId);
-    bool sendMsg(dev::network::NodeID const& nodeId, unsigned const& packetType,
-        std::string const& key, bytesConstRef data, unsigned const& ttl = 1);
-    /// 1. generate and broadcast signReq according to given prepareReq
-    /// 2. add the generated signReq into the cache
-    bool broadcastSignReq(PrepareReq const& req);
-
-    /// broadcast commit message
-    bool broadcastCommitReq(PrepareReq const& req);
-    /// broadcast view change message
-    bool shouldBroadcastViewChange();
-    bool broadcastViewChangeReq();
-    /// handler called when receiving data from the network
-    void onRecvPBFTMessage(dev::p2p::NetworkException exception,
-        std::shared_ptr<dev::p2p::P2PSession> session, dev::p2p::P2PMessage::Ptr message);
-    bool handlePrepareMsg(PrepareReq const& prepare_req, std::string const& endpoint = "self");
-    /// handler prepare messages
-    bool handlePrepareMsg(PrepareReq& prepareReq, PBFTMsgPacket const& pbftMsg);
-    /// 1. decode the network-received PBFTMsgPacket to signReq
-    /// 2. check the validation of the signReq
-    /// add the signReq to the cache and
-    /// heck the size of the collected signReq is over 2/3 or not
-    bool handleSignMsg(SignReq& signReq, PBFTMsgPacket const& pbftMsg);
-    bool handleCommitMsg(CommitReq& commitReq, PBFTMsgPacket const& pbftMsg);
-    bool handleViewChangeMsg(ViewChangeReq& viewChangeReq, PBFTMsgPacket const& pbftMsg);
-    void handleMsg(PBFTMsgPacket const& pbftMsg);
-    void catchupView(ViewChangeReq const& req, std::ostringstream& oss);
-    void checkAndCommit();
-
-    /// if collect >= 2/3 SignReq and CommitReq, then callback this function to commit block
-    void checkAndSave();
-    void checkAndChangeView();
-
-protected:
-    void initPBFTEnv(unsigned _view_timeout);
-    /// recalculate m_nodeNum && m_f && m_cfgErr(must called after setSigList)
-    void resetConfig() override;
-    virtual void initBackupDB();
-    void reloadMsg(std::string const& _key, PBFTMsg* _msg);
-    void backupMsg(std::string const& _key, PBFTMsg const& _msg);
-    inline std::string getBackupMsgPath() { return m_baseDir + "/" + c_backupMsgDirName; }
-
-    bool checkSign(PBFTMsg const& req) const;
-    inline bool broadcastFilter(
-        h512 const& nodeId, unsigned const& packetType, std::string const& key)
-    {
-        return m_broadCastCache->keyExists(nodeId, packetType, key);
-    }
-
-    /**
-     * @brief: insert specified key into the cache of broadcast
-     *         used to filter the broadcasted message(in case of too-many repeated broadcast
-     * messages)
-     * @param nodeId: the node id of the message broadcasted to
-     * @param packetType: the packet type of the broadcast-message
-     * @param key: the key of the broadcast-message, is the signature of the broadcast-message in
-     * common
-     */
-    inline void broadcastMark(
-        h512 const& nodeId, unsigned const& packetType, std::string const& key)
-    {
-        /// in case of useless insert
-        if (m_broadCastCache->keyExists(nodeId, packetType, key))
-            return;
-        m_broadCastCache->insertKey(nodeId, packetType, key);
-    }
-    inline void clearMask() { m_broadCastCache->clearAll(); }
-    /// get the index of specified miner according to its node id
-    /// @param nodeId: the node id of the miner
-    /// @return : 1. >0: the index of the miner
-    ///           2. equal to -1: the node is not a miner(not exists in miner list)
-    inline ssize_t getIndexByMiner(dev::h512 const& nodeId)
-    {
-        ReadGuard l(m_minerListMutex);
-        ssize_t index = -1;
-        for (size_t i = 0; i < m_minerList.size(); ++i)
-        {
-            if (m_minerList[i] == nodeId)
-            {
-                index = i;
-                break;
-            }
-        }
-        return index;
-    }
-    /// get the node id of specified miner according to its index
-    /// @param index: the index of the node
-    /// @return h512(): the node is not in the miner list
-    /// @return node id: the node id of the node
-    inline h512 getMinerByIndex(size_t const& index) const
-    {
-        if (index < m_minerList.size())
-            return m_minerList[index];
-        return h512();
-    }
-
-    /// trans data into message
-    inline dev::p2p::P2PMessage::Ptr transDataToMessage(bytesConstRef data,
-        PACKET_TYPE const& packetType, PROTOCOL_ID const& protocolId, unsigned const& ttl)
-    {
-        dev::p2p::P2PMessage::Ptr message = std::make_shared<dev::p2p::P2PMessage>();
-        // std::shared_ptr<dev::bytes> p_data = std::make_shared<dev::bytes>();
-        bytes ret_data;
-        PBFTMsgPacket packet;
-        packet.data = data.toBytes();
-        packet.packet_id = packetType;
-        if (ttl == 0)
-            packet.ttl = maxTTL;
-        else
-            packet.ttl = ttl;
-        packet.encode(ret_data);
-        std::shared_ptr<dev::bytes> p_data = std::make_shared<dev::bytes>(std::move(ret_data));
-        message->setBuffer(p_data);
-        message->setProtocolID(protocolId);
-        return message;
-    }
-
-    inline dev::p2p::P2PMessage::Ptr transDataToMessage(
-        bytesConstRef data, PACKET_TYPE const& packetType, unsigned const& ttl)
-    {
-        return transDataToMessage(data, packetType, m_protocolId, ttl);
-    }
-
-    /**
-     * @brief : the message received from the network is valid or not?
-     *      invalid cases: 1. received data is empty
-     *                     2. the message is not sended by miners
-     *                     3. the message is not receivied by miners
-     *                     4. the message is sended by the node-self
-     * @param message : message constructed from data received from the network
-     * @param session : the session related to the network data(can get informations about the
-     * sender)
-     * @return true : the network-received message is valid
-     * @return false: the network-received message is invalid
-     */
-    bool isValidReq(dev::p2p::P2PMessage::Ptr message,
-        std::shared_ptr<dev::p2p::P2PSession> session, ssize_t& peerIndex) override
-    {
-        /// check message size
-        if (message->buffer()->size() <= 0)
-            return false;
-        /// check whether in the miner list
-        peerIndex = getIndexByMiner(session->nodeID());
-        if (peerIndex < 0)
-        {
-            PBFTENGINE_LOG(TRACE) << LOG_DESC(
-                "isValidReq: Recv PBFT msg from unkown peer:" + session->nodeID().abridged());
-            return false;
-        }
-        /// check whether this node is in the miner list
-        h512 node_id;
-        bool is_miner = getNodeIDByIndex(node_id, nodeIdx());
-        if (!is_miner || session->nodeID() == node_id)
-            return false;
-        return true;
-    }
-
-    /// check the specified prepareReq is valid or not
-    CheckResult isValidPrepare(PrepareReq const& req, std::ostringstream& oss) const;
-
-    /**
-     * @brief: common check process when handle SignReq and CommitReq
-     *         1. the request should be existed in prepare cache,
-     *            if the request is the future request, should add it to the prepare cache
-     *         2. the sealer of the request shouldn't be the node-self
-     *         3. the view of the request must be equal to the view of the prepare cache
-     *         4. the signature of the request must be valid
-     * @tparam T: the type of the request
-     * @param req: the request should be checked
-     * @param oss: information to debug
-     * @return CheckResult:
-     *  1. CheckResult::FUTURE: the request is the future req;
-     *  2. CheckResult::INVALID: the request is invalid
-     *  3. CheckResult::VALID: the request is valid
-     */
-    template <class T>
-    inline CheckResult checkReq(T const& req, std::ostringstream& oss) const
-    {
-        if (m_reqCache->prepareCache().block_hash != req.block_hash)
-        {
-            PBFTENGINE_LOG(TRACE) << LOG_DESC("checkReq: sign or commit Not exist in prepare cache")
-                                  << LOG_KV("prepHash",
-                                         m_reqCache->prepareCache().block_hash.abridged())
-                                  << LOG_KV("hash", req.block_hash.abridged())
-                                  << LOG_KV("INFO", oss.str());
-            /// is future ?
-            bool is_future = isFutureBlock(req);
-            if (is_future && checkSign(req))
-            {
-                PBFTENGINE_LOG(INFO)
-                    << LOG_DESC("checkReq: Recv future request:")
-                    << LOG_KV("prepHash", m_reqCache->prepareCache().block_hash.abridged())
-                    << LOG_KV("INFO", oss.str());
-                return CheckResult::FUTURE;
-            }
-            return CheckResult::INVALID;
-        }
-        /// check the sealer of this request
-        if (req.idx == nodeIdx())
-        {
-            PBFTENGINE_LOG(TRACE) << LOG_DESC("checkReq: Recv own req")
-                                  << LOG_KV("INFO", oss.str());
-            return CheckResult::INVALID;
-        }
-        /// check view
-        if (m_reqCache->prepareCache().view != req.view)
-        {
-            PBFTENGINE_LOG(TRACE) << LOG_DESC("checkReq: Recv req with unconsistent view")
-                                  << LOG_KV("prepView", m_reqCache->prepareCache().view)
-                                  << LOG_KV("view", req.view) << LOG_KV("INFO", oss.str());
-            return CheckResult::INVALID;
-        }
-        if (!checkSign(req))
-        {
-            PBFTENGINE_LOG(TRACE) << LOG_DESC("checkReq:  invalid sign")
-                                  << LOG_KV("INFO", oss.str());
-            return CheckResult::INVALID;
-        }
-        return CheckResult::VALID;
-    }
-
-    CheckResult isValidSignReq(SignReq const& req, std::ostringstream& oss) const;
-    CheckResult isValidCommitReq(CommitReq const& req, std::ostringstream& oss) const;
-    bool isValidViewChangeReq(
-        ViewChangeReq const& req, IDXTYPE const& source, std::ostringstream& oss);
-
-    template <class T>
-    inline bool hasConsensused(T const& req) const
-    {
-        if (req.height < m_consensusBlockNumber ||
-            (req.height == m_consensusBlockNumber && req.view < m_view))
-        {
-            PBFTENGINE_LOG(DEBUG) << "[#hasConsensused] [height/consNum/reqView/Cview]:  "
-                                  << req.height << "/" << m_consensusBlockNumber << "/" << req.view
-                                  << "/" << m_view;
-            return true;
-        }
-        return false;
-    }
-
-    template <typename T>
-    inline bool isFuturePrepare(T const& req) const
-    {
-        if (req.height > m_consensusBlockNumber ||
-            (req.height == m_consensusBlockNumber && req.view > m_view))
-        {
-<<<<<<< HEAD
-            PBFTENGINE_LOG(DEBUG) << LOG_DESC("FutureBlock") << LOG_KV("height", req.height)
-                                  << LOG_KV("consNum", m_consensusBlockNumber)
-                                  << LOG_KV("reqView", req.view) << LOG_KV("view", m_view);
-=======
-            return true;
-        }
-        return false;
-    }
-
-    /**
-     * @brief : decide the sign or commit request is the future request or not
-     *          1. the block number is no smalller than the current consensused block number
-     *          2. or the view is no smaller than the current consensused block number
-     */
-    template <typename T>
-    inline bool isFutureBlock(T const& req) const
-    {
-        if (req.height >= m_consensusBlockNumber || req.view > m_view)
-        {
->>>>>>> 48c8f3a7
-            return true;
-        }
-        return false;
-    }
-
-    inline bool isHashSavedAfterCommit(PrepareReq const& req) const
-    {
-        if (req.height == m_reqCache->committedPrepareCache().height &&
-            req.block_hash != m_reqCache->committedPrepareCache().block_hash)
-        {
-<<<<<<< HEAD
-            PBFTENGINE_LOG(DEBUG)
-                << LOG_DESC("isHashSavedAfterCommit: hasn't been cached after commit")
-                << LOG_KV("height", req.height)
-                << LOG_KV("cacheHeight", m_reqCache->committedPrepareCache().height)
-                << LOG_KV("hash", req.block_hash.abridged())
-                << LOG_KV("cacheHash", m_reqCache->committedPrepareCache().block_hash.abridged());
-=======
-            PBFTENGINE_LOG(DEBUG) << "[#isHashSavedAfterCommit] hasn't been cached after commit:  "
-                                     "[height/cacheHeight/hash/cachHash]:  "
-                                  << req.height << "/" << m_reqCache->committedPrepareCache().height
-                                  << "/" << req.block_hash.abridged() << "/"
-                                  << m_reqCache->committedPrepareCache().block_hash.abridged();
->>>>>>> 48c8f3a7
-            return false;
-        }
-        return true;
-    }
-
-    inline bool isValidLeader(PrepareReq const& req) const
-    {
-        auto leader = getLeader();
-        /// get leader failed or this prepareReq is not broadcasted from leader
-        if (!leader.first || req.idx != leader.second)
-        {
-            if (!m_emptyBlockViewChange)
-            {
-                PBFTENGINE_LOG(WARNING)
-                    << LOG_DESC("InvalidPrepare: Get leader failed") << LOG_KV("cfgErr", m_cfgErr)
-                    << LOG_KV("idx", req.idx) << LOG_KV("leader", leader.second)
-                    << LOG_KV("leaderFailed", m_leaderFailed) << LOG_KV("view", m_view)
-                    << LOG_KV("highSealer", m_highestBlock.sealer())
-                    << LOG_KV("highNum", m_highestBlock.number()) << LOG_KV("myIdx", nodeIdx());
-            }
-            return false;
-        }
-
-        return true;
-    }
-
-    void checkMinerList(dev::eth::Block const& block);
-    /// check block
-    bool checkBlock(dev::eth::Block const& block);
-    void execBlock(Sealing& sealing, PrepareReq const& req, std::ostringstream& oss);
-    void changeViewForEmptyBlock()
-    {
-        m_timeManager.changeView();
-        m_timeManager.m_changeCycle = 0;
-        m_emptyBlockViewChange = true;
-        m_signalled.notify_all();
-    }
-    void notifySealing(dev::eth::Block const& block);
-    virtual bool isDiskSpaceEnough(std::string const& path)
-    {
-        return boost::filesystem::space(path).available > 1024;
-    }
-
-protected:
-    VIEWTYPE m_view = 0;
-    VIEWTYPE m_toView = 0;
-    IDXTYPE m_connectedNode;
-    KeyPair m_keyPair;
-    std::string m_baseDir;
-    bool m_cfgErr = false;
-    bool m_leaderFailed = false;
-    bool m_notifyNextLeaderSeal = false;
-
-    dev::storage::Storage::Ptr m_storage;
-
-    /// whether to omit empty block
-    bool m_omitEmptyBlock = true;
-    // backup msg
-    std::shared_ptr<dev::db::LevelDB> m_backupDB = nullptr;
-
-    /// static vars
-    static const std::string c_backupKeyCommitted;
-    static const std::string c_backupMsgDirName;
-    static const unsigned c_PopWaitSeconds = 5;
-
-    std::shared_ptr<PBFTBroadcastCache> m_broadCastCache;
-    std::shared_ptr<PBFTReqCache> m_reqCache;
-    TimeManager m_timeManager;
-    PBFTMsgQueue m_msgQueue;
-    mutable Mutex m_mutex;
-
-    std::condition_variable m_signalled;
-    Mutex x_signalled;
-
-    std::function<void()> m_onViewChange;
-    std::function<void(dev::h256Hash const& filter)> m_onNotifyNextLeaderReset;
-
-    bool m_emptyBlockViewChange = false;
-
-    uint8_t maxTTL = MAXTTL;
-};
-}  // namespace consensus
-}  // namespace dev
+/*
+ * @CopyRight:
+ * FISCO-BCOS is free software: you can redistribute it and/or modify
+ * it under the terms of the GNU General Public License as published by
+ * the Free Software Foundation, either version 3 of the License, or
+ * (at your option) any later version.
+ *
+ * FISCO-BCOS is distributed in the hope that it will be useful,
+ * but WITHOUT ANY WARRANTY; without even the implied warranty of
+ * MERCHANTABILITY or FITNESS FOR A PARTICULAR PURPOSE.  See the
+ * GNU General Public License for more details.
+ *
+ * You should have received a copy of the GNU General Public License
+ * along with FISCO-BCOS.  If not, see <http://www.gnu.org/licenses/>
+ * (c) 2016-2018 fisco-dev contributors.
+ */
+
+/**
+ * @brief : implementation of PBFT consensus
+ * @file: PBFTEngine.h
+ * @author: yujiechen
+ * @date: 2018-09-28
+ */
+#pragma once
+#include "Common.h"
+#include "PBFTMsgCache.h"
+#include "PBFTReqCache.h"
+#include "TimeManager.h"
+#include <libconsensus/ConsensusEngineBase.h>
+#include <libdevcore/FileSystem.h>
+#include <libdevcore/LevelDB.h>
+#include <libdevcore/concurrent_queue.h>
+#include <sstream>
+
+#include <libp2p/P2PMessage.h>
+#include <libp2p/P2PSession.h>
+#include <libp2p/Service.h>
+
+namespace dev
+{
+namespace consensus
+{
+enum CheckResult
+{
+    VALID = 0,
+    INVALID = 1,
+    FUTURE = 2
+};
+using PBFTMsgQueue = dev::concurrent_queue<PBFTMsgPacket>;
+class PBFTEngine : public ConsensusEngineBase
+{
+public:
+    virtual ~PBFTEngine() { stop(); }
+    PBFTEngine(std::shared_ptr<dev::p2p::P2PInterface> _service,
+        std::shared_ptr<dev::txpool::TxPoolInterface> _txPool,
+        std::shared_ptr<dev::blockchain::BlockChainInterface> _blockChain,
+        std::shared_ptr<dev::sync::SyncInterface> _blockSync,
+        std::shared_ptr<dev::blockverifier::BlockVerifierInterface> _blockVerifier,
+        dev::PROTOCOL_ID const& _protocolId, std::string const& _baseDir, KeyPair const& _key_pair,
+        h512s const& _minerList = h512s())
+      : ConsensusEngineBase(
+            _service, _txPool, _blockChain, _blockSync, _blockVerifier, _protocolId, _minerList),
+        m_keyPair(_key_pair),
+        m_baseDir(_baseDir)
+    {
+        PBFTENGINE_LOG(INFO) << LOG_DESC("Register handler for PBFTEngine");
+        m_service->registerHandlerByProtoclID(
+            m_protocolId, boost::bind(&PBFTEngine::onRecvPBFTMessage, this, _1, _2, _3));
+        m_broadCastCache = std::make_shared<PBFTBroadcastCache>();
+        m_reqCache = std::make_shared<PBFTReqCache>(m_protocolId);
+
+        /// register checkMinerList to blockSync for check MinerList
+        m_blockSync->registerConsensusVerifyHandler(boost::bind(&PBFTEngine::checkBlock, this, _1));
+    }
+
+    void setBaseDir(std::string const& _path) { m_baseDir = _path; }
+
+    std::string const& getBaseDir() { return m_baseDir; }
+
+    inline void setIntervalBlockTime(unsigned const& _intervalBlockTime)
+    {
+        m_timeManager.m_intervalBlockTime = _intervalBlockTime;
+    }
+
+    inline unsigned const& getIntervalBlockTime() const
+    {
+        return m_timeManager.m_intervalBlockTime;
+    }
+    void start() override;
+
+    virtual bool reachBlockIntervalTime()
+    {
+        /// the block is sealed by the next leader, and can execute after the last block has been
+        /// consensused
+        if (m_notifyNextLeaderSeal)
+        {
+            /// represent that the latest block has been consensused
+            if (getNextLeader() == nodeIdx())
+            {
+                return false;
+            }
+            return true;
+        }
+        /// the block is sealed by the current leader
+        return (utcTime() - m_timeManager.m_lastConsensusTime) >= m_timeManager.m_intervalBlockTime;
+    }
+
+    /// in case of the next leader packeted the number of maxTransNum transactions before the last
+    /// block is consensused
+    /// when sealing for the next leader,  return true only if the last block has been consensused
+    /// even if the maxTransNum condition has been meeted
+    bool canHandleBlockForNextLeader()
+    {
+        if (m_notifyNextLeaderSeal && getNextLeader() == nodeIdx())
+        {
+            return false;
+        }
+        return true;
+    }
+    void rehandleCommitedPrepareCache(PrepareReq const& req);
+    bool shouldSeal();
+    /// broadcast prepare message
+    bool generatePrepare(dev::eth::Block const& block);
+    /// update the context of PBFT after commit a block into the block-chain
+    void reportBlock(dev::eth::Block const& block) override;
+    void onViewChange(std::function<void()> const& _f) { m_onViewChange = _f; }
+    void onNotifyNextLeaderReset(std::function<void(dev::h256Hash const& filter)> const& _f)
+    {
+        m_onNotifyNextLeaderReset = _f;
+    }
+
+    bool inline shouldReset(dev::eth::Block const& block)
+    {
+        return block.getTransactionSize() == 0 && m_omitEmptyBlock;
+    }
+    void setStorage(dev::storage::Storage::Ptr storage) { m_storage = storage; }
+    const std::string consensusStatus() const override;
+    void setOmitEmptyBlock(bool setter) { m_omitEmptyBlock = setter; }
+
+    void setMaxTTL(uint8_t const& ttl) { maxTTL = ttl; }
+
+    inline IDXTYPE getNextLeader() const { return (m_highestBlock.number() + 1) % m_nodeNum; }
+
+    inline std::pair<bool, IDXTYPE> getLeader() const
+    {
+        if (m_cfgErr || m_leaderFailed || m_highestBlock.sealer() == Invalid256)
+        {
+            return std::make_pair(false, MAXIDX);
+        }
+        return std::make_pair(true, (m_view + m_highestBlock.number()) % m_nodeNum);
+    }
+
+protected:
+    void workLoop() override;
+    void handleFutureBlock();
+    void collectGarbage();
+    void checkTimeout();
+    bool getNodeIDByIndex(h512& nodeId, const IDXTYPE& idx) const;
+    inline void checkBlockValid(dev::eth::Block const& block) override
+    {
+        ConsensusEngineBase::checkBlockValid(block);
+        checkMinerList(block);
+    }
+    bool needOmit(Sealing const& sealing);
+
+    /// broadcast specified message to all-peers with cache-filter and specified filter
+    bool broadcastMsg(unsigned const& packetType, std::string const& key, bytesConstRef data,
+        std::unordered_set<h512> const& filter = std::unordered_set<h512>(),
+        unsigned const& ttl = 0);
+
+    void sendViewChangeMsg(dev::network::NodeID const& nodeId);
+    bool sendMsg(dev::network::NodeID const& nodeId, unsigned const& packetType,
+        std::string const& key, bytesConstRef data, unsigned const& ttl = 1);
+    /// 1. generate and broadcast signReq according to given prepareReq
+    /// 2. add the generated signReq into the cache
+    bool broadcastSignReq(PrepareReq const& req);
+
+    /// broadcast commit message
+    bool broadcastCommitReq(PrepareReq const& req);
+    /// broadcast view change message
+    bool shouldBroadcastViewChange();
+    bool broadcastViewChangeReq();
+    /// handler called when receiving data from the network
+    void onRecvPBFTMessage(dev::p2p::NetworkException exception,
+        std::shared_ptr<dev::p2p::P2PSession> session, dev::p2p::P2PMessage::Ptr message);
+    bool handlePrepareMsg(PrepareReq const& prepare_req, std::string const& endpoint = "self");
+    /// handler prepare messages
+    bool handlePrepareMsg(PrepareReq& prepareReq, PBFTMsgPacket const& pbftMsg);
+    /// 1. decode the network-received PBFTMsgPacket to signReq
+    /// 2. check the validation of the signReq
+    /// add the signReq to the cache and
+    /// heck the size of the collected signReq is over 2/3 or not
+    bool handleSignMsg(SignReq& signReq, PBFTMsgPacket const& pbftMsg);
+    bool handleCommitMsg(CommitReq& commitReq, PBFTMsgPacket const& pbftMsg);
+    bool handleViewChangeMsg(ViewChangeReq& viewChangeReq, PBFTMsgPacket const& pbftMsg);
+    void handleMsg(PBFTMsgPacket const& pbftMsg);
+    void catchupView(ViewChangeReq const& req, std::ostringstream& oss);
+    void checkAndCommit();
+
+    /// if collect >= 2/3 SignReq and CommitReq, then callback this function to commit block
+    void checkAndSave();
+    void checkAndChangeView();
+
+protected:
+    void initPBFTEnv(unsigned _view_timeout);
+    /// recalculate m_nodeNum && m_f && m_cfgErr(must called after setSigList)
+    void resetConfig() override;
+    virtual void initBackupDB();
+    void reloadMsg(std::string const& _key, PBFTMsg* _msg);
+    void backupMsg(std::string const& _key, PBFTMsg const& _msg);
+    inline std::string getBackupMsgPath() { return m_baseDir + "/" + c_backupMsgDirName; }
+
+    bool checkSign(PBFTMsg const& req) const;
+    inline bool broadcastFilter(
+        h512 const& nodeId, unsigned const& packetType, std::string const& key)
+    {
+        return m_broadCastCache->keyExists(nodeId, packetType, key);
+    }
+
+    /**
+     * @brief: insert specified key into the cache of broadcast
+     *         used to filter the broadcasted message(in case of too-many repeated broadcast
+     * messages)
+     * @param nodeId: the node id of the message broadcasted to
+     * @param packetType: the packet type of the broadcast-message
+     * @param key: the key of the broadcast-message, is the signature of the broadcast-message in
+     * common
+     */
+    inline void broadcastMark(
+        h512 const& nodeId, unsigned const& packetType, std::string const& key)
+    {
+        /// in case of useless insert
+        if (m_broadCastCache->keyExists(nodeId, packetType, key))
+            return;
+        m_broadCastCache->insertKey(nodeId, packetType, key);
+    }
+    inline void clearMask() { m_broadCastCache->clearAll(); }
+    /// get the index of specified miner according to its node id
+    /// @param nodeId: the node id of the miner
+    /// @return : 1. >0: the index of the miner
+    ///           2. equal to -1: the node is not a miner(not exists in miner list)
+    inline ssize_t getIndexByMiner(dev::h512 const& nodeId)
+    {
+        ReadGuard l(m_minerListMutex);
+        ssize_t index = -1;
+        for (size_t i = 0; i < m_minerList.size(); ++i)
+        {
+            if (m_minerList[i] == nodeId)
+            {
+                index = i;
+                break;
+            }
+        }
+        return index;
+    }
+    /// get the node id of specified miner according to its index
+    /// @param index: the index of the node
+    /// @return h512(): the node is not in the miner list
+    /// @return node id: the node id of the node
+    inline h512 getMinerByIndex(size_t const& index) const
+    {
+        if (index < m_minerList.size())
+            return m_minerList[index];
+        return h512();
+    }
+
+    /// trans data into message
+    inline dev::p2p::P2PMessage::Ptr transDataToMessage(bytesConstRef data,
+        PACKET_TYPE const& packetType, PROTOCOL_ID const& protocolId, unsigned const& ttl)
+    {
+        dev::p2p::P2PMessage::Ptr message = std::make_shared<dev::p2p::P2PMessage>();
+        // std::shared_ptr<dev::bytes> p_data = std::make_shared<dev::bytes>();
+        bytes ret_data;
+        PBFTMsgPacket packet;
+        packet.data = data.toBytes();
+        packet.packet_id = packetType;
+        if (ttl == 0)
+            packet.ttl = maxTTL;
+        else
+            packet.ttl = ttl;
+        packet.encode(ret_data);
+        std::shared_ptr<dev::bytes> p_data = std::make_shared<dev::bytes>(std::move(ret_data));
+        message->setBuffer(p_data);
+        message->setProtocolID(protocolId);
+        return message;
+    }
+
+    inline dev::p2p::P2PMessage::Ptr transDataToMessage(
+        bytesConstRef data, PACKET_TYPE const& packetType, unsigned const& ttl)
+    {
+        return transDataToMessage(data, packetType, m_protocolId, ttl);
+    }
+
+    /**
+     * @brief : the message received from the network is valid or not?
+     *      invalid cases: 1. received data is empty
+     *                     2. the message is not sended by miners
+     *                     3. the message is not receivied by miners
+     *                     4. the message is sended by the node-self
+     * @param message : message constructed from data received from the network
+     * @param session : the session related to the network data(can get informations about the
+     * sender)
+     * @return true : the network-received message is valid
+     * @return false: the network-received message is invalid
+     */
+    bool isValidReq(dev::p2p::P2PMessage::Ptr message,
+        std::shared_ptr<dev::p2p::P2PSession> session, ssize_t& peerIndex) override
+    {
+        /// check message size
+        if (message->buffer()->size() <= 0)
+            return false;
+        /// check whether in the miner list
+        peerIndex = getIndexByMiner(session->nodeID());
+        if (peerIndex < 0)
+        {
+            PBFTENGINE_LOG(TRACE) << LOG_DESC(
+                "isValidReq: Recv PBFT msg from unkown peer:" + session->nodeID().abridged());
+            return false;
+        }
+        /// check whether this node is in the miner list
+        h512 node_id;
+        bool is_miner = getNodeIDByIndex(node_id, nodeIdx());
+        if (!is_miner || session->nodeID() == node_id)
+            return false;
+        return true;
+    }
+
+    /// check the specified prepareReq is valid or not
+    CheckResult isValidPrepare(PrepareReq const& req, std::ostringstream& oss) const;
+
+    /**
+     * @brief: common check process when handle SignReq and CommitReq
+     *         1. the request should be existed in prepare cache,
+     *            if the request is the future request, should add it to the prepare cache
+     *         2. the sealer of the request shouldn't be the node-self
+     *         3. the view of the request must be equal to the view of the prepare cache
+     *         4. the signature of the request must be valid
+     * @tparam T: the type of the request
+     * @param req: the request should be checked
+     * @param oss: information to debug
+     * @return CheckResult:
+     *  1. CheckResult::FUTURE: the request is the future req;
+     *  2. CheckResult::INVALID: the request is invalid
+     *  3. CheckResult::VALID: the request is valid
+     */
+    template <class T>
+    inline CheckResult checkReq(T const& req, std::ostringstream& oss) const
+    {
+        if (m_reqCache->prepareCache().block_hash != req.block_hash)
+        {
+            PBFTENGINE_LOG(TRACE) << LOG_DESC("checkReq: sign or commit Not exist in prepare cache")
+                                  << LOG_KV("prepHash",
+                                         m_reqCache->prepareCache().block_hash.abridged())
+                                  << LOG_KV("hash", req.block_hash.abridged())
+                                  << LOG_KV("INFO", oss.str());
+            /// is future ?
+            bool is_future = isFutureBlock(req);
+            if (is_future && checkSign(req))
+            {
+                PBFTENGINE_LOG(INFO)
+                    << LOG_DESC("checkReq: Recv future request:")
+                    << LOG_KV("prepHash", m_reqCache->prepareCache().block_hash.abridged())
+                    << LOG_KV("INFO", oss.str());
+                return CheckResult::FUTURE;
+            }
+            return CheckResult::INVALID;
+        }
+        /// check the sealer of this request
+        if (req.idx == nodeIdx())
+        {
+            PBFTENGINE_LOG(TRACE) << LOG_DESC("checkReq: Recv own req")
+                                  << LOG_KV("INFO", oss.str());
+            return CheckResult::INVALID;
+        }
+        /// check view
+        if (m_reqCache->prepareCache().view != req.view)
+        {
+            PBFTENGINE_LOG(TRACE) << LOG_DESC("checkReq: Recv req with unconsistent view")
+                                  << LOG_KV("prepView", m_reqCache->prepareCache().view)
+                                  << LOG_KV("view", req.view) << LOG_KV("INFO", oss.str());
+            return CheckResult::INVALID;
+        }
+        if (!checkSign(req))
+        {
+            PBFTENGINE_LOG(TRACE) << LOG_DESC("checkReq:  invalid sign")
+                                  << LOG_KV("INFO", oss.str());
+            return CheckResult::INVALID;
+        }
+        return CheckResult::VALID;
+    }
+
+    CheckResult isValidSignReq(SignReq const& req, std::ostringstream& oss) const;
+    CheckResult isValidCommitReq(CommitReq const& req, std::ostringstream& oss) const;
+    bool isValidViewChangeReq(
+        ViewChangeReq const& req, IDXTYPE const& source, std::ostringstream& oss);
+
+    template <class T>
+    inline bool hasConsensused(T const& req) const
+    {
+        if (req.height < m_consensusBlockNumber ||
+            (req.height == m_consensusBlockNumber && req.view < m_view))
+        {
+            PBFTENGINE_LOG(DEBUG) << "[#hasConsensused] [height/consNum/reqView/Cview]:  "
+                                  << req.height << "/" << m_consensusBlockNumber << "/" << req.view
+                                  << "/" << m_view;
+            return true;
+        }
+        return false;
+    }
+
+    template <typename T>
+    inline bool isFuturePrepare(T const& req) const
+    {
+        if (req.height > m_consensusBlockNumber ||
+            (req.height == m_consensusBlockNumber && req.view > m_view))
+        {
+            return true;
+        }
+        return false;
+    }
+
+    /**
+     * @brief : decide the sign or commit request is the future request or not
+     *          1. the block number is no smalller than the current consensused block number
+     *          2. or the view is no smaller than the current consensused block number
+     */
+    template <typename T>
+    inline bool isFutureBlock(T const& req) const
+    {
+        if (req.height >= m_consensusBlockNumber || req.view > m_view)
+        {
+            return true;
+        }
+        return false;
+    }
+
+    inline bool isHashSavedAfterCommit(PrepareReq const& req) const
+    {
+        if (req.height == m_reqCache->committedPrepareCache().height &&
+            req.block_hash != m_reqCache->committedPrepareCache().block_hash)
+        {
+            PBFTENGINE_LOG(DEBUG)
+                << LOG_DESC("isHashSavedAfterCommit: hasn't been cached after commit")
+                << LOG_KV("height", req.height)
+                << LOG_KV("cacheHeight", m_reqCache->committedPrepareCache().height)
+                << LOG_KV("hash", req.block_hash.abridged())
+                << LOG_KV("cacheHash", m_reqCache->committedPrepareCache().block_hash.abridged());
+            return false;
+        }
+        return true;
+    }
+
+    inline bool isValidLeader(PrepareReq const& req) const
+    {
+        auto leader = getLeader();
+        /// get leader failed or this prepareReq is not broadcasted from leader
+        if (!leader.first || req.idx != leader.second)
+        {
+            if (!m_emptyBlockViewChange)
+            {
+                PBFTENGINE_LOG(WARNING)
+                    << LOG_DESC("InvalidPrepare: Get leader failed") << LOG_KV("cfgErr", m_cfgErr)
+                    << LOG_KV("idx", req.idx) << LOG_KV("leader", leader.second)
+                    << LOG_KV("leaderFailed", m_leaderFailed) << LOG_KV("view", m_view)
+                    << LOG_KV("highSealer", m_highestBlock.sealer())
+                    << LOG_KV("highNum", m_highestBlock.number()) << LOG_KV("myIdx", nodeIdx());
+            }
+            return false;
+        }
+
+        return true;
+    }
+
+    void checkMinerList(dev::eth::Block const& block);
+    /// check block
+    bool checkBlock(dev::eth::Block const& block);
+    void execBlock(Sealing& sealing, PrepareReq const& req, std::ostringstream& oss);
+    void changeViewForEmptyBlock()
+    {
+        m_timeManager.changeView();
+        m_timeManager.m_changeCycle = 0;
+        m_emptyBlockViewChange = true;
+        m_signalled.notify_all();
+    }
+    void notifySealing(dev::eth::Block const& block);
+    virtual bool isDiskSpaceEnough(std::string const& path)
+    {
+        return boost::filesystem::space(path).available > 1024;
+    }
+
+protected:
+    VIEWTYPE m_view = 0;
+    VIEWTYPE m_toView = 0;
+    IDXTYPE m_connectedNode;
+    KeyPair m_keyPair;
+    std::string m_baseDir;
+    bool m_cfgErr = false;
+    bool m_leaderFailed = false;
+    bool m_notifyNextLeaderSeal = false;
+
+    dev::storage::Storage::Ptr m_storage;
+
+    /// whether to omit empty block
+    bool m_omitEmptyBlock = true;
+    // backup msg
+    std::shared_ptr<dev::db::LevelDB> m_backupDB = nullptr;
+
+    /// static vars
+    static const std::string c_backupKeyCommitted;
+    static const std::string c_backupMsgDirName;
+    static const unsigned c_PopWaitSeconds = 5;
+
+    std::shared_ptr<PBFTBroadcastCache> m_broadCastCache;
+    std::shared_ptr<PBFTReqCache> m_reqCache;
+    TimeManager m_timeManager;
+    PBFTMsgQueue m_msgQueue;
+    mutable Mutex m_mutex;
+
+    std::condition_variable m_signalled;
+    Mutex x_signalled;
+
+    std::function<void()> m_onViewChange;
+    std::function<void(dev::h256Hash const& filter)> m_onNotifyNextLeaderReset;
+
+    bool m_emptyBlockViewChange = false;
+
+    uint8_t maxTTL = MAXTTL;
+};
+}  // namespace consensus
+}  // namespace dev