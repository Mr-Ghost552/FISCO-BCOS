/*
    This file is part of cpp-ethereum.

    cpp-ethereum is free software: you can redistribute it and/or modify
    it under the terms of the GNU General Public License as published by
    the Free Software Foundation, either version 3 of the License, or
    (at your option) any later version.

    cpp-ethereum is distributed in the hope that it will be useful,
    but WITHOUT ANY WARRANTY; without even the implied warranty of
    MERCHANTABILITY or FITNESS FOR A PARTICULAR PURPOSE.  See the
    GNU General Public License for more details.

    You should have received a copy of the GNU General Public License
    along with cpp-ethereum.  If not, see <http://www.gnu.org/licenses/>.
*/

/**
 * @brief : class for pbft request cache
 * @file: PBFTReqCache.h
 * @author: yujiechen
 *
 * @date: 2018-09-30
 */
#pragma once
#include <json_spirit/JsonSpiritHeaders.h>
#include <libconsensus/pbft/Common.h>
#include <libdevcore/CommonJS.h>
#include <libdevcore/easylog.h>
namespace dev
{
namespace consensus
{
class PBFTReqCache : public std::enable_shared_from_this<PBFTReqCache>
{
public:
    /// specified prepareRequest exists in raw-prepare-cache or not?
    /// @return true : the prepare request exists in the  raw-prepare-cache
    /// @return false : the prepare request doesn't exist in the  raw-prepare-cache
    inline bool isExistPrepare(PrepareReq const& req)
    {
        return m_rawPrepareCache.block_hash == req.block_hash;
    }

    /// specified SignReq exists in the sign-cache or not?
    inline bool isExistSign(SignReq const& req)
    {
        return cacheExists(m_signCache, req.block_hash, req.sig.hex());
    }

    /// specified commitReq exists in the commit-cache or not?
    inline bool isExistCommit(CommitReq const& req)
    {
        return cacheExists(m_commitCache, req.block_hash, req.sig.hex());
    }

    /// specified viewchangeReq exists in the viewchang-cache or not?
    inline bool isExistViewChange(ViewChangeReq const& req)
    {
        return cacheExists(m_recvViewChangeReq, req.view, req.idx);
    }

    /// get the size of the cached sign requests according to given block hash
    inline u256 const getSigCacheSize(h256 const& blockHash)
    {
        return getSizeFromCache(blockHash, m_signCache);
    }
    /// get the size of the cached commit requests according to given block hash
    inline u256 const getCommitCacheSize(h256 const& blockHash)
    {
        return getSizeFromCache(blockHash, m_commitCache);
    }
    /// get the size of cached viewchange requests according to given view
    inline u256 const getViewChangeSize(u256 const& toView)
    {
        return getSizeFromCache(toView, m_recvViewChangeReq);
    }

    template <typename T, typename S>
    inline u256 const getSizeFromCache(T const& key, S& cache)
    {
        if (cache.count(key) > 0)
            return u256(cache[key].size());
        return u256(0);
    }

    inline PrepareReq const& rawPrepareCache() { return m_rawPrepareCache; }
    inline PrepareReq const& prepareCache() { return m_prepareCache; }
    inline PrepareReq const& committedPrepareCache() { return m_committedPrepareCache; }
    PrepareReq* mutableCommittedPrepareCache() { return &m_committedPrepareCache; }
    inline PrepareReq const& futurePrepareCache() { return m_futurePrepareCache; }
    /// add specified raw-prepare-request into the raw-prepare-cache
    /// reset the prepare-cache
    inline void addRawPrepare(PrepareReq const& req)
    {
        m_rawPrepareCache = req;
        LOG(DEBUG) << "addRawPrepare: current raw_prepare:" << req.block_hash.abridged()
                   << "| reset prepare cache";
        m_prepareCache = PrepareReq();
    }

    /// add prepare request to prepare-cache
    /// remove cached request with the same block_hash but inconsistent view compaired with the
    /// specified prepare-request from the sign-cache and commit-cache
    inline void addPrepareReq(PrepareReq const& req)
    {
        m_prepareCache = req;
        removeInvalidSignCache(req.block_hash, req.view);
        removeInvalidCommitCache(req.block_hash, req.view);
    }
    /// add specified signReq to the sign-cache
    inline void addSignReq(SignReq const& req) { m_signCache[req.block_hash][req.sig.hex()] = req; }
    /// add specified commit cache to the commit-cache
    inline void addCommitReq(CommitReq const& req)
    {
        m_commitCache[req.block_hash][req.sig.hex()] = req;
    }
    /// add specified viewchange cache to the viewchange-cache
    inline void addViewChangeReq(ViewChangeReq const& req)
    {
        m_recvViewChangeReq[req.view][req.idx] = req;
    }

    template <typename T, typename S>
    inline void addReq(T const& req, S& cache)
    {
        cache[req.block_hash][req.sig.hex()] = req;
    }

    /// add future-prepare cache
    inline void addFuturePrepareCache(PrepareReq const& req)
    {
        if (m_futurePrepareCache.block_hash != req.block_hash)
        {
            m_futurePrepareCache = req;
            LOG(INFO) << "recvFutureBlock, blk=" << req.height << ", hash=" << req.block_hash
                      << ", idx=" << req.idx;
        }
    }
    /// update m_committedPrepareCache to m_rawPrepareCache before broadcast the commit-request
    inline void updateCommittedPrepare() { m_committedPrepareCache = m_rawPrepareCache; }
    /// obtain the sig-list from m_commitCache, and append the sig-list to given block
    bool generateAndSetSigList(dev::eth::Block& block, u256 const& minSigSize);
    ///  determine can trigger viewchange or not
    bool canTriggerViewChange(u256& minView, u256 const& minInvalidNodeNum, u256 const& toView,
        dev::eth::BlockHeader const& highestBlock, int64_t const& consensusBlockNumber);

    /// trigger viewchange
    inline void triggerViewChange(u256 const& curView)
    {
        m_rawPrepareCache.clear();
        m_prepareCache.clear();
        m_signCache.clear();
        m_commitCache.clear();
        removeInvalidViewChange(curView);
    }
    /// delete requests cached in m_signCache, m_commitCache and m_prepareCache according to hash
    void delCache(h256 const& hash);
    inline void collectGarbage(dev::eth::BlockHeader const& highestBlockHeader)
    {
        removeInvalidEntryFromCache(highestBlockHeader, m_signCache);
        removeInvalidEntryFromCache(highestBlockHeader, m_commitCache);
    }
    /// remove invalid view-change requests according to view and the current block header
    void removeInvalidViewChange(u256 const& view, dev::eth::BlockHeader const& highestBlock);
    inline void delInvalidViewChange(dev::eth::BlockHeader const& curHeader)
    {
        removeInvalidEntryFromCache(curHeader, m_recvViewChangeReq);
    }
    inline void clearAllExceptCommitCache()
    {
        m_prepareCache.clear();
        m_signCache.clear();
        m_recvViewChangeReq.clear();
    }

    inline void clearAll()
    {
        m_rawPrepareCache.clear();
        clearAllExceptCommitCache();
        m_commitCache.clear();
    }
    void resetFuturePrepare() { m_futurePrepareCache = PrepareReq(); }
    /// complemented functions for UTs
    std::unordered_map<h256, std::unordered_map<std::string, SignReq>>& mutableSignCache()
    {
        return m_signCache;
    }
    std::unordered_map<h256, std::unordered_map<std::string, CommitReq>>& mutableCommitCache()
    {
        return m_commitCache;
    }
    std::unordered_map<u256, std::unordered_map<u256, ViewChangeReq>>& mutableViewChangeCache()
    {
        return m_recvViewChangeReq;
    }
<<<<<<< HEAD
=======
    void getCacheConsensusStatus(json_spirit::Array& statusArray) const;
>>>>>>> 946c8a47

private:
    /// remove invalid requests cached in cache according to curretn block
    template <typename T, typename U, typename S>
    void inline removeInvalidEntryFromCache(dev::eth::BlockHeader const& highestBlockHeader,
        std::unordered_map<T, std::unordered_map<U, S>>& cache)
    {
        for (auto it = cache.begin(); it != cache.end();)
        {
            for (auto cache_entry = it->second.begin(); cache_entry != it->second.end();)
            {
                /// delete expired cache
                if (cache_entry->second.height < highestBlockHeader.number())
                    cache_entry = it->second.erase(cache_entry);
                /// in case of faked block hash
                else if (cache_entry->second.height == highestBlockHeader.number() &&
                         cache_entry->second.block_hash != highestBlockHeader.hash())
                    cache_entry = it->second.erase(cache_entry);
                else
                    cache_entry++;
            }
            if (it->second.size() == 0)
                it = cache.erase(it);
            else
                it++;
        }
    }

    inline void removeInvalidViewChange(u256 const& curView)
    {
        for (auto it = m_recvViewChangeReq.begin(); it != m_recvViewChangeReq.end();)
        {
            if (it->first <= curView)
                it = m_recvViewChangeReq.erase(it);
            else
                it++;
        }
    }
    /// remove sign cache according to block hash and view
    void removeInvalidSignCache(h256 const& blockHash, u256 const& view);
    /// remove commit cache according to block hash and view
    void removeInvalidCommitCache(h256 const& blockHash, u256 const& view);

    template <typename T, typename U, typename S>
    inline bool cacheExists(T const& cache, U const& mainKey, S const& key)
    {
        auto it = cache.find(mainKey);
        if (it == cache.end())
            return false;
        return (it->second.find(key)) != (it->second.end());
    }

    /// get the status of specified cache into the json object
    /// (maily for prepareCache, m_committedPrepareCache, m_futurePrepareCache and rawPrepareCache)
    template <typename T>
    void getCacheStatus(json_spirit::Array& jsonArray, std::string const& key, T const& cache) const
    {
        json_spirit::Object cacheStatus;
        cacheStatus.push_back(json_spirit::Pair(key + ".block_hash", toHex(cache.block_hash)));
        cacheStatus.push_back(json_spirit::Pair(key + ".height", cache.height));
        cacheStatus.push_back(json_spirit::Pair(key + ".idx", toString(cache.idx)));
        cacheStatus.push_back(json_spirit::Pair(key + ".view", toString(cache.view)));
        jsonArray.push_back(cacheStatus);
    }

    template <typename T>
    void getCollectedCacheStatus(
        json_spirit::Array& cacheJsonArray, std::string const& key, T const& cache) const
    {
        json_spirit::Object tmp_obj;
        tmp_obj.push_back(json_spirit::Pair(key + ".cachedBlockSize", toString(cache.size())));
        cacheJsonArray.push_back(tmp_obj);
        for (auto i : cache)
        {
            json_spirit::Object entry;
            entry.push_back(json_spirit::Pair(key + ".key", dev::toJS(i.first)));
            entry.push_back(json_spirit::Pair(key + ".collected_size", i.second.size()));
            cacheJsonArray.push_back(entry);
        }
    }

private:
    /// cache for prepare request
    PrepareReq m_prepareCache = PrepareReq();
    /// cache for raw prepare request
    PrepareReq m_rawPrepareCache;
    /// cache for signReq(maps between hash and sign requests)
    std::unordered_map<h256, std::unordered_map<std::string, SignReq>> m_signCache;
    /// cache for received-viewChange requests(maps between view and view change requests)
    std::unordered_map<u256, std::unordered_map<u256, ViewChangeReq>> m_recvViewChangeReq;
    /// cache for commited requests(maps between hash and commited requests)
    std::unordered_map<h256, std::unordered_map<std::string, CommitReq>> m_commitCache;
    /// cache for prepare request need to be backup and saved
    PrepareReq m_committedPrepareCache;
    /// cache for the future prepare cache
    PrepareReq m_futurePrepareCache;
};
}  // namespace consensus
}  // namespace dev
<|MERGE_RESOLUTION|>--- conflicted
+++ resolved
@@ -1,299 +1,296 @@
-/*
-    This file is part of cpp-ethereum.
-
-    cpp-ethereum is free software: you can redistribute it and/or modify
-    it under the terms of the GNU General Public License as published by
-    the Free Software Foundation, either version 3 of the License, or
-    (at your option) any later version.
-
-    cpp-ethereum is distributed in the hope that it will be useful,
-    but WITHOUT ANY WARRANTY; without even the implied warranty of
-    MERCHANTABILITY or FITNESS FOR A PARTICULAR PURPOSE.  See the
-    GNU General Public License for more details.
-
-    You should have received a copy of the GNU General Public License
-    along with cpp-ethereum.  If not, see <http://www.gnu.org/licenses/>.
-*/
-
-/**
- * @brief : class for pbft request cache
- * @file: PBFTReqCache.h
- * @author: yujiechen
- *
- * @date: 2018-09-30
- */
-#pragma once
-#include <json_spirit/JsonSpiritHeaders.h>
-#include <libconsensus/pbft/Common.h>
-#include <libdevcore/CommonJS.h>
-#include <libdevcore/easylog.h>
-namespace dev
-{
-namespace consensus
-{
-class PBFTReqCache : public std::enable_shared_from_this<PBFTReqCache>
-{
-public:
-    /// specified prepareRequest exists in raw-prepare-cache or not?
-    /// @return true : the prepare request exists in the  raw-prepare-cache
-    /// @return false : the prepare request doesn't exist in the  raw-prepare-cache
-    inline bool isExistPrepare(PrepareReq const& req)
-    {
-        return m_rawPrepareCache.block_hash == req.block_hash;
-    }
-
-    /// specified SignReq exists in the sign-cache or not?
-    inline bool isExistSign(SignReq const& req)
-    {
-        return cacheExists(m_signCache, req.block_hash, req.sig.hex());
-    }
-
-    /// specified commitReq exists in the commit-cache or not?
-    inline bool isExistCommit(CommitReq const& req)
-    {
-        return cacheExists(m_commitCache, req.block_hash, req.sig.hex());
-    }
-
-    /// specified viewchangeReq exists in the viewchang-cache or not?
-    inline bool isExistViewChange(ViewChangeReq const& req)
-    {
-        return cacheExists(m_recvViewChangeReq, req.view, req.idx);
-    }
-
-    /// get the size of the cached sign requests according to given block hash
-    inline u256 const getSigCacheSize(h256 const& blockHash)
-    {
-        return getSizeFromCache(blockHash, m_signCache);
-    }
-    /// get the size of the cached commit requests according to given block hash
-    inline u256 const getCommitCacheSize(h256 const& blockHash)
-    {
-        return getSizeFromCache(blockHash, m_commitCache);
-    }
-    /// get the size of cached viewchange requests according to given view
-    inline u256 const getViewChangeSize(u256 const& toView)
-    {
-        return getSizeFromCache(toView, m_recvViewChangeReq);
-    }
-
-    template <typename T, typename S>
-    inline u256 const getSizeFromCache(T const& key, S& cache)
-    {
-        if (cache.count(key) > 0)
-            return u256(cache[key].size());
-        return u256(0);
-    }
-
-    inline PrepareReq const& rawPrepareCache() { return m_rawPrepareCache; }
-    inline PrepareReq const& prepareCache() { return m_prepareCache; }
-    inline PrepareReq const& committedPrepareCache() { return m_committedPrepareCache; }
-    PrepareReq* mutableCommittedPrepareCache() { return &m_committedPrepareCache; }
-    inline PrepareReq const& futurePrepareCache() { return m_futurePrepareCache; }
-    /// add specified raw-prepare-request into the raw-prepare-cache
-    /// reset the prepare-cache
-    inline void addRawPrepare(PrepareReq const& req)
-    {
-        m_rawPrepareCache = req;
-        LOG(DEBUG) << "addRawPrepare: current raw_prepare:" << req.block_hash.abridged()
-                   << "| reset prepare cache";
-        m_prepareCache = PrepareReq();
-    }
-
-    /// add prepare request to prepare-cache
-    /// remove cached request with the same block_hash but inconsistent view compaired with the
-    /// specified prepare-request from the sign-cache and commit-cache
-    inline void addPrepareReq(PrepareReq const& req)
-    {
-        m_prepareCache = req;
-        removeInvalidSignCache(req.block_hash, req.view);
-        removeInvalidCommitCache(req.block_hash, req.view);
-    }
-    /// add specified signReq to the sign-cache
-    inline void addSignReq(SignReq const& req) { m_signCache[req.block_hash][req.sig.hex()] = req; }
-    /// add specified commit cache to the commit-cache
-    inline void addCommitReq(CommitReq const& req)
-    {
-        m_commitCache[req.block_hash][req.sig.hex()] = req;
-    }
-    /// add specified viewchange cache to the viewchange-cache
-    inline void addViewChangeReq(ViewChangeReq const& req)
-    {
-        m_recvViewChangeReq[req.view][req.idx] = req;
-    }
-
-    template <typename T, typename S>
-    inline void addReq(T const& req, S& cache)
-    {
-        cache[req.block_hash][req.sig.hex()] = req;
-    }
-
-    /// add future-prepare cache
-    inline void addFuturePrepareCache(PrepareReq const& req)
-    {
-        if (m_futurePrepareCache.block_hash != req.block_hash)
-        {
-            m_futurePrepareCache = req;
-            LOG(INFO) << "recvFutureBlock, blk=" << req.height << ", hash=" << req.block_hash
-                      << ", idx=" << req.idx;
-        }
-    }
-    /// update m_committedPrepareCache to m_rawPrepareCache before broadcast the commit-request
-    inline void updateCommittedPrepare() { m_committedPrepareCache = m_rawPrepareCache; }
-    /// obtain the sig-list from m_commitCache, and append the sig-list to given block
-    bool generateAndSetSigList(dev::eth::Block& block, u256 const& minSigSize);
-    ///  determine can trigger viewchange or not
-    bool canTriggerViewChange(u256& minView, u256 const& minInvalidNodeNum, u256 const& toView,
-        dev::eth::BlockHeader const& highestBlock, int64_t const& consensusBlockNumber);
-
-    /// trigger viewchange
-    inline void triggerViewChange(u256 const& curView)
-    {
-        m_rawPrepareCache.clear();
-        m_prepareCache.clear();
-        m_signCache.clear();
-        m_commitCache.clear();
-        removeInvalidViewChange(curView);
-    }
-    /// delete requests cached in m_signCache, m_commitCache and m_prepareCache according to hash
-    void delCache(h256 const& hash);
-    inline void collectGarbage(dev::eth::BlockHeader const& highestBlockHeader)
-    {
-        removeInvalidEntryFromCache(highestBlockHeader, m_signCache);
-        removeInvalidEntryFromCache(highestBlockHeader, m_commitCache);
-    }
-    /// remove invalid view-change requests according to view and the current block header
-    void removeInvalidViewChange(u256 const& view, dev::eth::BlockHeader const& highestBlock);
-    inline void delInvalidViewChange(dev::eth::BlockHeader const& curHeader)
-    {
-        removeInvalidEntryFromCache(curHeader, m_recvViewChangeReq);
-    }
-    inline void clearAllExceptCommitCache()
-    {
-        m_prepareCache.clear();
-        m_signCache.clear();
-        m_recvViewChangeReq.clear();
-    }
-
-    inline void clearAll()
-    {
-        m_rawPrepareCache.clear();
-        clearAllExceptCommitCache();
-        m_commitCache.clear();
-    }
-    void resetFuturePrepare() { m_futurePrepareCache = PrepareReq(); }
-    /// complemented functions for UTs
-    std::unordered_map<h256, std::unordered_map<std::string, SignReq>>& mutableSignCache()
-    {
-        return m_signCache;
-    }
-    std::unordered_map<h256, std::unordered_map<std::string, CommitReq>>& mutableCommitCache()
-    {
-        return m_commitCache;
-    }
-    std::unordered_map<u256, std::unordered_map<u256, ViewChangeReq>>& mutableViewChangeCache()
-    {
-        return m_recvViewChangeReq;
-    }
-<<<<<<< HEAD
-=======
-    void getCacheConsensusStatus(json_spirit::Array& statusArray) const;
->>>>>>> 946c8a47
-
-private:
-    /// remove invalid requests cached in cache according to curretn block
-    template <typename T, typename U, typename S>
-    void inline removeInvalidEntryFromCache(dev::eth::BlockHeader const& highestBlockHeader,
-        std::unordered_map<T, std::unordered_map<U, S>>& cache)
-    {
-        for (auto it = cache.begin(); it != cache.end();)
-        {
-            for (auto cache_entry = it->second.begin(); cache_entry != it->second.end();)
-            {
-                /// delete expired cache
-                if (cache_entry->second.height < highestBlockHeader.number())
-                    cache_entry = it->second.erase(cache_entry);
-                /// in case of faked block hash
-                else if (cache_entry->second.height == highestBlockHeader.number() &&
-                         cache_entry->second.block_hash != highestBlockHeader.hash())
-                    cache_entry = it->second.erase(cache_entry);
-                else
-                    cache_entry++;
-            }
-            if (it->second.size() == 0)
-                it = cache.erase(it);
-            else
-                it++;
-        }
-    }
-
-    inline void removeInvalidViewChange(u256 const& curView)
-    {
-        for (auto it = m_recvViewChangeReq.begin(); it != m_recvViewChangeReq.end();)
-        {
-            if (it->first <= curView)
-                it = m_recvViewChangeReq.erase(it);
-            else
-                it++;
-        }
-    }
-    /// remove sign cache according to block hash and view
-    void removeInvalidSignCache(h256 const& blockHash, u256 const& view);
-    /// remove commit cache according to block hash and view
-    void removeInvalidCommitCache(h256 const& blockHash, u256 const& view);
-
-    template <typename T, typename U, typename S>
-    inline bool cacheExists(T const& cache, U const& mainKey, S const& key)
-    {
-        auto it = cache.find(mainKey);
-        if (it == cache.end())
-            return false;
-        return (it->second.find(key)) != (it->second.end());
-    }
-
-    /// get the status of specified cache into the json object
-    /// (maily for prepareCache, m_committedPrepareCache, m_futurePrepareCache and rawPrepareCache)
-    template <typename T>
-    void getCacheStatus(json_spirit::Array& jsonArray, std::string const& key, T const& cache) const
-    {
-        json_spirit::Object cacheStatus;
-        cacheStatus.push_back(json_spirit::Pair(key + ".block_hash", toHex(cache.block_hash)));
-        cacheStatus.push_back(json_spirit::Pair(key + ".height", cache.height));
-        cacheStatus.push_back(json_spirit::Pair(key + ".idx", toString(cache.idx)));
-        cacheStatus.push_back(json_spirit::Pair(key + ".view", toString(cache.view)));
-        jsonArray.push_back(cacheStatus);
-    }
-
-    template <typename T>
-    void getCollectedCacheStatus(
-        json_spirit::Array& cacheJsonArray, std::string const& key, T const& cache) const
-    {
-        json_spirit::Object tmp_obj;
-        tmp_obj.push_back(json_spirit::Pair(key + ".cachedBlockSize", toString(cache.size())));
-        cacheJsonArray.push_back(tmp_obj);
-        for (auto i : cache)
-        {
-            json_spirit::Object entry;
-            entry.push_back(json_spirit::Pair(key + ".key", dev::toJS(i.first)));
-            entry.push_back(json_spirit::Pair(key + ".collected_size", i.second.size()));
-            cacheJsonArray.push_back(entry);
-        }
-    }
-
-private:
-    /// cache for prepare request
-    PrepareReq m_prepareCache = PrepareReq();
-    /// cache for raw prepare request
-    PrepareReq m_rawPrepareCache;
-    /// cache for signReq(maps between hash and sign requests)
-    std::unordered_map<h256, std::unordered_map<std::string, SignReq>> m_signCache;
-    /// cache for received-viewChange requests(maps between view and view change requests)
-    std::unordered_map<u256, std::unordered_map<u256, ViewChangeReq>> m_recvViewChangeReq;
-    /// cache for commited requests(maps between hash and commited requests)
-    std::unordered_map<h256, std::unordered_map<std::string, CommitReq>> m_commitCache;
-    /// cache for prepare request need to be backup and saved
-    PrepareReq m_committedPrepareCache;
-    /// cache for the future prepare cache
-    PrepareReq m_futurePrepareCache;
-};
-}  // namespace consensus
-}  // namespace dev
+/*
+    This file is part of cpp-ethereum.
+
+    cpp-ethereum is free software: you can redistribute it and/or modify
+    it under the terms of the GNU General Public License as published by
+    the Free Software Foundation, either version 3 of the License, or
+    (at your option) any later version.
+
+    cpp-ethereum is distributed in the hope that it will be useful,
+    but WITHOUT ANY WARRANTY; without even the implied warranty of
+    MERCHANTABILITY or FITNESS FOR A PARTICULAR PURPOSE.  See the
+    GNU General Public License for more details.
+
+    You should have received a copy of the GNU General Public License
+    along with cpp-ethereum.  If not, see <http://www.gnu.org/licenses/>.
+*/
+
+/**
+ * @brief : class for pbft request cache
+ * @file: PBFTReqCache.h
+ * @author: yujiechen
+ *
+ * @date: 2018-09-30
+ */
+#pragma once
+#include <json_spirit/JsonSpiritHeaders.h>
+#include <libconsensus/pbft/Common.h>
+#include <libdevcore/CommonJS.h>
+#include <libdevcore/easylog.h>
+namespace dev
+{
+namespace consensus
+{
+class PBFTReqCache : public std::enable_shared_from_this<PBFTReqCache>
+{
+public:
+    /// specified prepareRequest exists in raw-prepare-cache or not?
+    /// @return true : the prepare request exists in the  raw-prepare-cache
+    /// @return false : the prepare request doesn't exist in the  raw-prepare-cache
+    inline bool isExistPrepare(PrepareReq const& req)
+    {
+        return m_rawPrepareCache.block_hash == req.block_hash;
+    }
+
+    /// specified SignReq exists in the sign-cache or not?
+    inline bool isExistSign(SignReq const& req)
+    {
+        return cacheExists(m_signCache, req.block_hash, req.sig.hex());
+    }
+
+    /// specified commitReq exists in the commit-cache or not?
+    inline bool isExistCommit(CommitReq const& req)
+    {
+        return cacheExists(m_commitCache, req.block_hash, req.sig.hex());
+    }
+
+    /// specified viewchangeReq exists in the viewchang-cache or not?
+    inline bool isExistViewChange(ViewChangeReq const& req)
+    {
+        return cacheExists(m_recvViewChangeReq, req.view, req.idx);
+    }
+
+    /// get the size of the cached sign requests according to given block hash
+    inline u256 const getSigCacheSize(h256 const& blockHash)
+    {
+        return getSizeFromCache(blockHash, m_signCache);
+    }
+    /// get the size of the cached commit requests according to given block hash
+    inline u256 const getCommitCacheSize(h256 const& blockHash)
+    {
+        return getSizeFromCache(blockHash, m_commitCache);
+    }
+    /// get the size of cached viewchange requests according to given view
+    inline u256 const getViewChangeSize(u256 const& toView)
+    {
+        return getSizeFromCache(toView, m_recvViewChangeReq);
+    }
+
+    template <typename T, typename S>
+    inline u256 const getSizeFromCache(T const& key, S& cache)
+    {
+        if (cache.count(key) > 0)
+            return u256(cache[key].size());
+        return u256(0);
+    }
+
+    inline PrepareReq const& rawPrepareCache() { return m_rawPrepareCache; }
+    inline PrepareReq const& prepareCache() { return m_prepareCache; }
+    inline PrepareReq const& committedPrepareCache() { return m_committedPrepareCache; }
+    PrepareReq* mutableCommittedPrepareCache() { return &m_committedPrepareCache; }
+    inline PrepareReq const& futurePrepareCache() { return m_futurePrepareCache; }
+    /// add specified raw-prepare-request into the raw-prepare-cache
+    /// reset the prepare-cache
+    inline void addRawPrepare(PrepareReq const& req)
+    {
+        m_rawPrepareCache = req;
+        LOG(DEBUG) << "addRawPrepare: current raw_prepare:" << req.block_hash.abridged()
+                   << "| reset prepare cache";
+        m_prepareCache = PrepareReq();
+    }
+
+    /// add prepare request to prepare-cache
+    /// remove cached request with the same block_hash but inconsistent view compaired with the
+    /// specified prepare-request from the sign-cache and commit-cache
+    inline void addPrepareReq(PrepareReq const& req)
+    {
+        m_prepareCache = req;
+        removeInvalidSignCache(req.block_hash, req.view);
+        removeInvalidCommitCache(req.block_hash, req.view);
+    }
+    /// add specified signReq to the sign-cache
+    inline void addSignReq(SignReq const& req) { m_signCache[req.block_hash][req.sig.hex()] = req; }
+    /// add specified commit cache to the commit-cache
+    inline void addCommitReq(CommitReq const& req)
+    {
+        m_commitCache[req.block_hash][req.sig.hex()] = req;
+    }
+    /// add specified viewchange cache to the viewchange-cache
+    inline void addViewChangeReq(ViewChangeReq const& req)
+    {
+        m_recvViewChangeReq[req.view][req.idx] = req;
+    }
+
+    template <typename T, typename S>
+    inline void addReq(T const& req, S& cache)
+    {
+        cache[req.block_hash][req.sig.hex()] = req;
+    }
+
+    /// add future-prepare cache
+    inline void addFuturePrepareCache(PrepareReq const& req)
+    {
+        if (m_futurePrepareCache.block_hash != req.block_hash)
+        {
+            m_futurePrepareCache = req;
+            LOG(INFO) << "recvFutureBlock, blk=" << req.height << ", hash=" << req.block_hash
+                      << ", idx=" << req.idx;
+        }
+    }
+    /// update m_committedPrepareCache to m_rawPrepareCache before broadcast the commit-request
+    inline void updateCommittedPrepare() { m_committedPrepareCache = m_rawPrepareCache; }
+    /// obtain the sig-list from m_commitCache, and append the sig-list to given block
+    bool generateAndSetSigList(dev::eth::Block& block, u256 const& minSigSize);
+    ///  determine can trigger viewchange or not
+    bool canTriggerViewChange(u256& minView, u256 const& minInvalidNodeNum, u256 const& toView,
+        dev::eth::BlockHeader const& highestBlock, int64_t const& consensusBlockNumber);
+
+    /// trigger viewchange
+    inline void triggerViewChange(u256 const& curView)
+    {
+        m_rawPrepareCache.clear();
+        m_prepareCache.clear();
+        m_signCache.clear();
+        m_commitCache.clear();
+        removeInvalidViewChange(curView);
+    }
+    /// delete requests cached in m_signCache, m_commitCache and m_prepareCache according to hash
+    void delCache(h256 const& hash);
+    inline void collectGarbage(dev::eth::BlockHeader const& highestBlockHeader)
+    {
+        removeInvalidEntryFromCache(highestBlockHeader, m_signCache);
+        removeInvalidEntryFromCache(highestBlockHeader, m_commitCache);
+    }
+    /// remove invalid view-change requests according to view and the current block header
+    void removeInvalidViewChange(u256 const& view, dev::eth::BlockHeader const& highestBlock);
+    inline void delInvalidViewChange(dev::eth::BlockHeader const& curHeader)
+    {
+        removeInvalidEntryFromCache(curHeader, m_recvViewChangeReq);
+    }
+    inline void clearAllExceptCommitCache()
+    {
+        m_prepareCache.clear();
+        m_signCache.clear();
+        m_recvViewChangeReq.clear();
+    }
+
+    inline void clearAll()
+    {
+        m_rawPrepareCache.clear();
+        clearAllExceptCommitCache();
+        m_commitCache.clear();
+    }
+    void resetFuturePrepare() { m_futurePrepareCache = PrepareReq(); }
+    /// complemented functions for UTs
+    std::unordered_map<h256, std::unordered_map<std::string, SignReq>>& mutableSignCache()
+    {
+        return m_signCache;
+    }
+    std::unordered_map<h256, std::unordered_map<std::string, CommitReq>>& mutableCommitCache()
+    {
+        return m_commitCache;
+    }
+    std::unordered_map<u256, std::unordered_map<u256, ViewChangeReq>>& mutableViewChangeCache()
+    {
+        return m_recvViewChangeReq;
+    }
+    void getCacheConsensusStatus(json_spirit::Array& statusArray) const;
+
+private:
+    /// remove invalid requests cached in cache according to curretn block
+    template <typename T, typename U, typename S>
+    void inline removeInvalidEntryFromCache(dev::eth::BlockHeader const& highestBlockHeader,
+        std::unordered_map<T, std::unordered_map<U, S>>& cache)
+    {
+        for (auto it = cache.begin(); it != cache.end();)
+        {
+            for (auto cache_entry = it->second.begin(); cache_entry != it->second.end();)
+            {
+                /// delete expired cache
+                if (cache_entry->second.height < highestBlockHeader.number())
+                    cache_entry = it->second.erase(cache_entry);
+                /// in case of faked block hash
+                else if (cache_entry->second.height == highestBlockHeader.number() &&
+                         cache_entry->second.block_hash != highestBlockHeader.hash())
+                    cache_entry = it->second.erase(cache_entry);
+                else
+                    cache_entry++;
+            }
+            if (it->second.size() == 0)
+                it = cache.erase(it);
+            else
+                it++;
+        }
+    }
+
+    inline void removeInvalidViewChange(u256 const& curView)
+    {
+        for (auto it = m_recvViewChangeReq.begin(); it != m_recvViewChangeReq.end();)
+        {
+            if (it->first <= curView)
+                it = m_recvViewChangeReq.erase(it);
+            else
+                it++;
+        }
+    }
+    /// remove sign cache according to block hash and view
+    void removeInvalidSignCache(h256 const& blockHash, u256 const& view);
+    /// remove commit cache according to block hash and view
+    void removeInvalidCommitCache(h256 const& blockHash, u256 const& view);
+
+    template <typename T, typename U, typename S>
+    inline bool cacheExists(T const& cache, U const& mainKey, S const& key)
+    {
+        auto it = cache.find(mainKey);
+        if (it == cache.end())
+            return false;
+        return (it->second.find(key)) != (it->second.end());
+    }
+
+    /// get the status of specified cache into the json object
+    /// (maily for prepareCache, m_committedPrepareCache, m_futurePrepareCache and rawPrepareCache)
+    template <typename T>
+    void getCacheStatus(json_spirit::Array& jsonArray, std::string const& key, T const& cache) const
+    {
+        json_spirit::Object cacheStatus;
+        cacheStatus.push_back(json_spirit::Pair(key + ".block_hash", toHex(cache.block_hash)));
+        cacheStatus.push_back(json_spirit::Pair(key + ".height", cache.height));
+        cacheStatus.push_back(json_spirit::Pair(key + ".idx", toString(cache.idx)));
+        cacheStatus.push_back(json_spirit::Pair(key + ".view", toString(cache.view)));
+        jsonArray.push_back(cacheStatus);
+    }
+
+    template <typename T>
+    void getCollectedCacheStatus(
+        json_spirit::Array& cacheJsonArray, std::string const& key, T const& cache) const
+    {
+        json_spirit::Object tmp_obj;
+        tmp_obj.push_back(json_spirit::Pair(key + ".cachedBlockSize", toString(cache.size())));
+        cacheJsonArray.push_back(tmp_obj);
+        for (auto i : cache)
+        {
+            json_spirit::Object entry;
+            entry.push_back(json_spirit::Pair(key + ".key", dev::toJS(i.first)));
+            entry.push_back(json_spirit::Pair(key + ".collected_size", i.second.size()));
+            cacheJsonArray.push_back(entry);
+        }
+    }
+
+private:
+    /// cache for prepare request
+    PrepareReq m_prepareCache = PrepareReq();
+    /// cache for raw prepare request
+    PrepareReq m_rawPrepareCache;
+    /// cache for signReq(maps between hash and sign requests)
+    std::unordered_map<h256, std::unordered_map<std::string, SignReq>> m_signCache;
+    /// cache for received-viewChange requests(maps between view and view change requests)
+    std::unordered_map<u256, std::unordered_map<u256, ViewChangeReq>> m_recvViewChangeReq;
+    /// cache for commited requests(maps between hash and commited requests)
+    std::unordered_map<h256, std::unordered_map<std::string, CommitReq>> m_commitCache;
+    /// cache for prepare request need to be backup and saved
+    PrepareReq m_committedPrepareCache;
+    /// cache for the future prepare cache
+    PrepareReq m_futurePrepareCache;
+};
+}  // namespace consensus
+}  // namespace dev