/*
        This file is part of cpp-ethereum.

        cpp-ethereum is free software: you can redistribute it and/or modify
        it under the terms of the GNU General Public License as published by
        the Free Software Foundation, either version 3 of the License, or
        (at your option) any later version.

        cpp-ethereum is distributed in the hope that it will be useful,
        but WITHOUT ANY WARRANTY; without even the implied warranty of
        MERCHANTABILITY or FITNESS FOR A PARTICULAR PURPOSE.  See the
        GNU General Public License for more details.

        You should have received a copy of the GNU General Public License
        along with cpp-ethereum.  If not, see <http://www.gnu.org/licenses/>.
*/
/** @file FileSystem.cpp
 * @authors
 *	 Eric Lombrozo <elombrozo@gmail.com>
 *	 Gav Wood <i@gavwood.com>
 * @date 2014
 */

#include "FileSystem.h"

#include <pwd.h>
#include <boost/filesystem.hpp>
using namespace std;
using namespace dev;

namespace fs = boost::filesystem;
<<<<<<< HEAD

=======
>>>>>>> 656bbe69
// static_assert(BOOST_VERSION >= 106400, "Wrong boost headers version");

// Should be written to only once during startup
static fs::path s_ethereumDatadir;
static fs::path s_ethereumIpcPath;

void dev::setDataDir(fs::path const& _dataDir)
{
    s_ethereumDatadir = _dataDir;
}

void dev::setIpcPath(fs::path const& _ipcDir)
{
    s_ethereumIpcPath = _ipcDir;
}

fs::path dev::getIpcPath()
{
    // Strip "geth.ipc" suffix if provided.
    if (s_ethereumIpcPath.filename() == "geth.ipc")
        return s_ethereumIpcPath.parent_path();
    else
        return s_ethereumIpcPath;
}

fs::path dev::getDataDir(string _prefix)
{
    if (_prefix.empty())
        _prefix = "ethereum";
    if (_prefix == "ethereum" && !s_ethereumDatadir.empty())
        return s_ethereumDatadir;
    return getDefaultDataDir(_prefix);
}

fs::path dev::getDefaultDataDir(string _prefix)
{
    if (_prefix.empty())
        _prefix = "ethereum";

    fs::path dataDirPath;
    char const* homeDir = getenv("HOME");
    if (!homeDir || strlen(homeDir) == 0)
    {
        struct passwd* pwd = getpwuid(getuid());
        if (pwd)
            homeDir = pwd->pw_dir;
    }

    if (!homeDir || strlen(homeDir) == 0)
        dataDirPath = fs::path("/");
    else
        dataDirPath = fs::path(homeDir);

    return dataDirPath / ("." + _prefix);
}

fs::path dev::appendToFilename(fs::path const& _orig, string const& _suffix)
{
    if (_orig.filename() == fs::path(".") || _orig.filename() == fs::path(".."))
        return _orig / fs::path(_suffix);
    else
        return _orig.parent_path() / fs::path(_orig.filename().string() + _suffix);
}<|MERGE_RESOLUTION|>--- conflicted
+++ resolved
@@ -29,10 +29,6 @@
 using namespace dev;
 
 namespace fs = boost::filesystem;
-<<<<<<< HEAD
-
-=======
->>>>>>> 656bbe69
 // static_assert(BOOST_VERSION >= 106400, "Wrong boost headers version");
 
 // Should be written to only once during startup
