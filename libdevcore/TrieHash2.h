--- conflicted
+++ resolved
@@ -35,21 +35,14 @@
     typeIntermediateNode = 3,
 };
 
-<<<<<<< HEAD
 bytes getTrieTree256(BytesMap const& _s,
     std::shared_ptr<std::map<std::string, std::vector<std::string>>> _parent2ChildList);
-h256 getHash256(BytesMap const& _s,
-    std::shared_ptr<std::map<std::string, std::vector<std::string>>> _parent2ChildList);
-=======
-bytes getTrieTree256(
-    BytesMap const& _s, std::map<std::string, std::vector<std::string>>& _parent2ChildList);
 
 bytes getTrieTree256(BytesMap const& _s);
 
-h256 getHash256(
-    BytesMap const& _s, std::map<std::string, std::vector<std::string>>& _parent2ChildList);
+h256 getHash256(BytesMap const& _s,
+    std::shared_ptr<std::map<std::string, std::vector<std::string>>> _parent2ChildList);
 
 h256 getHash256(BytesMap const& _s);
 
->>>>>>> c1a11b84
 }  // namespace dev