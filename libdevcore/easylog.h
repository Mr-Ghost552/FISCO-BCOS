--- conflicted
+++ resolved
@@ -27,22 +27,16 @@
 #include "CommonData.h"
 #include "CommonIO.h"
 #include "FixedHash.h"
-<<<<<<< HEAD
 #pragma warning(push)
 #pragma GCC diagnostic push
 #pragma GCC diagnostic ignored "-Wunused-variable"
-#include "easylogging++.h"
-#pragma warning(pop)
-#pragma GCC diagnostic pop
-=======
-
 #ifdef FISCO_EASYLOG
 #include "easylogging++.h"
 #else
 #include "Log.h"
 #endif
-
->>>>>>> c15d90bd
+#pragma warning(pop)
+#pragma GCC diagnostic pop
 #include "vector_ref.h"
 #include <chrono>
 #include <ctime>
