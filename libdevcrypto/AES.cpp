/*
    This file is part of FISCO-BCOS.

    FISCO-BCOS is free software: you can redistribute it and/or modify
    it under the terms of the GNU General Public License as published by
    the Free Software Foundation, either version 3 of the License, or
    (at your option) any later version.

    FISCO-BCOS is distributed in the hope that it will be useful,
    but WITHOUT ANY WARRANTY; without even the implied warranty of
    MERCHANTABILITY or FITNESS FOR A PARTICULAR PURPOSE.  See the
    GNU General Public License for more details.

    You should have received a copy of the GNU General Public License
    along with FISCO-BCOS.  If not, see <http://www.gnu.org/licenses/>.
*/
/** @file AES.cpp
 * @author Alex Leverington <nessence@gmail.com> Asherli
 * @date 2018
 */

#include "AES.h"
#include "Exceptions.h"
#include <cryptopp/aes.h>
#include <cryptopp/filters.h>
#include <cryptopp/modes.h>
#include <cryptopp/pwdbased.h>
#include <cryptopp/sha.h>
#include <libdevcore/easylog.h>
#include <stdlib.h>
#include <string>


using namespace std;
using namespace dev;
<<<<<<< HEAD
using namespace dev::crypto;
using namespace std;

=======
using namespace CryptoPP;
>>>>>>> 01b11604

bytes dev::aesCBCEncrypt(bytesConstRef _plainData, bytesConstRef _key)
{
    bytesConstRef ivData = _key.cropped(0, 16);
    string cipherData;
    CryptoPP::AES::Encryption aesEncryption(_key.data(), _key.size());
    CryptoPP::CBC_Mode_ExternalCipher::Encryption cbcEncryption(aesEncryption, ivData.data());
    CryptoPP::StreamTransformationFilter stfEncryptor(
        cbcEncryption, new CryptoPP::StringSink(cipherData));
    stfEncryptor.Put(_plainData.data(), _plainData.size());
    stfEncryptor.MessageEnd();
    return asBytes(cipherData);
}

bytes dev::aesCBCDecrypt(bytesConstRef _cypherData, bytesConstRef _key)
{
    bytes ivData = _key.cropped(0, 16).toBytes();
    // bytesConstRef ivData = _key.cropped(0, 16);
    // LOG(DEBUG)<<"AES DE TYPE....................";
    string decryptedData;
    CryptoPP::AES::Decryption aesDecryption(_key.data(), _key.size());
    CryptoPP::CBC_Mode_ExternalCipher::Decryption cbcDecryption(aesDecryption, ref(ivData).data());
    CryptoPP::StreamTransformationFilter stfDecryptor(
        cbcDecryption, new CryptoPP::StringSink(decryptedData));
    // stfDecryptor.Put( reinterpret_cast<const unsigned char*>( cipherData.c_str() ),cipherLen);
    stfDecryptor.Put(_cypherData.data(), _cypherData.size());
    stfDecryptor.MessageEnd();
    return asBytes(decryptedData);
}

bytes dev::readableKeyBytes(const std::string& _readableKey)
{
    if (_readableKey.length() != 32)
        BOOST_THROW_EXCEPTION(AESKeyLengthError() << errinfo_comment("Key must has 32 characters"));

<<<<<<< HEAD
=======
    try
    {
        CryptoPP::AES::Decryption aesDecryption(target.data(), 16);
        auto cipher = _ivCipher.cropped(16);
        auto iv = _ivCipher.cropped(0, 16);
        CryptoPP::CBC_Mode_ExternalCipher::Decryption cbcDecryption(aesDecryption, iv.data());
        std::string decrypted;
        CryptoPP::StreamTransformationFilter stfDecryptor(
            cbcDecryption, new CryptoPP::StringSink(decrypted));
        stfDecryptor.Put(cipher.data(), cipher.size());
        stfDecryptor.MessageEnd();
        return asBytes(decrypted);
    }
    catch (std::exception const& e)
    {
        // FIXME: Handle this error better.
        LOG(ERROR) << e.what();
        return bytes();
    }
}

char* ascii2hex(const char* chs, int len)
{
    char hex[16] = {'0', '1', '2', '3', '4', '5', '6', '7', '8', '9', 'A', 'B', 'C', 'D', 'E', 'F'};

    char* ascii = (char*)calloc(len * 3 + 1, sizeof(char));  // calloc ascii

    int i = 0;
    while (i < len)
    {
        int b = chs[i] & 0x000000ff;
        ascii[i * 2] = hex[b / 16];
        ascii[i * 2 + 1] = hex[b % 16];
        ++i;
    }
    return ascii;
}


bytes dev::aesCBCEncrypt(bytesConstRef _plainData, bytesConstRef _key)
{
    bytesConstRef ivData = _key.cropped(0, 16);
    string cipherData;
    CryptoPP::AES::Encryption aesEncryption(_key.data(), _key.size());
    CryptoPP::CBC_Mode_ExternalCipher::Encryption cbcEncryption(aesEncryption, ivData.data());
    CryptoPP::StreamTransformationFilter stfEncryptor(
        cbcEncryption, new CryptoPP::StringSink(cipherData));
    stfEncryptor.Put(_plainData.data(), _plainData.size());
    stfEncryptor.MessageEnd();
    return asBytes(cipherData);
}

bytes dev::aesCBCDecrypt(bytesConstRef _cypherData, bytesConstRef _key)
{
    bytes ivData = _key.cropped(0, 16).toBytes();
    // bytesConstRef ivData = _key.cropped(0, 16);
    // LOG(DEBUG)<<"AES DE TYPE....................";
    string decryptedData;
    CryptoPP::AES::Decryption aesDecryption(_key.data(), _key.size());
    CryptoPP::CBC_Mode_ExternalCipher::Decryption cbcDecryption(aesDecryption, ref(ivData).data());
    CryptoPP::StreamTransformationFilter stfDecryptor(
        cbcDecryption, new CryptoPP::StringSink(decryptedData));
    // stfDecryptor.Put( reinterpret_cast<const unsigned char*>( cipherData.c_str() ),cipherLen);
    stfDecryptor.Put(_cypherData.data(), _cypherData.size());
    stfDecryptor.MessageEnd();
    return asBytes(decryptedData);
}

bytes dev::readableKeyBytes(const std::string& _readableKey)
{
    if (_readableKey.length() != 32)
        BOOST_THROW_EXCEPTION(AESKeyLengthError() << errinfo_comment("Key must has 32 characters"));

>>>>>>> 01b11604
    return bytesConstRef{(unsigned char*)_readableKey.c_str(), _readableKey.length()}.toBytes();
}<|MERGE_RESOLUTION|>--- conflicted
+++ resolved
@@ -33,87 +33,8 @@
 
 using namespace std;
 using namespace dev;
-<<<<<<< HEAD
 using namespace dev::crypto;
 using namespace std;
-
-=======
-using namespace CryptoPP;
->>>>>>> 01b11604
-
-bytes dev::aesCBCEncrypt(bytesConstRef _plainData, bytesConstRef _key)
-{
-    bytesConstRef ivData = _key.cropped(0, 16);
-    string cipherData;
-    CryptoPP::AES::Encryption aesEncryption(_key.data(), _key.size());
-    CryptoPP::CBC_Mode_ExternalCipher::Encryption cbcEncryption(aesEncryption, ivData.data());
-    CryptoPP::StreamTransformationFilter stfEncryptor(
-        cbcEncryption, new CryptoPP::StringSink(cipherData));
-    stfEncryptor.Put(_plainData.data(), _plainData.size());
-    stfEncryptor.MessageEnd();
-    return asBytes(cipherData);
-}
-
-bytes dev::aesCBCDecrypt(bytesConstRef _cypherData, bytesConstRef _key)
-{
-    bytes ivData = _key.cropped(0, 16).toBytes();
-    // bytesConstRef ivData = _key.cropped(0, 16);
-    // LOG(DEBUG)<<"AES DE TYPE....................";
-    string decryptedData;
-    CryptoPP::AES::Decryption aesDecryption(_key.data(), _key.size());
-    CryptoPP::CBC_Mode_ExternalCipher::Decryption cbcDecryption(aesDecryption, ref(ivData).data());
-    CryptoPP::StreamTransformationFilter stfDecryptor(
-        cbcDecryption, new CryptoPP::StringSink(decryptedData));
-    // stfDecryptor.Put( reinterpret_cast<const unsigned char*>( cipherData.c_str() ),cipherLen);
-    stfDecryptor.Put(_cypherData.data(), _cypherData.size());
-    stfDecryptor.MessageEnd();
-    return asBytes(decryptedData);
-}
-
-bytes dev::readableKeyBytes(const std::string& _readableKey)
-{
-    if (_readableKey.length() != 32)
-        BOOST_THROW_EXCEPTION(AESKeyLengthError() << errinfo_comment("Key must has 32 characters"));
-
-<<<<<<< HEAD
-=======
-    try
-    {
-        CryptoPP::AES::Decryption aesDecryption(target.data(), 16);
-        auto cipher = _ivCipher.cropped(16);
-        auto iv = _ivCipher.cropped(0, 16);
-        CryptoPP::CBC_Mode_ExternalCipher::Decryption cbcDecryption(aesDecryption, iv.data());
-        std::string decrypted;
-        CryptoPP::StreamTransformationFilter stfDecryptor(
-            cbcDecryption, new CryptoPP::StringSink(decrypted));
-        stfDecryptor.Put(cipher.data(), cipher.size());
-        stfDecryptor.MessageEnd();
-        return asBytes(decrypted);
-    }
-    catch (std::exception const& e)
-    {
-        // FIXME: Handle this error better.
-        LOG(ERROR) << e.what();
-        return bytes();
-    }
-}
-
-char* ascii2hex(const char* chs, int len)
-{
-    char hex[16] = {'0', '1', '2', '3', '4', '5', '6', '7', '8', '9', 'A', 'B', 'C', 'D', 'E', 'F'};
-
-    char* ascii = (char*)calloc(len * 3 + 1, sizeof(char));  // calloc ascii
-
-    int i = 0;
-    while (i < len)
-    {
-        int b = chs[i] & 0x000000ff;
-        ascii[i * 2] = hex[b / 16];
-        ascii[i * 2 + 1] = hex[b % 16];
-        ++i;
-    }
-    return ascii;
-}
 
 
 bytes dev::aesCBCEncrypt(bytesConstRef _plainData, bytesConstRef _key)
@@ -150,6 +71,5 @@
     if (_readableKey.length() != 32)
         BOOST_THROW_EXCEPTION(AESKeyLengthError() << errinfo_comment("Key must has 32 characters"));
 
->>>>>>> 01b11604
     return bytesConstRef{(unsigned char*)_readableKey.c_str(), _readableKey.length()}.toBytes();
 }