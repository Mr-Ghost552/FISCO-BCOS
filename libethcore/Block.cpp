--- conflicted
+++ resolved
@@ -183,12 +183,7 @@
 }
 
 
-<<<<<<< HEAD
-std::shared_ptr<std::map<std::string, std::vector<std::string>>> Block::calTransactionRootV2_2_0(
-    bool update, bool calForce) const
-=======
 void Block::calTransactionRootV2_2_0(bool update) const
->>>>>>> c1a11b84
 {
     TIME_RECORD(
         "Calc transaction root, count:" + boost::lexical_cast<std::string>(m_transactions->size()));
@@ -212,7 +207,7 @@
     }
 }
 
-std::map<std::string, std::vector<std::string>> Block::getTransactionProof() const
+std::shared_ptr<std::map<std::string, std::vector<std::string>>> Block::getTransactionProof() const
 {
     if (g_BCOSConfig.version() < V2_2_0)
     {
@@ -220,22 +215,19 @@
         BOOST_THROW_EXCEPTION(
             MethodNotSupport() << errinfo_comment("method not support in this version"));
     }
-    std::map<std::string, std::vector<std::string>> merklePath;
+    std::shared_ptr<std::map<std::string, std::vector<std::string>>> merklePath =
+        std::make_shared<std::map<std::string, std::vector<std::string>>>();
     BytesMap txsMapCache;
-    for (size_t i = 0; i < m_transactions.size(); i++)
+    for (size_t i = 0; i < m_transactions->size(); i++)
     {
         RLPStream s;
         s << i;
-        txsMapCache.insert(std::make_pair(s.out(), m_transactions[i].sha3().asBytes()));
+        txsMapCache.insert(std::make_pair(s.out(), (*m_transactions)[i]->sha3().asBytes()));
     }
     dev::getHash256(txsMapCache, merklePath);
     return merklePath;
 }
 
-<<<<<<< HEAD
-std::shared_ptr<std::map<std::string, std::vector<std::string>>> Block::calReceiptRootV2_2_0(
-    bool update, bool calForce) const
-=======
 
 void Block::getReceiptAndSha3(RLPStream& txReceipts, BytesMap& mapCache) const
 {
@@ -259,7 +251,6 @@
 }
 
 void Block::calReceiptRootV2_2_0(bool update) const
->>>>>>> c1a11b84
 {
     TIME_RECORD("Calc transaction root, count:" +
                 boost::lexical_cast<std::string>(m_transactionReceipts->size()));
@@ -269,30 +260,8 @@
     if (m_tReceiptsCache == bytes())
     {
         RLPStream txReceipts;
-<<<<<<< HEAD
-        txReceipts.appendList(m_transactionReceipts->size());
-        BytesMap mapCache;
-
-        tbb::parallel_for(tbb::blocked_range<size_t>(0, m_transactionReceipts->size()),
-            [&](const tbb::blocked_range<size_t>& _r) {
-                for (uint32_t i = _r.begin(); i < _r.end(); ++i)
-                {
-                    (*m_transactionReceipts)[i]->receipt();
-                    (*m_transactionReceipts)[i]->sha3();
-                }
-            });
-
-        for (size_t i = 0; i < m_transactionReceipts->size(); i++)
-        {
-            txReceipts.appendRaw((*m_transactionReceipts)[i]->receipt());
-            RLPStream s;
-            s << i;
-            mapCache.insert(std::make_pair(s.out(), (*m_transactionReceipts)[i]->sha3()));
-        }
-=======
         BytesMap mapCache;
         getReceiptAndSha3(txReceipts, mapCache);
->>>>>>> c1a11b84
         txReceipts.swapOut(m_tReceiptsCache);
         m_receiptRootCache = dev::getHash256(mapCache);
     }
@@ -303,7 +272,7 @@
 }
 
 
-std::map<std::string, std::vector<std::string>> Block::getReceiptProof() const
+std::shared_ptr<std::map<std::string, std::vector<std::string>>> Block::getReceiptProof() const
 {
     if (g_BCOSConfig.version() < V2_2_0)
     {
@@ -315,7 +284,8 @@
     RLPStream txReceipts;
     BytesMap mapCache;
     getReceiptAndSha3(txReceipts, mapCache);
-    std::map<std::string, std::vector<std::string>> merklePath;
+    std::shared_ptr<std::map<std::string, std::vector<std::string>>> merklePath =
+        std::make_shared<std::map<std::string, std::vector<std::string>>>();
     dev::getHash256(mapCache, merklePath);
     return merklePath;
 }
