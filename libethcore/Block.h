--- conflicted
+++ resolved
@@ -169,13 +169,11 @@
     /// m_transactions converted bytes, when m_transactions changed,
     /// should refresh this catch when encode
     bytes m_txsCache;
-<<<<<<< HEAD
     /// mutable RecursiveMutex m_txsCacheLock;
     TransactionReceipts m_receipts;  ///< The corresponding list of transaction receipts.
-=======
     BytesMap m_txsMapCache;
     h256 m_txsRoot;
->>>>>>> c0d76271
+
 };
 }  // namespace eth
 }  // namespace dev