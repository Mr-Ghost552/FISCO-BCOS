--- conflicted
+++ resolved
@@ -520,11 +520,7 @@
     if (m_excepted != TransactionException::None)
     {
         LOG(ERROR) << LOG_BADGE("TxExeError") << LOG_DESC("Transaction execution error")
-<<<<<<< HEAD
-                   << LOG_KV("hash", m_t->hasZeroSignature() ? m_t->sha3().abridged() : "call")
-=======
-                   << LOG_KV("hash", (!m_t.hasZeroSignature()) ? m_t.sha3().abridged() : "call")
->>>>>>> c1a11b84
+                   << LOG_KV("hash", (!m_t->hasZeroSignature()) ? m_t->sha3().abridged() : "call")
                    << m_exceptionReason.str();
     }
 }