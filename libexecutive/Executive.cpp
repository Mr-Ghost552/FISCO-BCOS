--- conflicted
+++ resolved
@@ -89,20 +89,7 @@
 bool Executive::execute()
 {
     // Entry point for a user-executed transaction.
-<<<<<<< HEAD
-
-    // Pay...
-    LOG(TRACE) << "Paying " << m_gasCost << " from sender for gas (" << m_t.gas() << " gas at "
-               << m_t.gasPrice() << ")";
-    // m_s.subBalance(m_t.sender(), m_gasCost);
-
-    uint64_t txGasLimit = m_envInfo.precompiledEngine()->txGasLimit();
-    LOG(TRACE) << "Practical limitation of tx gas: " << txGasLimit;
-
-    assert(txGasLimit >= (u256)m_baseGasRequired);
-=======
     assert(m_t.gas() >= (u256)m_baseGasRequired);
->>>>>>> 48c8f3a7
     if (m_t.isCreation())
         return create(m_t.sender(), m_t.value(), m_t.gasPrice(),
             txGasLimit - (u256)m_baseGasRequired, &m_t.data(), m_t.sender());
