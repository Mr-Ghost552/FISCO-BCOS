--- conflicted
+++ resolved
@@ -1,107 +1,91 @@
-/*
-    This file is part of cpp-ethereum.
-
-    cpp-ethereum is free software: you can redistribute it and/or modify
-    it under the terms of the GNU General Public License as published by
-    the Free Software Foundation, either version 3 of the License, or
-    (at your option) any later version.
-
-    cpp-ethereum is distributed in the hope that it will be useful,
-    but WITHOUT ANY WARRANTY; without even the implied warranty of
-    MERCHANTABILITY or FITNESS FOR A PARTICULAR PURPOSE.  See the
-    GNU General Public License for more details.
-
-    You should have received a copy of the GNU General Public License
-    along with cpp-ethereum.  If not, see <http://www.gnu.org/licenses/>.
-*/
-/** @file ExecutionResult.h
- * @author
- * @date
- */
-
-#pragma once
-
-#include <libdevcore/RLP.h>
-#include <libdevcore/SHA3.h>
-#include <libethcore/Common.h>
-
-namespace dev
-{
-namespace eth
-{
-enum class TransactionException
-{
-    None = 0,
-    Unknown,
-    BadRLP,
-    InvalidFormat,
-    OutOfGasIntrinsic,  ///< Too little gas to pay for the base transaction cost.
-    InvalidSignature,
-    InvalidNonce,
-    NotEnoughCash,
-    OutOfGasBase,  ///< Too little gas to pay for the base transaction cost.
-    BlockGasLimitReached,
-    BadInstruction,
-    BadJumpDestination,
-    OutOfGas,    ///< Ran out of gas executing code of the transaction.
-    OutOfStack,  ///< Ran out of stack executing code of the transaction.
-    StackUnderflow,
-    NonceCheckFail,  // noncecheck ok() ==  false
-    BlockLimitCheckFail,
-    FilterCheckFail,
-    NoDeployPermission,
-    NoCallPermission,
-    NoTxPermission,
-<<<<<<< HEAD
-    EthCallIdNotFound,
-    UTXOInvalidType,
-    UTXOJsonParamError,
-    UTXOTokenIDInvalid,
-    UTXOTokenUsed,
-    UTXOTokenOwnerShipCheckFail,
-    UTXOTokenLogicCheckFail,
-    UTXOTokenAccountingBalanceFail,
-    UTXOTokenCntOutofRange,
-    UTXOTokenKeyRepeat,
-    UTXOLowEthVersion,
-    UTXOTxError,
-    UTXODBError,
-    PrecompiledError
-=======
-    PrecompiledError,
-    RevertInstruction,
-    InvalidZeroSignatureFormat,
-    AddressAlreadyUsed
->>>>>>> d6c60e7e
-};
-
-enum class CodeDeposit
-{
-    None = 0,
-    Failed,
-    Success
-};
-
-struct VMException;
-
-TransactionException toTransactionException(Exception const& _e);
-std::ostream& operator<<(std::ostream& _out, TransactionException const& _er);
-
-/// Description of the result of executing a transaction.
-struct ExecutionResult
-{
-    u256 gasUsed = 0;
-    TransactionException excepted = TransactionException::Unknown;
-    Address newAddress;
-    bytes output;
-    CodeDeposit codeDeposit =
-        CodeDeposit::None;  ///< Failed if an attempted deposit failed due to lack of gas.
-    u256 gasRefunded = 0;
-    unsigned depositSize = 0;  ///< Amount of code of the creation's attempted deposit.
-    u256 gasForDeposit;        ///< Amount of gas remaining for the code deposit phase.
-};
-
-std::ostream& operator<<(std::ostream& _out, ExecutionResult const& _er);
-
-}  // namespace eth
-}  // namespace dev
+/*
+    This file is part of cpp-ethereum.
+
+    cpp-ethereum is free software: you can redistribute it and/or modify
+    it under the terms of the GNU General Public License as published by
+    the Free Software Foundation, either version 3 of the License, or
+    (at your option) any later version.
+
+    cpp-ethereum is distributed in the hope that it will be useful,
+    but WITHOUT ANY WARRANTY; without even the implied warranty of
+    MERCHANTABILITY or FITNESS FOR A PARTICULAR PURPOSE.  See the
+    GNU General Public License for more details.
+
+    You should have received a copy of the GNU General Public License
+    along with cpp-ethereum.  If not, see <http://www.gnu.org/licenses/>.
+*/
+/** @file ExecutionResult.h
+ * @author
+ * @date
+ */
+
+#pragma once
+
+#include <libdevcore/RLP.h>
+#include <libdevcore/SHA3.h>
+#include <libethcore/Common.h>
+
+
+namespace dev
+{
+namespace eth
+{
+enum class TransactionException
+{
+    None = 0,
+    Unknown,
+    BadRLP,
+    InvalidFormat,
+    OutOfGasIntrinsic,  ///< Too little gas to pay for the base transaction cost.
+    InvalidSignature,
+    InvalidNonce,
+    NotEnoughCash,
+    OutOfGasBase,  ///< Too little gas to pay for the base transaction cost.
+    BlockGasLimitReached,
+    BadInstruction,
+    BadJumpDestination,
+    OutOfGas,    ///< Ran out of gas executing code of the transaction.
+    OutOfStack,  ///< Ran out of stack executing code of the transaction.
+    StackUnderflow,
+    NonceCheckFail,  // noncecheck ok() ==  false
+    BlockLimitCheckFail,
+    FilterCheckFail,
+    NoDeployPermission,
+    NoCallPermission,
+    NoTxPermission,
+    PrecompiledError,
+    RevertInstruction,
+    InvalidZeroSignatureFormat,
+    AddressAlreadyUsed
+};
+
+enum class CodeDeposit
+{
+    None = 0,
+    Failed,
+    Success
+};
+
+struct VMException;
+
+TransactionException toTransactionException(Exception const& _e);
+std::ostream& operator<<(std::ostream& _out, TransactionException const& _er);
+
+/// Description of the result of executing a transaction.
+struct ExecutionResult
+{
+    u256 gasUsed = 0;
+    TransactionException excepted = TransactionException::Unknown;
+    Address newAddress;
+    bytes output;
+    CodeDeposit codeDeposit =
+        CodeDeposit::None;  ///< Failed if an attempted deposit failed due to lack of gas.
+    u256 gasRefunded = 0;
+    unsigned depositSize = 0;  ///< Amount of code of the creation's attempted deposit.
+    u256 gasForDeposit;        ///< Amount of gas remaining for the code deposit phase.
+};
+
+std::ostream& operator<<(std::ostream& _out, ExecutionResult const& _er);
+
+}  // namespace eth
+}  // namespace dev