--- conflicted
+++ resolved
@@ -59,29 +59,15 @@
 
     FrontServiceInitializer::Ptr frontService() { return m_frontServiceInitializer; }
 
-<<<<<<< HEAD
     void initAirNode(std::string const& _configFilePath, std::string const& _genesisFile,
-        bcos::gateway::GatewayInterface::Ptr _gateway)
-    {
-        initConfig(_configFilePath, _genesisFile, "", true);
-        init(bcos::initializer::NodeArchitectureType::AIR, _configFilePath, _genesisFile, _gateway,
-            true);
-    }
-=======
-    void initLocalNode(std::string const& _configFilePath, std::string const& _genesisFile,
         std::shared_ptr<bcos::gateway::GatewayInterface> _gateway);
->>>>>>> 1f0dd3e9
     void initMicroServiceNode(std::string const& _configFilePath, std::string const& _genesisFile,
         std::string const& _privateKeyPath);
 
 protected:
     virtual void init(bcos::initializer::NodeArchitectureType _nodeArchType,
         std::string const& _configFilePath, std::string const& _genesisFile,
-<<<<<<< HEAD
-        bcos::gateway::GatewayInterface::Ptr _gateway, bool _airVersion);
-=======
-        std::shared_ptr<bcos::gateway::GatewayInterface> _gateway, bool _localMode);
->>>>>>> 1f0dd3e9
+        std::shared_ptr<bcos::gateway::GatewayInterface> _gateway, bool _airVersion);
 
     virtual void initConfig(std::string const& _configFilePath, std::string const& _genesisFile,
         std::string const& _privateKeyPath, bool _airVersion);
