/*
 * @CopyRight:
 * FISCO-BCOS is free software: you can redistribute it and/or modify
 * it under the terms of the GNU General Public License as published by
 * the Free Software Foundation, either version 3 of the License, or
 * (at your option) any later version.
 *
 * FISCO-BCOS is distributed in the hope that it will be useful,
 * but WITHOUT ANY WARRANTY; without even the implied warranty of
 * MERCHANTABILITY or FITNESS FOR A PARTICULAR PURPOSE.  See the
 * GNU General Public License for more details.
 *
 * You should have received a copy of the GNU General Public License
 * along with FISCO-BCOS.  If not, see <http://www.gnu.org/licenses/>
 * (c) 2016-2018 fisco-dev contributors.
 */
/** @file P2PInitializer.h
 *  @author chaychen
 *  @modify first draft
 *  @date 20181022
 */

#include "P2PInitializer.h"
#include <libdevcore/easylog.h>
#include <libnetwork/Host.h>
#include <boost/algorithm/algorithm.hpp>
#include <boost/algorithm/string.hpp>
#include <boost/algorithm/string/classification.hpp>
#include <boost/algorithm/string/split.hpp>

using namespace dev;
using namespace dev::p2p;
using namespace dev::initializer;

void P2PInitializer::initConfig(boost::property_tree::ptree const& _pt)
{
    try
    {
        INITIALIZER_LOG(DEBUG) << "[#P2PInitializer::initConfig]";
        std::string publicID = _pt.get<std::string>("p2p.public_ip", "127.0.0.1");
        std::string listenIP = _pt.get<std::string>("p2p.listen_ip", "0.0.0.0");
        int listenPort = _pt.get<int>("p2p.listen_port", 30300);

        std::map<NodeIPEndpoint, NodeID> nodes;
        for (auto it : _pt.get_child("p2p"))
        {
            if (it.first.find("node.") == 0)
            {
                SESSION_LOG(TRACE) << "[#P2PInitializer::initConfig] add staticNode: " << it.first
                                   << "/" << it.second.data();

                std::vector<std::string> s;
                try
                {
                    boost::split(
                        s, it.second.data(), boost::is_any_of(":"), boost::token_compress_on);
                    if (s.size() != 2)
                    {
                        INITIALIZER_LOG(ERROR)
                            << "[#P2PInitializer::initConfig] parse address faield: [data]: "
                            << it.second.data();
                        ERROR_OUTPUT
                            << "[#P2PInitializer::initConfig] parse address faield, [data]: "
                            << it.second.data() << std::endl;
                        exit(1);
                    }
                    NodeIPEndpoint endpoint;
                    endpoint.address = boost::asio::ip::address::from_string(s[0]);
                    endpoint.tcpPort = boost::lexical_cast<uint16_t>(s[1]);
                    endpoint.udpPort = boost::lexical_cast<uint16_t>(s[1]);
                    nodes.insert(std::make_pair(endpoint, NodeID()));
                }
                catch (std::exception& e)
                {
                    INITIALIZER_LOG(ERROR)
                        << "[#P2PInitializer::initConfig] parse address faield: [data/EINFO]: "
                        << it.second.data() << "/" << e.what();
                    ERROR_OUTPUT
                        << "[#P2PInitializer::initConfig] parse address faield: [data/EINFO]:"
                        << it.second.data() << "/" << boost::diagnostic_information(e) << std::endl;
                    exit(1);
                }
            }
        }

<<<<<<< HEAD
        auto asioInterface = std::make_shared<dev::network::ASIOInterface>();
=======
        std::vector<std::string> crl;
        /// CRL means certificate rejected list, CRL optional in config.ini
        if (_pt.get_child_optional("CRL"))
        {
            for (auto it : _pt.get_child("CRL"))
            {
                if (it.first.find("crl.") == 0)
                {
                    try
                    {
                        std::string nodeID = boost::to_upper_copy(it.second.data());
                        SESSION_LOG(TRACE)
                            << "[#P2PInitializer::initConfig] get certificate rejected by nodeID: "
                            << nodeID;
                        crl.push_back(nodeID);
                    }
                    catch (std::exception& e)
                    {
                        INITIALIZER_LOG(ERROR)
                            << "[#P2PInitializer::initConfig] get crl faield: [data/EINFO]: "
                            << e.what();
                    }
                }
            }
        }

        auto asioInterface = std::make_shared<ASIOInterface>();
>>>>>>> 2c771eb1
        asioInterface->setIOService(std::make_shared<ba::io_service>());
        asioInterface->setSSLContext(m_SSLContext);
        asioInterface->setType(dev::network::ASIOInterface::SSL);

        auto messageFactory = std::make_shared<P2PMessageFactory>();

        auto host = std::make_shared<dev::network::Host>();
        host->setASIOInterface(asioInterface);
        host->setSessionFactory(std::make_shared<dev::network::SessionFactory>());
        host->setMessageFactory(messageFactory);
        host->setHostPort(listenIP, listenPort);
        host->setThreadPool(std::make_shared<ThreadPool>("P2P", 4));
        host->setCRL(crl);

        m_p2pService = std::make_shared<Service>();
        m_p2pService->setHost(host);
        m_p2pService->setStaticNodes(nodes);
        m_p2pService->setKeyPair(m_keyPair);
        m_p2pService->setP2PMessageFactory(messageFactory);

        m_p2pService->start();
    }
    catch (std::exception& e)
    {
        INITIALIZER_LOG(ERROR) << "[#P2PInitializer] initConfig for P2PInitializer failed [EINFO]: "
                               << boost::diagnostic_information(e);
        ERROR_OUTPUT << "[#P2PInitializer] P2PInitializer failed, EINFO:"
                     << boost::diagnostic_information(e) << std::endl;
        exit(1);
    }
}<|MERGE_RESOLUTION|>--- conflicted
+++ resolved
@@ -83,9 +83,6 @@
             }
         }
 
-<<<<<<< HEAD
-        auto asioInterface = std::make_shared<dev::network::ASIOInterface>();
-=======
         std::vector<std::string> crl;
         /// CRL means certificate rejected list, CRL optional in config.ini
         if (_pt.get_child_optional("CRL"))
@@ -112,8 +109,8 @@
             }
         }
 
-        auto asioInterface = std::make_shared<ASIOInterface>();
->>>>>>> 2c771eb1
+        auto asioInterface = std::make_shared<dev::network::ASIOInterface>();
+      
         asioInterface->setIOService(std::make_shared<ba::io_service>());
         asioInterface->setSSLContext(m_SSLContext);
         asioInterface->setType(dev::network::ASIOInterface::SSL);
