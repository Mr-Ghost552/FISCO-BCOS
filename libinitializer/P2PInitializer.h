--- conflicted
+++ resolved
@@ -33,15 +33,6 @@
 {
 namespace initializer
 {
-<<<<<<< HEAD
-=======
-class P2PMessageFactory : public MessageFactory
-{
-public:
-    virtual ~P2PMessageFactory() {}
-    virtual Message::Ptr buildMessage() override { return std::make_shared<Message>(); }
-};
->>>>>>> a87b1628
 
 class P2PInitializer : public std::enable_shared_from_this<P2PInitializer>
 {
