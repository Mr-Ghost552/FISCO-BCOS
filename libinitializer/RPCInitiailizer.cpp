--- conflicted
+++ resolved
@@ -33,14 +33,6 @@
 
     if (listenPort > 0)
     {
-<<<<<<< HEAD
-        ChannelRPCServer::Ptr channelRPCServer;
-        channelRPCServer.reset(new ChannelRPCServer(), [](ChannelRPCServer* p) { (void)p; });
-        channelRPCServer->setListenAddr(listenIP);
-        channelRPCServer->setListenPort(listenPort);
-        channelRPCServer->setSSLContext(m_sslContext);
-        channelRPCServer->setService(m_p2pService);
-=======
         ChannelRPCServer::Ptr m_channelRPCServer;
         ///< TODO: Double free or no free?
         ///< Donot to set destructions, the ModularServer will destruct.
@@ -49,7 +41,6 @@
         m_channelRPCServer->setListenPort(listenPort);
         m_channelRPCServer->setSSLContext(m_sslContext);
         m_channelRPCServer->setService(m_p2pService);
->>>>>>> 4f60bab8
 
         auto ioService = std::make_shared<boost::asio::io_service>();
 
@@ -58,20 +49,8 @@
         server->setSSLContext(m_sslContext);
         server->setEnableSSL(true);
         server->setBind(listenIP, listenPort);
-
         server->setMessageFactory(std::make_shared<dev::channel::ChannelMessageFactory>());
 
-<<<<<<< HEAD
-        channelRPCServer->setChannelServer(server);
-
-        // auto rpcEntity = new rpc::Rpc(m_ledgerManager, m_p2pService);
-        // m_channelRPCHttpServer = new ModularServer<rpc::Rpc>(rpcEntity);
-        // m_channelRPCHttpServer->addConnector(channelRPCServer.get());
-        // m_channelRPCHttpServer->StartListening();
-        channelRPCServer->StartListening();
-        LOG(INFO) << "ChannelRPCHttpServer started.";
-    }
-=======
         m_channelRPCServer->setChannelServer(server);
 
         auto rpcEntity = new rpc::Rpc(m_ledgerManager, m_p2pService);
@@ -92,5 +71,4 @@
         m_jsonrpcHttpServer->StartListening();
         LOG(INFO) << "JsonrpcHttpServer started.";
     }
->>>>>>> 4f60bab8
 }