/*
    This file is part of FISCO-BCOS.

    FISCO-BCOS is free software: you can redistribute it and/or modify
    it under the terms of the GNU General Public License as published by
    the Free Software Foundation, either version 3 of the License, or
    (at your option) any later version.

    FISCO-BCOS is distributed in the hope that it will be useful,
    but WITHOUT ANY WARRANTY; without even the implied warranty of
    MERCHANTABILITY or FITNESS FOR A PARTICULAR PURPOSE.  See the
    GNU General Public License for more details.

    You should have received a copy of the GNU General Public License
    along with FISCO-BCOS.  If not, see <http://www.gnu.org/licenses/>.
*/
/** @file SecureInitializer.h
 *  @author chaychen
 *  @modify first draft
 *  @date 20181022
 */

#include "SecureInitializer.h"
#include <libdevcore/Common.h>
#include <libdevcore/CommonIO.h>
#include <libdevcore/easylog.h>
#include <libdevcrypto/Common.h>
#include <openssl/engine.h>
#include <openssl/rsa.h>
#include <boost/algorithm/string/replace.hpp>
#include <iostream>

using namespace dev;
using namespace dev::initializer;

struct ConfigResult
{
    KeyPair keyPair;
    std::shared_ptr<boost::asio::ssl::context> sslContext;
};


ConfigResult initOriginConfig(const boost::property_tree::ptree& pt)
{
    std::string dataPath = pt.get<std::string>("secure.data_path", "./gmconf/oricert/");
    std::string originDataPath =
        pt.get<std::string>("secure.origin_data_path", dataPath + std::string("/oricert/"));
    std::string key = originDataPath + pt.get<std::string>("secure.key", "node.key");
    std::string cert = originDataPath + pt.get<std::string>("secure.cert", "node.crt");
    std::string caCert = originDataPath + pt.get<std::string>("secure.ca_cert", "ca.crt");
    std::string caPath = originDataPath + pt.get<std::string>("secure.ca_path", "");
    bytes keyContent;
    if (!key.empty())
    {
        try
        {
            keyContent = contents(key);
        }
        catch (std::exception& e)
        {
            INITIALIZER_LOG(ERROR)
                << "[#SecureInitializer::initConfig] open privateKey failed: [file]: " << key;

            BOOST_THROW_EXCEPTION(PrivateKeyError());
        }
    }

    std::shared_ptr<EC_KEY> ecKey;
    if (!keyContent.empty())
    {
        try
        {
            INITIALIZER_LOG(DEBUG) << "[#SecureInitializer::initConfig] load existing privateKey.";
            std::shared_ptr<BIO> bioMem(BIO_new(BIO_s_mem()), [&](BIO* p) { BIO_free(p); });
            BIO_write(bioMem.get(), keyContent.data(), keyContent.size());

            std::shared_ptr<EVP_PKEY> evpPKey(
                PEM_read_bio_PrivateKey(bioMem.get(), NULL, NULL, NULL),
                [](EVP_PKEY* p) { EVP_PKEY_free(p); });

            if (!evpPKey)
            {
                BOOST_THROW_EXCEPTION(PrivateKeyError());
            }

            ecKey.reset(EVP_PKEY_get1_EC_KEY(evpPKey.get()), [](EC_KEY* p) { EC_KEY_free(p); });
        }
        catch (dev::Exception& e)
        {
            INITIALIZER_LOG(ERROR)
                << "[#SecureInitializer::initConfig] parse privateKey failed: [EINFO]: "
                << e.what();
            BOOST_THROW_EXCEPTION(e);
        }
    }
    else
    {
        INITIALIZER_LOG(ERROR) << "[#SecureInitializer::initConfig] privatekey not exists!";
        BOOST_THROW_EXCEPTION(PrivateKeyNotExists());
    }

    std::shared_ptr<const BIGNUM> ecPrivateKey(
        EC_KEY_get0_private_key(ecKey.get()), [](const BIGNUM* p) {});

    std::shared_ptr<char> privateKeyData(
        BN_bn2hex(ecPrivateKey.get()), [](char* p) { OPENSSL_free(p); });

    std::string keyHex(privateKeyData.get());
    if (keyHex.size() != 64u)
    {
        throw std::invalid_argument("Private Key file error! Missing bytes!");
    }

    KeyPair keyPair = KeyPair(Secret(keyHex));

    std::shared_ptr<boost::asio::ssl::context> sslContext =
        std::make_shared<boost::asio::ssl::context>(boost::asio::ssl::context::tlsv12);

    std::shared_ptr<EC_KEY> ecdh(
        EC_KEY_new_by_curve_name(NID_secp256k1), [](EC_KEY* p) { EC_KEY_free(p); });
    SSL_CTX_set_tmp_ecdh(sslContext->native_handle(), ecdh.get());

    sslContext->set_verify_mode(boost::asio::ssl::context_base::verify_none);
    INITIALIZER_LOG(DEBUG) << "[#SecureInitializer::initConfig] [nodeID]: " << keyPair.pub().hex();

    boost::asio::const_buffer keyBuffer(keyContent.data(), keyContent.size());
    sslContext->use_private_key(keyBuffer, boost::asio::ssl::context::file_format::pem);

    if (!cert.empty() && !contents(cert).empty())
    {
        INITIALIZER_LOG(DEBUG) << "[#SecureInitializer::initConfig] use user certificate: [file]: "
                               << cert;
        sslContext->use_certificate_chain_file(cert);
        sslContext->set_verify_mode(boost::asio::ssl::context_base::verify_peer);
    }
    else
    {
        INITIALIZER_LOG(ERROR) << "[#SecureInitializer::initConfig] certificate not exists!";
        BOOST_THROW_EXCEPTION(CertificateNotExists());
    }

    auto caCertContent = contents(caCert);
    if (!caCert.empty() && !caCertContent.empty())
    {
        INITIALIZER_LOG(DEBUG) << "[#SecureInitializer::initConfig] use ca certificate: [file]: "
                               << caCert;

        sslContext->add_certificate_authority(
            boost::asio::const_buffer(caCertContent.data(), caCertContent.size()));
        sslContext->set_verify_mode(boost::asio::ssl::context_base::verify_peer);
    }
    else
    {
        INITIALIZER_LOG(ERROR) << "[#SecureInitializer::initConfig] CA Certificate not exists!";
        BOOST_THROW_EXCEPTION(CertificateNotExists());
    }

    if (!caPath.empty())
    {
        INITIALIZER_LOG(DEBUG) << "[#SecureInitializer::initConfig] use ca: [path]: " << caPath;

        sslContext->add_verify_path(caPath);
        sslContext->set_verify_mode(boost::asio::ssl::context_base::verify_peer);
    }

    return ConfigResult{keyPair, sslContext};
}

ConfigResult initGmConfig(const boost::property_tree::ptree& pt)
{
    std::string dataPath = pt.get<std::string>("secure.data_path", "./fisco-bcos-data/");
    std::string key = dataPath + pt.get<std::string>("secure.key", "node.key");
    std::string enKey = dataPath + pt.get<std::string>("secure.enkey", "ennode.key");
    std::string enCert = dataPath + pt.get<std::string>("secure.enCert", "ennode.crt");
    std::string cert = dataPath + pt.get<std::string>("secure.cert", "node.crt");
    std::string enCert = dataPath + pt.get<std::string>("secure.enCert", "ennode.crt");
    std::string caCert = dataPath + pt.get<std::string>("secure.ca_cert", "ca.crt");
    std::string caPath = dataPath + pt.get<std::string>("secure.ca_path", "");
    bytes keyContent;
    if (!key.empty())
    {
        try
        {
            keyContent = contents(key);
        }
        catch (std::exception& e)
        {
            INITIALIZER_LOG(ERROR)
                << "[#SecureInitializer::initConfig] open privateKey failed: [file]: " << key;

            BOOST_THROW_EXCEPTION(PrivateKeyError());
        }
    }

    std::shared_ptr<EC_KEY> ecKey;
    if (!keyContent.empty())
    {
        try
        {
            INITIALIZER_LOG(DEBUG) << "[#SecureInitializer::initConfig] load existing privateKey.";
            std::shared_ptr<BIO> bioMem(BIO_new(BIO_s_mem()), [&](BIO* p) { BIO_free(p); });
            BIO_write(bioMem.get(), keyContent.data(), keyContent.size());

            std::shared_ptr<EVP_PKEY> evpPKey(
                PEM_read_bio_PrivateKey(bioMem.get(), NULL, NULL, NULL),
                [](EVP_PKEY* p) { EVP_PKEY_free(p); });

            if (!evpPKey)
            {
                BOOST_THROW_EXCEPTION(PrivateKeyError());
            }

            ecKey.reset(EVP_PKEY_get1_EC_KEY(evpPKey.get()), [](EC_KEY* p) { EC_KEY_free(p); });
        }
        catch (dev::Exception& e)
        {
            INITIALIZER_LOG(ERROR)
                << "[#SecureInitializer::initConfig] parse privateKey failed: [EINFO]: "
                << e.what();
            BOOST_THROW_EXCEPTION(e);
        }
    }
    else
    {
        INITIALIZER_LOG(ERROR) << "[#SecureInitializer::initConfig] privatekey not exists!";
        BOOST_THROW_EXCEPTION(PrivateKeyNotExists());
    }

    std::shared_ptr<const BIGNUM> ecPrivateKey(
        EC_KEY_get0_private_key(ecKey.get()), [](const BIGNUM* p) {});

    std::shared_ptr<char> privateKeyData(
        BN_bn2hex(ecPrivateKey.get()), [](char* p) { OPENSSL_free(p); });

    std::string keyHex(privateKeyData.get());
    if (keyHex.size() != 64u)
    {
        throw std::invalid_argument("Private Key file error! Missing bytes!");
    }

    KeyPair keyPair = KeyPair(Secret(keyHex));

    std::shared_ptr<boost::asio::ssl::context> sslContext =
        std::make_shared<boost::asio::ssl::context>(boost::asio::ssl::context::tlsv12);

    std::shared_ptr<EC_KEY> ecdh(
        EC_KEY_new_by_curve_name(NID_secp256k1), [](EC_KEY* p) { EC_KEY_free(p); });
    SSL_CTX_set_tmp_ecdh(sslContext->native_handle(), ecdh.get());

    sslContext->set_verify_mode(boost::asio::ssl::context_base::verify_none);
    INITIALIZER_LOG(DEBUG) << "[#SecureInitializer::initConfig] [nodeID]: " << keyPair.pub().hex();

    boost::asio::const_buffer keyBuffer(keyContent.data(), keyContent.size());
    sslContext->use_private_key(keyBuffer, boost::asio::ssl::context::file_format::pem);

    sslContext->use_certificate_file(enCert, boost::asio::ssl::context::file_format::pem);
<<<<<<< HEAD
=======

>>>>>>> d2e0e10b
    if (SSL_CTX_use_enc_PrivateKey_file(
            sslContext->native_handle(), enKey.c_str(), SSL_FILETYPE_PEM) > 0)
    {
        INITIALIZER_LOG(DEBUG)
            << "[#SecureInitializer::initConfig] use GM enc ca certificate: [file]: " << enKey;
    }
    else
    {
        INITIALIZER_LOG(ERROR)
            << "[#SecureInitializer::initConfig] GM enc ca certificate not exists!";
        BOOST_THROW_EXCEPTION(CertificateNotExists());
    }

    if (!cert.empty() && !contents(cert).empty())
    {
        INITIALIZER_LOG(DEBUG) << "[#SecureInitializer::initConfig] use user certificate: [file]: "
                               << cert;
        sslContext->use_certificate_chain_file(cert);
        sslContext->set_verify_mode(boost::asio::ssl::context_base::verify_peer);
    }
    else
    {
        INITIALIZER_LOG(ERROR) << "[#SecureInitializer::initConfig] certificate not exists!";
        BOOST_THROW_EXCEPTION(CertificateNotExists());
    }

    auto caCertContent = contents(caCert);
    if (!caCert.empty() && !caCertContent.empty())
    {
        INITIALIZER_LOG(DEBUG) << "[#SecureInitializer::initConfig] use ca certificate: [file]: "
                               << caCert;

        sslContext->add_certificate_authority(
            boost::asio::const_buffer(caCertContent.data(), caCertContent.size()));
        sslContext->set_verify_mode(boost::asio::ssl::context_base::verify_peer);
    }
    else
    {
        INITIALIZER_LOG(ERROR) << "[#SecureInitializer::initConfig] CA Certificate not exists!";
        BOOST_THROW_EXCEPTION(CertificateNotExists());
    }

    if (!caPath.empty())
    {
        INITIALIZER_LOG(DEBUG) << "[#SecureInitializer::initConfig] use ca: [path]: " << caPath;

        sslContext->add_verify_path(caPath);
        sslContext->set_verify_mode(boost::asio::ssl::context_base::verify_peer);
    }

    return ConfigResult{keyPair, sslContext};
}

void SecureInitializer::initConfig(const boost::property_tree::ptree& pt)
{
    try
    {
        ConfigResult gmConfig = initGmConfig(pt);
        m_key = gmConfig.keyPair;
        m_sslContexts[Usage::Default] = gmConfig.sslContext;
        m_sslContexts[Usage::ForP2p] = gmConfig.sslContext;

        ConfigResult originConfig = initOriginConfig(pt);
        m_sslContexts[Usage::ForRpc] = originConfig.sslContext;
    }
    catch (Exception& e)
    {
        INITIALIZER_LOG(ERROR)
            << "[#SecureInitializer::initConfig] load verify file failed: [EINFO]: " << e.what();
        BOOST_THROW_EXCEPTION(e);
    }
}

std::shared_ptr<bas::context> SecureInitializer::SSLContext(Usage _usage)
{
    auto defaultP = m_sslContexts.find(Usage::Default);
    if (defaultP == m_sslContexts.end())
    {
        INITIALIZER_LOG(ERROR)
            << "[#SecureInitializer::SSLContext] SecureInitializer has not been initialied";
        BOOST_THROW_EXCEPTION(SecureInitializerNotInitConfig());
    }

    auto p = m_sslContexts.find(_usage);
    if (p != m_sslContexts.end())
        return p->second;

    // if not found, return default
    return defaultP->second;
}<|MERGE_RESOLUTION|>--- conflicted
+++ resolved
@@ -254,10 +254,6 @@
     sslContext->use_private_key(keyBuffer, boost::asio::ssl::context::file_format::pem);
 
     sslContext->use_certificate_file(enCert, boost::asio::ssl::context::file_format::pem);
-<<<<<<< HEAD
-=======
-
->>>>>>> d2e0e10b
     if (SSL_CTX_use_enc_PrivateKey_file(
             sslContext->native_handle(), enKey.c_str(), SSL_FILETYPE_PEM) > 0)
     {
