/*
 * @CopyRight:
 * FISCO-BCOS is free software: you can redistribute it and/or modify
 * it under the terms of the GNU General Public License as published by
 * the Free Software Foundation, either version 3 of the License, or
 * (at your option) any later version.
 *
 * FISCO-BCOS is distributed in the hope that it will be useful,
 * but WITHOUT ANY WARRANTY; without even the implied warranty of
 * MERCHANTABILITY or FITNESS FOR A PARTICULAR PURPOSE.  See the
 * GNU General Public License for more details.
 *
 * You should have received a copy of the GNU General Public License
 * along with FISCO-BCOS.  If not, see <http://www.gnu.org/licenses/>
 * (c) 2016-2018 fisco-dev contributors.
 */

/**
 * @brief : initializer for DB
 * @file: DBInitializer.cpp
 * @author: yujiechen
 * @date: 2018-10-24
 */
#include "DBInitializer.h"
#include "LedgerParam.h"
#include <libdevcore/Common.h>
#include <libsecurity/EncryptedLevelDB.h>
#include <libmptstate/MPTStateFactory.h>
#include <libstorage/LevelDBStorage.h>
#include <libstoragestate/StorageStateFactory.h>

using namespace dev;
using namespace dev::storage;
using namespace dev::blockverifier;
using namespace dev::db;
using namespace dev::eth;
using namespace dev::mptstate;
using namespace dev::executive;
using namespace dev::storagestate;

namespace dev
{
namespace ledger
{
void DBInitializer::initStorageDB()
{
    DBInitializer_LOG(DEBUG) << "[#initStorageDB]" << std::endl;
    /// TODO: implement AMOP storage
    if (dev::stringCmpIgnoreCase(m_param->mutableStorageParam().type, "LevelDB") != 0)
    {
        DBInitializer_LOG(ERROR) << "Unsupported dbType, current version only supports levelDB"
                                 << std::endl;
    }
    initLevelDBStorage();
}

/// init the storage with leveldb
void DBInitializer::initLevelDBStorage()
{
    DBInitializer_LOG(INFO) << "[#initStorageDB] [#initLevelDBStorage] ..." << std::endl;
    /// open and init the levelDB
    leveldb::Options ldb_option;
    dev::db::BasicLevelDB* pleveldb = nullptr;
    try
    {
        boost::filesystem::create_directories(m_param->mutableStorageParam().path);
        ldb_option.create_if_missing = true;
        ldb_option.max_open_files = 100;
<<<<<<< HEAD

        leveldb::Status status;

        if (g_BCOSConfig.diskEncryption.enable)
        {
            // Use disk encryption
            DBInitializer_LOG(DEBUG)
                << "[#initStorageDB] [#initLevelDBStorage]: open leveldb handler" << std::endl;
            status = EncryptedLevelDB::Open(ldb_option, m_param->mutableStorageParam().path,
                &(pleveldb), g_BCOSConfig.diskEncryption.cipherDataKey);
        }
        else
        {
            // Not to use disk encryption
            DBInitializer_LOG(DEBUG)
                << "[#initStorageDB] [#initLevelDBStorage]: open encrypted leveldb handler"
                << std::endl;
            status =
                BasicLevelDB::Open(ldb_option, m_param->mutableStorageParam().path, &(pleveldb));
        }

=======
        DBInitializer_LOG(DEBUG) << "[#initStorageDB] [#initLevelDBStorage]: open leveldb handler"
                                 << std::endl;
        leveldb::Status status = leveldb::DB::Open(ldb_option, m_param->mutableStorageParam().path, &(pleveldb));
>>>>>>> 0c9972f0
        if (!status.ok())
        {
            DBInitializer_LOG(ERROR) << "[#initStorageDB] [openLevelDBStorage failed]" << std::endl;
            throw std::runtime_error("open LevelDB failed");
        }
        DBInitializer_LOG(DEBUG) << "[#initStorageDB] [#initLevelDBStorage] [status]: "
                                 << status.ok() << std::endl;
        std::shared_ptr<LevelDBStorage> leveldb_storage = std::make_shared<LevelDBStorage>();
        assert(leveldb_storage);
        std::shared_ptr<dev::db::BasicLevelDB> leveldb_handler =
            std::shared_ptr<dev::db::BasicLevelDB>(pleveldb);
        leveldb_storage->setDB(leveldb_handler);
        m_storage = leveldb_storage;
    }
    catch (std::exception& e)
    {
        DBInitializer_LOG(ERROR) << "[#initLevelDBStorage] initLevelDBStorage failed, [EINFO]: "
                                 << boost::diagnostic_information(e);
        BOOST_THROW_EXCEPTION(OpenLevelDBFailed() << errinfo_comment("initLevelDBStorage failed"));
    }
}

/// TODO: init AMOP Storage
void DBInitializer::initAMOPStorage()
{
    DBInitializer_LOG(INFO) << "[#initAMOPStorage/Unimplemented] ..." << std::endl;
}

/// create ExecutiveContextFactory
void DBInitializer::createExecutiveContext()
{
    if (!m_storage || !m_stateFactory)
    {
        DBInitializer_LOG(ERROR)
            << "[#createExecutiveContext Failed for storage has not been initialized]" << std::endl;
        return;
    }
    DBInitializer_LOG(DEBUG) << "[#createExecutiveContext]" << std::endl;
    m_executiveContextFac = std::make_shared<ExecutiveContextFactory>();
    /// storage
    m_executiveContextFac->setStateStorage(m_storage);
    // mpt or storage
    m_executiveContextFac->setStateFactory(m_stateFactory);
    DBInitializer_LOG(DEBUG) << "[#createExecutiveContext SUCC]" << std::endl;
}

/// create stateFactory
void DBInitializer::createStateFactory(dev::h256 const& genesisHash)
{
    DBInitializer_LOG(DEBUG) << "[#createStateFactory]" << std::endl;
    if (dev::stringCmpIgnoreCase(m_param->mutableStateParam().type, "mpt") == 0)
        createMptState(genesisHash);
    else if (dev::stringCmpIgnoreCase(m_param->mutableStateParam().type, "storage") ==
             0)  /// default is storage state
        createStorageState();
    else
    {
        DBInitializer_LOG(WARNING)
            << "[#createStateFactory] only support storage and mpt now, create storage by default"
            << std::endl;
        createStorageState();
    }
    DBInitializer_LOG(DEBUG) << "[#createStateFactory SUCC]" << std::endl;
}

/// TOCHECK: create the stateStorage with AMDB
void DBInitializer::createStorageState()
{
    DBInitializer_LOG(DEBUG) << "[#createStateFactory] [#createStorageState]" << std::endl;
    m_stateFactory = std::make_shared<StorageStateFactory>(u256(0x0));
    DBInitializer_LOG(DEBUG) << "[#createStateFactory] [#createStorageState SUCC]" << std::endl;
}

/// create the mptState
void DBInitializer::createMptState(dev::h256 const& genesisHash)
{
    DBInitializer_LOG(DEBUG) << "[#createStateFactory] [#createMptState]" << std::endl;

    m_stateFactory = std::make_shared<MPTStateFactory>(
        u256(0x0), m_param->baseDir(), genesisHash, WithExisting::Trust);
    DBInitializer_LOG(DEBUG) << "[#createStateFactory] [#createMptState SUCC]" << std::endl;
}

}  // namespace ledger
}  // namespace dev
<|MERGE_RESOLUTION|>--- conflicted
+++ resolved
@@ -1,180 +1,175 @@
-/*
- * @CopyRight:
- * FISCO-BCOS is free software: you can redistribute it and/or modify
- * it under the terms of the GNU General Public License as published by
- * the Free Software Foundation, either version 3 of the License, or
- * (at your option) any later version.
- *
- * FISCO-BCOS is distributed in the hope that it will be useful,
- * but WITHOUT ANY WARRANTY; without even the implied warranty of
- * MERCHANTABILITY or FITNESS FOR A PARTICULAR PURPOSE.  See the
- * GNU General Public License for more details.
- *
- * You should have received a copy of the GNU General Public License
- * along with FISCO-BCOS.  If not, see <http://www.gnu.org/licenses/>
- * (c) 2016-2018 fisco-dev contributors.
- */
-
-/**
- * @brief : initializer for DB
- * @file: DBInitializer.cpp
- * @author: yujiechen
- * @date: 2018-10-24
- */
-#include "DBInitializer.h"
-#include "LedgerParam.h"
-#include <libdevcore/Common.h>
-#include <libsecurity/EncryptedLevelDB.h>
-#include <libmptstate/MPTStateFactory.h>
-#include <libstorage/LevelDBStorage.h>
-#include <libstoragestate/StorageStateFactory.h>
-
-using namespace dev;
-using namespace dev::storage;
-using namespace dev::blockverifier;
-using namespace dev::db;
-using namespace dev::eth;
-using namespace dev::mptstate;
-using namespace dev::executive;
-using namespace dev::storagestate;
-
-namespace dev
-{
-namespace ledger
-{
-void DBInitializer::initStorageDB()
-{
-    DBInitializer_LOG(DEBUG) << "[#initStorageDB]" << std::endl;
-    /// TODO: implement AMOP storage
-    if (dev::stringCmpIgnoreCase(m_param->mutableStorageParam().type, "LevelDB") != 0)
-    {
-        DBInitializer_LOG(ERROR) << "Unsupported dbType, current version only supports levelDB"
-                                 << std::endl;
-    }
-    initLevelDBStorage();
-}
-
-/// init the storage with leveldb
-void DBInitializer::initLevelDBStorage()
-{
-    DBInitializer_LOG(INFO) << "[#initStorageDB] [#initLevelDBStorage] ..." << std::endl;
-    /// open and init the levelDB
-    leveldb::Options ldb_option;
-    dev::db::BasicLevelDB* pleveldb = nullptr;
-    try
-    {
-        boost::filesystem::create_directories(m_param->mutableStorageParam().path);
-        ldb_option.create_if_missing = true;
-        ldb_option.max_open_files = 100;
-<<<<<<< HEAD
-
-        leveldb::Status status;
-
-        if (g_BCOSConfig.diskEncryption.enable)
-        {
-            // Use disk encryption
-            DBInitializer_LOG(DEBUG)
-                << "[#initStorageDB] [#initLevelDBStorage]: open leveldb handler" << std::endl;
-            status = EncryptedLevelDB::Open(ldb_option, m_param->mutableStorageParam().path,
-                &(pleveldb), g_BCOSConfig.diskEncryption.cipherDataKey);
-        }
-        else
-        {
-            // Not to use disk encryption
-            DBInitializer_LOG(DEBUG)
-                << "[#initStorageDB] [#initLevelDBStorage]: open encrypted leveldb handler"
-                << std::endl;
-            status =
-                BasicLevelDB::Open(ldb_option, m_param->mutableStorageParam().path, &(pleveldb));
-        }
-
-=======
-        DBInitializer_LOG(DEBUG) << "[#initStorageDB] [#initLevelDBStorage]: open leveldb handler"
-                                 << std::endl;
-        leveldb::Status status = leveldb::DB::Open(ldb_option, m_param->mutableStorageParam().path, &(pleveldb));
->>>>>>> 0c9972f0
-        if (!status.ok())
-        {
-            DBInitializer_LOG(ERROR) << "[#initStorageDB] [openLevelDBStorage failed]" << std::endl;
-            throw std::runtime_error("open LevelDB failed");
-        }
-        DBInitializer_LOG(DEBUG) << "[#initStorageDB] [#initLevelDBStorage] [status]: "
-                                 << status.ok() << std::endl;
-        std::shared_ptr<LevelDBStorage> leveldb_storage = std::make_shared<LevelDBStorage>();
-        assert(leveldb_storage);
-        std::shared_ptr<dev::db::BasicLevelDB> leveldb_handler =
-            std::shared_ptr<dev::db::BasicLevelDB>(pleveldb);
-        leveldb_storage->setDB(leveldb_handler);
-        m_storage = leveldb_storage;
-    }
-    catch (std::exception& e)
-    {
-        DBInitializer_LOG(ERROR) << "[#initLevelDBStorage] initLevelDBStorage failed, [EINFO]: "
-                                 << boost::diagnostic_information(e);
-        BOOST_THROW_EXCEPTION(OpenLevelDBFailed() << errinfo_comment("initLevelDBStorage failed"));
-    }
-}
-
-/// TODO: init AMOP Storage
-void DBInitializer::initAMOPStorage()
-{
-    DBInitializer_LOG(INFO) << "[#initAMOPStorage/Unimplemented] ..." << std::endl;
-}
-
-/// create ExecutiveContextFactory
-void DBInitializer::createExecutiveContext()
-{
-    if (!m_storage || !m_stateFactory)
-    {
-        DBInitializer_LOG(ERROR)
-            << "[#createExecutiveContext Failed for storage has not been initialized]" << std::endl;
-        return;
-    }
-    DBInitializer_LOG(DEBUG) << "[#createExecutiveContext]" << std::endl;
-    m_executiveContextFac = std::make_shared<ExecutiveContextFactory>();
-    /// storage
-    m_executiveContextFac->setStateStorage(m_storage);
-    // mpt or storage
-    m_executiveContextFac->setStateFactory(m_stateFactory);
-    DBInitializer_LOG(DEBUG) << "[#createExecutiveContext SUCC]" << std::endl;
-}
-
-/// create stateFactory
-void DBInitializer::createStateFactory(dev::h256 const& genesisHash)
-{
-    DBInitializer_LOG(DEBUG) << "[#createStateFactory]" << std::endl;
-    if (dev::stringCmpIgnoreCase(m_param->mutableStateParam().type, "mpt") == 0)
-        createMptState(genesisHash);
-    else if (dev::stringCmpIgnoreCase(m_param->mutableStateParam().type, "storage") ==
-             0)  /// default is storage state
-        createStorageState();
-    else
-    {
-        DBInitializer_LOG(WARNING)
-            << "[#createStateFactory] only support storage and mpt now, create storage by default"
-            << std::endl;
-        createStorageState();
-    }
-    DBInitializer_LOG(DEBUG) << "[#createStateFactory SUCC]" << std::endl;
-}
-
-/// TOCHECK: create the stateStorage with AMDB
-void DBInitializer::createStorageState()
-{
-    DBInitializer_LOG(DEBUG) << "[#createStateFactory] [#createStorageState]" << std::endl;
-    m_stateFactory = std::make_shared<StorageStateFactory>(u256(0x0));
-    DBInitializer_LOG(DEBUG) << "[#createStateFactory] [#createStorageState SUCC]" << std::endl;
-}
-
-/// create the mptState
-void DBInitializer::createMptState(dev::h256 const& genesisHash)
-{
-    DBInitializer_LOG(DEBUG) << "[#createStateFactory] [#createMptState]" << std::endl;
-
-    m_stateFactory = std::make_shared<MPTStateFactory>(
-        u256(0x0), m_param->baseDir(), genesisHash, WithExisting::Trust);
-    DBInitializer_LOG(DEBUG) << "[#createStateFactory] [#createMptState SUCC]" << std::endl;
-}
-
-}  // namespace ledger
-}  // namespace dev
+/*
+ * @CopyRight:
+ * FISCO-BCOS is free software: you can redistribute it and/or modify
+ * it under the terms of the GNU General Public License as published by
+ * the Free Software Foundation, either version 3 of the License, or
+ * (at your option) any later version.
+ *
+ * FISCO-BCOS is distributed in the hope that it will be useful,
+ * but WITHOUT ANY WARRANTY; without even the implied warranty of
+ * MERCHANTABILITY or FITNESS FOR A PARTICULAR PURPOSE.  See the
+ * GNU General Public License for more details.
+ *
+ * You should have received a copy of the GNU General Public License
+ * along with FISCO-BCOS.  If not, see <http://www.gnu.org/licenses/>
+ * (c) 2016-2018 fisco-dev contributors.
+ */
+
+/**
+ * @brief : initializer for DB
+ * @file: DBInitializer.cpp
+ * @author: yujiechen
+ * @date: 2018-10-24
+ */
+#include "DBInitializer.h"
+#include "LedgerParam.h"
+#include <libdevcore/Common.h>
+#include <libmptstate/MPTStateFactory.h>
+#include <libsecurity/EncryptedLevelDB.h>
+#include <libstorage/LevelDBStorage.h>
+#include <libstoragestate/StorageStateFactory.h>
+
+using namespace dev;
+using namespace dev::storage;
+using namespace dev::blockverifier;
+using namespace dev::db;
+using namespace dev::eth;
+using namespace dev::mptstate;
+using namespace dev::executive;
+using namespace dev::storagestate;
+
+namespace dev
+{
+namespace ledger
+{
+void DBInitializer::initStorageDB()
+{
+    DBInitializer_LOG(DEBUG) << "[#initStorageDB]" << std::endl;
+    /// TODO: implement AMOP storage
+    if (dev::stringCmpIgnoreCase(m_param->mutableStorageParam().type, "LevelDB") != 0)
+    {
+        DBInitializer_LOG(ERROR) << "Unsupported dbType, current version only supports levelDB"
+                                 << std::endl;
+    }
+    initLevelDBStorage();
+}
+
+/// init the storage with leveldb
+void DBInitializer::initLevelDBStorage()
+{
+    DBInitializer_LOG(INFO) << "[#initStorageDB] [#initLevelDBStorage] ..." << std::endl;
+    /// open and init the levelDB
+    leveldb::Options ldb_option;
+    dev::db::BasicLevelDB* pleveldb = nullptr;
+    try
+    {
+        boost::filesystem::create_directories(m_param->mutableStorageParam().path);
+        ldb_option.create_if_missing = true;
+        ldb_option.max_open_files = 100;
+
+        leveldb::Status status;
+
+        if (g_BCOSConfig.diskEncryption.enable)
+        {
+            // Use disk encryption
+            DBInitializer_LOG(DEBUG)
+                << "[#initStorageDB] [#initLevelDBStorage]: open encrypted leveldb handler"
+                << std::endl;
+            status = EncryptedLevelDB::Open(ldb_option, m_param->mutableStorageParam().path,
+                &(pleveldb), g_BCOSConfig.diskEncryption.cipherDataKey);
+        }
+        else
+        {
+            // Not to use disk encryption
+            DBInitializer_LOG(DEBUG)
+                << "[#initStorageDB] [#initLevelDBStorage]: open leveldb handler" << std::endl;
+            status =
+                BasicLevelDB::Open(ldb_option, m_param->mutableStorageParam().path, &(pleveldb));
+        }
+
+
+        if (!status.ok())
+        {
+            DBInitializer_LOG(ERROR) << "[#initStorageDB] [openLevelDBStorage failed]" << std::endl;
+            throw std::runtime_error("open LevelDB failed");
+        }
+        DBInitializer_LOG(DEBUG) << "[#initStorageDB] [#initLevelDBStorage] [status]: "
+                                 << status.ok() << std::endl;
+        std::shared_ptr<LevelDBStorage> leveldb_storage = std::make_shared<LevelDBStorage>();
+        assert(leveldb_storage);
+        std::shared_ptr<dev::db::BasicLevelDB> leveldb_handler =
+            std::shared_ptr<dev::db::BasicLevelDB>(pleveldb);
+        leveldb_storage->setDB(leveldb_handler);
+        m_storage = leveldb_storage;
+    }
+    catch (std::exception& e)
+    {
+        DBInitializer_LOG(ERROR) << "[#initLevelDBStorage] initLevelDBStorage failed, [EINFO]: "
+                                 << boost::diagnostic_information(e);
+        BOOST_THROW_EXCEPTION(OpenLevelDBFailed() << errinfo_comment("initLevelDBStorage failed"));
+    }
+}
+
+/// TODO: init AMOP Storage
+void DBInitializer::initAMOPStorage()
+{
+    DBInitializer_LOG(INFO) << "[#initAMOPStorage/Unimplemented] ..." << std::endl;
+}
+
+/// create ExecutiveContextFactory
+void DBInitializer::createExecutiveContext()
+{
+    if (!m_storage || !m_stateFactory)
+    {
+        DBInitializer_LOG(ERROR)
+            << "[#createExecutiveContext Failed for storage has not been initialized]" << std::endl;
+        return;
+    }
+    DBInitializer_LOG(DEBUG) << "[#createExecutiveContext]" << std::endl;
+    m_executiveContextFac = std::make_shared<ExecutiveContextFactory>();
+    /// storage
+    m_executiveContextFac->setStateStorage(m_storage);
+    // mpt or storage
+    m_executiveContextFac->setStateFactory(m_stateFactory);
+    DBInitializer_LOG(DEBUG) << "[#createExecutiveContext SUCC]" << std::endl;
+}
+
+/// create stateFactory
+void DBInitializer::createStateFactory(dev::h256 const& genesisHash)
+{
+    DBInitializer_LOG(DEBUG) << "[#createStateFactory]" << std::endl;
+    if (dev::stringCmpIgnoreCase(m_param->mutableStateParam().type, "mpt") == 0)
+        createMptState(genesisHash);
+    else if (dev::stringCmpIgnoreCase(m_param->mutableStateParam().type, "storage") ==
+             0)  /// default is storage state
+        createStorageState();
+    else
+    {
+        DBInitializer_LOG(WARNING)
+            << "[#createStateFactory] only support storage and mpt now, create storage by default"
+            << std::endl;
+        createStorageState();
+    }
+    DBInitializer_LOG(DEBUG) << "[#createStateFactory SUCC]" << std::endl;
+}
+
+/// TOCHECK: create the stateStorage with AMDB
+void DBInitializer::createStorageState()
+{
+    DBInitializer_LOG(DEBUG) << "[#createStateFactory] [#createStorageState]" << std::endl;
+    m_stateFactory = std::make_shared<StorageStateFactory>(u256(0x0));
+    DBInitializer_LOG(DEBUG) << "[#createStateFactory] [#createStorageState SUCC]" << std::endl;
+}
+
+/// create the mptState
+void DBInitializer::createMptState(dev::h256 const& genesisHash)
+{
+    DBInitializer_LOG(DEBUG) << "[#createStateFactory] [#createMptState]" << std::endl;
+
+    m_stateFactory = std::make_shared<MPTStateFactory>(
+        u256(0x0), m_param->baseDir(), genesisHash, WithExisting::Trust);
+    DBInitializer_LOG(DEBUG) << "[#createStateFactory] [#createMptState SUCC]" << std::endl;
+}
+
+}  // namespace ledger
+}  // namespace dev