--- conflicted
+++ resolved
@@ -1,600 +1,597 @@
-/*
- * @CopyRight:
- * FISCO-BCOS is free software: you can redistribute it and/or modify
- * it under the terms of the GNU General Public License as published by
- * the Free Software Foundation, either version 3 of the License, or
- * (at your option) any later version.
- *
- * FISCO-BCOS is distributed in the hope that it will be useful,
- * but WITHOUT ANY WARRANTY; without even the implied warranty of
- * MERCHANTABILITY or FITNESS FOR A PARTICULAR PURPOSE.  See the
- * GNU General Public License for more details.
- *
- * You should have received a copy of the GNU General Public License
- * along with FISCO-BCOS.  If not, see <http://www.gnu.org/licenses/>
- * (c) 2016-2018 fisco-dev contributors.
- */
-
-/**
- * @brief : implementation of Ledger
- * @file: Ledger.cpp
- * @author: yujiechen
- * @date: 2018-10-23
- */
-#include "Ledger.h"
-#include <libblockchain/BlockChainImp.h>
-#include <libblockverifier/BlockVerifier.h>
-#include <libconfig/GlobalConfigure.h>
-#include <libconsensus/pbft/PBFTEngine.h>
-#include <libconsensus/pbft/PBFTSealer.h>
-#include <libconsensus/raft/RaftEngine.h>
-#include <libconsensus/raft/RaftSealer.h>
-#include <libdevcore/OverlayDB.h>
-#include <libdevcore/easylog.h>
-#include <libprecompiled/Common.h>
-#include <libsync/SyncInterface.h>
-#include <libsync/SyncMaster.h>
-#include <libtxpool/TxPool.h>
-#include <boost/algorithm/string.hpp>
-#include <boost/lexical_cast.hpp>
-#include <boost/property_tree/ini_parser.hpp>
-
-using namespace boost::property_tree;
-using namespace dev::blockverifier;
-using namespace dev::blockchain;
-using namespace dev::consensus;
-using namespace dev::sync;
-using namespace dev::precompiled;
-namespace dev
-{
-namespace ledger
-{
-bool Ledger::initLedger(const std::string& _configFilePath)
-{
-    Ledger_LOG(INFO) << LOG_DESC("LedgerConstructor") << LOG_KV("configPath", _configFilePath)
-                     << LOG_KV("baseDir", m_param->baseDir());
-    /// The file group.X.genesis is required, otherwise the program terminates.
-    /// load genesis config of group
-    initConfig(_configFilePath);
-    /// The file group.X.ini is available by default.
-    /// In this case, the configuration item uses the default value.
-    /// load ini config of group for TxPool/Sync modules
-    std::string iniConfigFileName = _configFilePath;
-    boost::replace_last(iniConfigFileName, m_postfixGenesis, m_postfixIni);
-
-    /// you should invoke initConfig first before invoke initIniConfig
-    initIniConfig(iniConfigFileName);
-    initMark();
-    if (!m_param)
-        return false;
-    /// init dbInitializer
-    Ledger_LOG(INFO) << LOG_BADGE("initLedger") << LOG_BADGE("DBInitializer");
-    m_dbInitializer = std::make_shared<dev::ledger::DBInitializer>(m_param);
-    m_dbInitializer->setChannelRPCServer(m_channelRPCServer);
-    // m_dbInitializer
-    if (!m_dbInitializer)
-        return false;
-    m_dbInitializer->initStorageDB();
-    /// init the DB
-    bool ret = initBlockChain();
-    if (!ret)
-        return false;
-    dev::h256 genesisHash = m_blockChain->getBlockByNumber(0)->headerHash();
-    m_dbInitializer->initStateDB(genesisHash);
-    if (!m_dbInitializer->stateFactory())
-    {
-        Ledger_LOG(ERROR) << LOG_BADGE("initLedger")
-                          << LOG_DESC("initBlockChain Failed for init stateFactory failed");
-        return false;
-    }
-    std::shared_ptr<BlockChainImp> blockChain =
-        std::dynamic_pointer_cast<BlockChainImp>(m_blockChain);
-    blockChain->setStateFactory(m_dbInitializer->stateFactory());
-    /// init blockVerifier, txPool, sync and consensus
-    return (initBlockVerifier() && initTxPool() && initSync() && consensusInitFactory());
-}
-
-/**
- * @brief: init configuration related to the ledger with specified configuration file
- * @param configPath: the path of the config file
- */
-void Ledger::initConfig(std::string const& configPath)
-{
-    try
-    {
-        Ledger_LOG(INFO) << LOG_BADGE("initConfig")
-                         << LOG_DESC("initConsensusConfig/initDBConfig/initTxConfig")
-                         << LOG_KV("configFile", configPath);
-        ptree pt;
-        /// read the configuration file for a specified group
-        read_ini(configPath, pt);
-        /// init params related to consensus
-        initConsensusConfig(pt);
-        /// init params related to tx
-        initTxConfig(pt);
-        /// init params related to genesis: timestamp
-        initGenesisConfig(pt);
-        /// set state db related param
-        m_param->mutableStateParam().type = pt.get<std::string>("state.type", "storage");
-        // Compatibility with previous versions RC2/RC1
-        m_param->mutableStorageParam().type = pt.get<std::string>("storage.type", "LevelDB");
-    }
-    catch (std::exception& e)
-    {
-        std::string error_info = "init genesis config failed for " + toString(m_groupId) +
-                                 " failed, error_msg: " + boost::diagnostic_information(e);
-        Ledger_LOG(ERROR) << LOG_DESC("initConfig Failed")
-                          << LOG_KV("EINFO", boost::diagnostic_information(e));
-        BOOST_THROW_EXCEPTION(dev::InitLedgerConfigFailed() << errinfo_comment(error_info));
-        exit(1);
-    }
-}
-
-void Ledger::initIniConfig(std::string const& iniConfigFileName)
-{
-    Ledger_LOG(INFO) << LOG_BADGE("initIniConfig")
-                     << LOG_DESC("initTxPoolConfig/initSyncConfig/initTxExecuteConfig")
-                     << LOG_KV("configFile", iniConfigFileName);
-    ptree pt;
-<<<<<<< HEAD
-    /// read the configuration file for a specified group
-    read_ini(iniConfigFileName, pt);
-    /// db params initialization
-    initDBConfig(pt);
-=======
-    if (boost::filesystem::exists(iniConfigFileName))
-    {
-        /// read the configuration file for a specified group
-        read_ini(iniConfigFileName, pt);
-    }
->>>>>>> ffcfc1e1
-    /// init params related to txpool
-    initTxPoolConfig(pt);
-    /// init params related to sync
-    initSyncConfig(pt);
-    initTxExecuteConfig(pt);
-    /// init params releated to consensus(ttl)
-    initConsensusIniConfig(pt);
-}
-
-void Ledger::initTxExecuteConfig(ptree const& pt)
-{
-    if (dev::stringCmpIgnoreCase(m_param->mutableStateParam().type, "storage") == 0)
-    {
-        m_param->mutableTxParam().enableParallel =
-            pt.get<bool>("tx_execute.enable_parallel", false);
-    }
-    else
-    {
-        m_param->mutableTxParam().enableParallel = false;
-    }
-    Ledger_LOG(DEBUG) << LOG_BADGE("InitTxExecuteConfig")
-                      << LOG_KV("enableParallel", m_param->mutableTxParam().enableParallel);
-}
-
-void Ledger::initTxPoolConfig(ptree const& pt)
-{
-    try
-    {
-        m_param->mutableTxPoolParam().txPoolLimit =
-            pt.get<int64_t>("tx_pool.limit", SYNC_TX_POOL_SIZE_DEFAULT);
-        if (m_param->mutableTxPoolParam().txPoolLimit < 0)
-        {
-            BOOST_THROW_EXCEPTION(
-                ForbidNegativeValue() << errinfo_comment("Please set tx_pool.limit to positive !"));
-        }
-
-        Ledger_LOG(DEBUG) << LOG_BADGE("initTxPoolConfig")
-                          << LOG_KV("txPoolLimit", m_param->mutableTxPoolParam().txPoolLimit);
-    }
-    catch (std::exception& e)
-    {
-        m_param->mutableTxPoolParam().txPoolLimit = SYNC_TX_POOL_SIZE_DEFAULT;
-        Ledger_LOG(WARNING) << LOG_BADGE("txPoolLimit") << LOG_DESC("txPoolLimit invalid");
-    }
-}
-
-
-void Ledger::initConsensusIniConfig(ptree const& pt)
-{
-    m_param->mutableConsensusParam().maxTTL = pt.get<int8_t>("consensus.ttl", MAXTTL);
-    if (m_param->mutableConsensusParam().maxTTL < 0)
-    {
-        BOOST_THROW_EXCEPTION(
-            ForbidNegativeValue() << errinfo_comment("Please set consensus.ttl to positive !"));
-    }
-
-    /// the minimum block generation time(ms)
-    m_param->mutableConsensusParam().minBlockGenTime =
-        pt.get<signed>("consensus.min_block_generation_time", 500);
-    if (m_param->mutableConsensusParam().minBlockGenTime < 0)
-    {
-        BOOST_THROW_EXCEPTION(ForbidNegativeValue() << errinfo_comment(
-                                  "Please set consensus.min_block_generation_time to positive !"));
-    }
-
-    /// enable dynamic block size
-    m_param->mutableConsensusParam().enableDynamicBlockSize =
-        pt.get<bool>("consensus.enable_dynamic_block_size", true);
-    /// obtain block size increase ratio
-    m_param->mutableConsensusParam().blockSizeIncreaseRatio =
-        pt.get<float>("consensus.block_size_increase_ratio", 0.5);
-
-    if (m_param->mutableConsensusParam().blockSizeIncreaseRatio < 0 ||
-        m_param->mutableConsensusParam().blockSizeIncreaseRatio > 2)
-    {
-        m_param->mutableConsensusParam().blockSizeIncreaseRatio = 0.5;
-    }
-    Ledger_LOG(DEBUG) << LOG_BADGE("initConsensusIniConfig")
-                      << LOG_KV("maxTTL", std::to_string(m_param->mutableConsensusParam().maxTTL))
-                      << LOG_KV("minBlockGenerationTime",
-                             m_param->mutableConsensusParam().minBlockGenTime)
-                      << LOG_KV("enablDynamicBlockSize",
-                             m_param->mutableConsensusParam().enableDynamicBlockSize)
-                      << LOG_KV("blockSizeIncreaseRatio",
-                             m_param->mutableConsensusParam().blockSizeIncreaseRatio);
-}
-
-
-/// init consensus configurations:
-/// 1. consensusType: current support pbft only (default is pbft)
-/// 2. maxTransNum: max number of transactions can be sealed into a block
-/// 3. intervalBlockTime: average block generation period
-/// 4. sealer.${idx}: define the node id of every sealer related to the group
-void Ledger::initConsensusConfig(ptree const& pt)
-{
-    m_param->mutableConsensusParam().consensusType =
-        pt.get<std::string>("consensus.consensus_type", "pbft");
-
-    m_param->mutableConsensusParam().maxTransactions =
-        pt.get<int64_t>("consensus.max_trans_num", 1000);
-    if (m_param->mutableConsensusParam().maxTransactions < 0)
-    {
-        BOOST_THROW_EXCEPTION(ForbidNegativeValue() << errinfo_comment(
-                                  "Please set consensus.max_trans_num to positive !"));
-    }
-
-    m_param->mutableConsensusParam().minElectTime =
-        pt.get<int64_t>("consensus.min_elect_time", 1000);
-    if (m_param->mutableConsensusParam().minElectTime < 0)
-    {
-        BOOST_THROW_EXCEPTION(ForbidNegativeValue() << errinfo_comment(
-                                  "Please set consensus.min_elect_time to positive !"));
-    }
-
-    m_param->mutableConsensusParam().maxElectTime =
-        pt.get<int64_t>("consensus.max_elect_time", 2000);
-    if (m_param->mutableConsensusParam().maxElectTime < 0)
-    {
-        BOOST_THROW_EXCEPTION(ForbidNegativeValue() << errinfo_comment(
-                                  "Please set consensus.max_elect_time to positive !"));
-    }
-
-    Ledger_LOG(DEBUG) << LOG_BADGE("initConsensusConfig")
-                      << LOG_KV("type", m_param->mutableConsensusParam().consensusType)
-                      << LOG_KV("maxTxNum", m_param->mutableConsensusParam().maxTransactions);
-    std::stringstream nodeListMark;
-    try
-    {
-        for (auto it : pt.get_child("consensus"))
-        {
-            if (it.first.find("node.") == 0)
-            {
-                std::string data = it.second.data();
-                boost::to_lower(data);
-                Ledger_LOG(INFO) << LOG_BADGE("initConsensusConfig") << LOG_KV("it.first", data);
-                // Uniform lowercase nodeID
-                dev::h512 nodeID(data);
-                m_param->mutableConsensusParam().sealerList.push_back(nodeID);
-                // The full output node ID is required.
-                nodeListMark << data << ",";
-            }
-        }
-    }
-    catch (std::exception& e)
-    {
-        Ledger_LOG(ERROR) << LOG_BADGE("initConsensusConfig")
-                          << LOG_DESC("Parse consensus section failed")
-                          << LOG_KV("EINFO", boost::diagnostic_information(e));
-    }
-    m_param->mutableGenesisParam().nodeListMark = nodeListMark.str();
-}
-
-/// init sync related configurations
-/// 1. idleWaitMs: default is 30ms
-void Ledger::initSyncConfig(ptree const& pt)
-{
-    try
-    {
-        m_param->mutableSyncParam().idleWaitMs =
-            pt.get<signed>("sync.idle_wait_ms", SYNC_IDLE_WAIT_DEFAULT);
-        if (m_param->mutableSyncParam().idleWaitMs < 0)
-        {
-            BOOST_THROW_EXCEPTION(ForbidNegativeValue()
-                                  << errinfo_comment("Please set sync.idle_wait_ms to positive !"));
-        }
-
-        Ledger_LOG(DEBUG) << LOG_BADGE("initSyncConfig")
-                          << LOG_KV("idleWaitMs", m_param->mutableSyncParam().idleWaitMs);
-    }
-    catch (std::exception& e)
-    {
-        m_param->mutableSyncParam().idleWaitMs = SYNC_IDLE_WAIT_DEFAULT;
-        Ledger_LOG(WARNING) << LOG_BADGE("initSyncConfig") << LOG_DESC("idleWaitMs invalid");
-    }
-}
-
-/// init db related configurations:
-/// dbType: leveldb/AMDB, storage type, default is "AMDB"
-/// mpt: true/false, enable mpt or not, default is true
-/// dbpath: data to place all data of the group, default is "data"
-void Ledger::initDBConfig(ptree const& pt)
-{
-    /// init the basic config
-    /// set storage db related param
-    m_param->mutableStorageParam().type = pt.get<std::string>("storage.type", "RocksDB");
-    m_param->mutableStorageParam().path = m_param->baseDir() + "/block";
-    m_param->mutableStorageParam().topic = pt.get<std::string>("storage.topic", "DB");
-    m_param->mutableStorageParam().maxRetry = pt.get<int>("storage.max_retry", 100);
-    m_param->mutableStorageParam().maxStoreKey = pt.get<int>("storage.max_store_key", 10000);
-    if (m_param->mutableStorageParam().maxStoreKey < 0)
-    {
-        BOOST_THROW_EXCEPTION(ForbidNegativeValue()
-                              << errinfo_comment("Please set storage.max_store_key to positive !"));
-    }
-
-    m_param->mutableStorageParam().maxForwardBlock = pt.get<int>("storage.max_forward_block", 100);
-    if (m_param->mutableStorageParam().maxForwardBlock < 0)
-    {
-        BOOST_THROW_EXCEPTION(ForbidNegativeValue() << errinfo_comment(
-                                  "Please set storage.max_forward_block to positive !"));
-    }
-
-    if (m_param->mutableStorageParam().maxRetry <= 0)
-    {
-        m_param->mutableStorageParam().maxRetry = 100;
-    }
-
-    Ledger_LOG(DEBUG) << LOG_BADGE("initDBConfig")
-                      << LOG_KV("storageDB", m_param->mutableStorageParam().type)
-                      << LOG_KV("storagePath", m_param->mutableStorageParam().path)
-                      << LOG_KV("baseDir", m_param->baseDir());
-}
-
-/// init tx related configurations
-/// 1. gasLimit: default is 300000000
-void Ledger::initTxConfig(boost::property_tree::ptree const& pt)
-{
-    m_param->mutableTxParam().txGasLimit = pt.get<int64_t>("tx.gas_limit", 300000000);
-    if (m_param->mutableTxParam().txGasLimit < 0)
-    {
-        BOOST_THROW_EXCEPTION(
-            ForbidNegativeValue() << errinfo_comment("Please set tx.gas_limit to positive !"));
-    }
-
-    Ledger_LOG(DEBUG) << LOG_BADGE("initTxConfig")
-                      << LOG_KV("txGasLimit", m_param->mutableTxParam().txGasLimit);
-}
-
-/// init genesis configuration
-void Ledger::initGenesisConfig(boost::property_tree::ptree const& pt)
-{
-    /// use UTCTime directly as timeStamp in case of the clock differences between machines
-    m_param->mutableGenesisParam().timeStamp = pt.get<uint64_t>("group.timestamp", UINT64_MAX);
-    Ledger_LOG(DEBUG) << LOG_BADGE("initGenesisConfig")
-                      << LOG_KV("timestamp", m_param->mutableGenesisParam().timeStamp);
-}
-
-/// init mark of this group
-void Ledger::initMark()
-{
-    std::stringstream s;
-    s << int(m_groupId) << "-";
-    s << m_param->mutableGenesisParam().nodeListMark << "-";
-    s << m_param->mutableConsensusParam().consensusType << "-";
-    if (g_BCOSConfig.version() < RC3_VERSION)
-    {
-        s << m_param->mutableStorageParam().type << "-";
-    }
-    s << m_param->mutableStateParam().type << "-";
-    s << m_param->mutableConsensusParam().maxTransactions << "-";
-    s << m_param->mutableTxParam().txGasLimit;
-    m_param->mutableGenesisParam().genesisMark = s.str();
-    Ledger_LOG(DEBUG) << LOG_BADGE("initMark")
-                      << LOG_KV("genesisMark", m_param->mutableGenesisParam().genesisMark);
-}
-
-/// init txpool
-bool Ledger::initTxPool()
-{
-    dev::PROTOCOL_ID protocol_id = getGroupProtoclID(m_groupId, ProtocolID::TxPool);
-    Ledger_LOG(DEBUG) << LOG_BADGE("initLedger") << LOG_BADGE("initTxPool")
-                      << LOG_KV("txPoolLimit", m_param->mutableTxPoolParam().txPoolLimit);
-    if (!m_blockChain)
-    {
-        Ledger_LOG(ERROR) << LOG_BADGE("initLedger") << LOG_DESC("initTxPool Failed");
-        return false;
-    }
-    m_txPool = std::make_shared<dev::txpool::TxPool>(
-        m_service, m_blockChain, protocol_id, m_param->mutableTxPoolParam().txPoolLimit);
-    m_txPool->setMaxBlockLimit(g_BCOSConfig.c_blockLimit);
-    Ledger_LOG(DEBUG) << LOG_BADGE("initLedger") << LOG_DESC("initTxPool SUCC");
-    return true;
-}
-
-/// init blockVerifier
-bool Ledger::initBlockVerifier()
-{
-    Ledger_LOG(DEBUG) << LOG_BADGE("initLedger") << LOG_BADGE("initBlockVerifier");
-    if (!m_blockChain || !m_dbInitializer->executiveContextFactory())
-    {
-        Ledger_LOG(ERROR) << LOG_BADGE("initLedger") << LOG_BADGE("initBlockVerifier Failed");
-        return false;
-    }
-
-    bool enableParallel = false;
-    if (m_param->mutableTxParam().enableParallel)
-    {
-        enableParallel = true;
-    }
-    std::shared_ptr<BlockVerifier> blockVerifier = std::make_shared<BlockVerifier>(enableParallel);
-    /// set params for blockverifier
-    blockVerifier->setExecutiveContextFactory(m_dbInitializer->executiveContextFactory());
-    std::shared_ptr<BlockChainImp> blockChain =
-        std::dynamic_pointer_cast<BlockChainImp>(m_blockChain);
-    blockVerifier->setNumberHash(boost::bind(&BlockChainImp::numberHash, blockChain, _1));
-    m_blockVerifier = blockVerifier;
-    Ledger_LOG(DEBUG) << LOG_BADGE("initLedger") << LOG_BADGE("initBlockVerifier SUCC");
-    return true;
-}
-
-bool Ledger::initBlockChain()
-{
-    Ledger_LOG(DEBUG) << LOG_BADGE("initLedger") << LOG_BADGE("initBlockChain");
-    if (!m_dbInitializer->storage())
-    {
-        Ledger_LOG(ERROR) << LOG_BADGE("initLedger")
-                          << LOG_DESC("initBlockChain Failed for init storage failed");
-        return false;
-    }
-    std::shared_ptr<BlockChainImp> blockChain = std::make_shared<BlockChainImp>();
-    blockChain->setStateStorage(m_dbInitializer->storage());
-    blockChain->setTableFactoryFactory(m_dbInitializer->tableFactoryFactory());
-    m_blockChain = blockChain;
-    std::string consensusType = m_param->mutableConsensusParam().consensusType;
-    std::string storageType = m_param->mutableStorageParam().type;
-    std::string stateType = m_param->mutableStateParam().type;
-    GenesisBlockParam initParam = {m_param->mutableGenesisParam().genesisMark,
-        m_param->mutableConsensusParam().sealerList, m_param->mutableConsensusParam().observerList,
-        consensusType, storageType, stateType, m_param->mutableConsensusParam().maxTransactions,
-        m_param->mutableTxParam().txGasLimit, m_param->mutableGenesisParam().timeStamp};
-    bool ret = m_blockChain->checkAndBuildGenesisBlock(initParam);
-    if (!ret)
-    {
-        /// It is a subsequent block without same extra data, so do reset.
-        Ledger_LOG(DEBUG) << LOG_BADGE("initLedger") << LOG_BADGE("initBlockChain")
-                          << LOG_DESC("The configuration item will be reset");
-        m_param->mutableConsensusParam().consensusType = initParam.consensusType;
-        m_param->mutableStorageParam().type = initParam.storageType;
-        m_param->mutableStateParam().type = initParam.stateType;
-    }
-    Ledger_LOG(DEBUG) << LOG_BADGE("initLedger") << LOG_DESC("initBlockChain SUCC");
-    return true;
-}
-
-/**
- * @brief: create PBFTEngine
- * @param param: Ledger related params
- * @return std::shared_ptr<ConsensusInterface>: created consensus engine
- */
-std::shared_ptr<Sealer> Ledger::createPBFTSealer()
-{
-    Ledger_LOG(DEBUG) << LOG_BADGE("initLedger") << LOG_BADGE("createPBFTSealer");
-    if (!m_txPool || !m_blockChain || !m_sync || !m_blockVerifier || !m_dbInitializer)
-    {
-        Ledger_LOG(DEBUG) << LOG_BADGE("initLedger") << LOG_DESC("createPBFTSealer Failed");
-        return nullptr;
-    }
-
-    dev::PROTOCOL_ID protocol_id = getGroupProtoclID(m_groupId, ProtocolID::PBFT);
-    /// create consensus engine according to "consensusType"
-    Ledger_LOG(DEBUG) << LOG_BADGE("initLedger") << LOG_BADGE("createPBFTSealer")
-                      << LOG_KV("baseDir", m_param->baseDir()) << LOG_KV("Protocol", protocol_id);
-    std::shared_ptr<PBFTSealer> pbftSealer = std::make_shared<PBFTSealer>(m_service, m_txPool,
-        m_blockChain, m_sync, m_blockVerifier, protocol_id, m_param->baseDir(), m_keyPair,
-        m_param->mutableConsensusParam().sealerList);
-
-    pbftSealer->setEnableDynamicBlockSize(m_param->mutableConsensusParam().enableDynamicBlockSize);
-    pbftSealer->setBlockSizeIncreaseRatio(m_param->mutableConsensusParam().blockSizeIncreaseRatio);
-
-    /// set params for PBFTEngine
-    std::shared_ptr<PBFTEngine> pbftEngine =
-        std::dynamic_pointer_cast<PBFTEngine>(pbftSealer->consensusEngine());
-    /// set the range of block generation time
-    pbftEngine->setEmptyBlockGenTime(g_BCOSConfig.c_intervalBlockTime);
-    pbftEngine->setMinBlockGenerationTime(m_param->mutableConsensusParam().minBlockGenTime);
-
-    pbftEngine->setOmitEmptyBlock(g_BCOSConfig.c_omitEmptyBlock);
-    pbftEngine->setMaxTTL(m_param->mutableConsensusParam().maxTTL);
-    return pbftSealer;
-}
-
-std::shared_ptr<Sealer> Ledger::createRaftSealer()
-{
-    Ledger_LOG(DEBUG) << LOG_BADGE("initLedger") << LOG_BADGE("createRaftSealer");
-    if (!m_txPool || !m_blockChain || !m_sync || !m_blockVerifier || !m_dbInitializer)
-    {
-        Ledger_LOG(DEBUG) << LOG_BADGE("initLedger") << LOG_DESC("createRaftSealer Failed");
-        return nullptr;
-    }
-
-    dev::PROTOCOL_ID protocol_id = getGroupProtoclID(m_groupId, ProtocolID::Raft);
-    /// create consensus engine according to "consensusType"
-    Ledger_LOG(DEBUG) << LOG_BADGE("initLedger") << LOG_BADGE("createRaftSealer")
-                      << LOG_KV("Protocol", protocol_id);
-    // auto intervalBlockTime = g_BCOSConfig.c_intervalBlockTime;
-    // std::shared_ptr<Sealer> raftSealer = std::make_shared<RaftSealer>(m_service, m_txPool,
-    //    m_blockChain, m_sync, m_blockVerifier, m_keyPair, intervalBlockTime,
-    //    intervalBlockTime + 1000, protocol_id, m_param->mutableConsensusParam().sealerList);
-    std::shared_ptr<Sealer> raftSealer =
-        std::make_shared<RaftSealer>(m_service, m_txPool, m_blockChain, m_sync, m_blockVerifier,
-            m_keyPair, m_param->mutableConsensusParam().minElectTime,
-            m_param->mutableConsensusParam().maxElectTime, protocol_id,
-            m_param->mutableConsensusParam().sealerList);
-    /// set params for RaftEngine
-    std::shared_ptr<RaftEngine> raftEngine =
-        std::dynamic_pointer_cast<RaftEngine>(raftSealer->consensusEngine());
-    return raftSealer;
-}
-
-/// init consensus
-bool Ledger::consensusInitFactory()
-{
-    Ledger_LOG(DEBUG) << LOG_BADGE("initLedger") << LOG_BADGE("consensusInitFactory");
-    if (dev::stringCmpIgnoreCase(m_param->mutableConsensusParam().consensusType, "raft") == 0)
-    {
-        /// create RaftSealer
-        m_sealer = createRaftSealer();
-        if (!m_sealer)
-        {
-            return false;
-        }
-        return true;
-    }
-
-    if (dev::stringCmpIgnoreCase(m_param->mutableConsensusParam().consensusType, "pbft") != 0)
-    {
-        Ledger_LOG(ERROR) << LOG_BADGE("initLedger")
-                          << LOG_KV("UnsupportConsensusType",
-                                 m_param->mutableConsensusParam().consensusType)
-                          << " use PBFT as default";
-    }
-
-    /// create PBFTSealer
-    m_sealer = createPBFTSealer();
-    if (!m_sealer)
-    {
-        return false;
-    }
-    return true;
-}
-
-/// init sync
-bool Ledger::initSync()
-{
-    Ledger_LOG(DEBUG) << LOG_BADGE("initLedger") << LOG_BADGE("initSync")
-                      << LOG_KV("idleWaitMs", m_param->mutableSyncParam().idleWaitMs);
-    if (!m_txPool || !m_blockChain || !m_blockVerifier)
-    {
-        Ledger_LOG(ERROR) << LOG_BADGE("initLedger") << LOG_DESC("#initSync Failed");
-        return false;
-    }
-    dev::PROTOCOL_ID protocol_id = getGroupProtoclID(m_groupId, ProtocolID::BlockSync);
-    dev::h256 genesisHash = m_blockChain->getBlockByNumber(int64_t(0))->headerHash();
-    m_sync = std::make_shared<SyncMaster>(m_service, m_txPool, m_blockChain, m_blockVerifier,
-        protocol_id, m_keyPair.pub(), genesisHash, m_param->mutableSyncParam().idleWaitMs);
-    Ledger_LOG(DEBUG) << LOG_BADGE("initLedger") << LOG_DESC("initSync SUCC");
-    return true;
-}
-}  // namespace ledger
-}  // namespace dev
+/*
+ * @CopyRight:
+ * FISCO-BCOS is free software: you can redistribute it and/or modify
+ * it under the terms of the GNU General Public License as published by
+ * the Free Software Foundation, either version 3 of the License, or
+ * (at your option) any later version.
+ *
+ * FISCO-BCOS is distributed in the hope that it will be useful,
+ * but WITHOUT ANY WARRANTY; without even the implied warranty of
+ * MERCHANTABILITY or FITNESS FOR A PARTICULAR PURPOSE.  See the
+ * GNU General Public License for more details.
+ *
+ * You should have received a copy of the GNU General Public License
+ * along with FISCO-BCOS.  If not, see <http://www.gnu.org/licenses/>
+ * (c) 2016-2018 fisco-dev contributors.
+ */
+
+/**
+ * @brief : implementation of Ledger
+ * @file: Ledger.cpp
+ * @author: yujiechen
+ * @date: 2018-10-23
+ */
+#include "Ledger.h"
+#include <libblockchain/BlockChainImp.h>
+#include <libblockverifier/BlockVerifier.h>
+#include <libconfig/GlobalConfigure.h>
+#include <libconsensus/pbft/PBFTEngine.h>
+#include <libconsensus/pbft/PBFTSealer.h>
+#include <libconsensus/raft/RaftEngine.h>
+#include <libconsensus/raft/RaftSealer.h>
+#include <libdevcore/OverlayDB.h>
+#include <libdevcore/easylog.h>
+#include <libprecompiled/Common.h>
+#include <libsync/SyncInterface.h>
+#include <libsync/SyncMaster.h>
+#include <libtxpool/TxPool.h>
+#include <boost/algorithm/string.hpp>
+#include <boost/lexical_cast.hpp>
+#include <boost/property_tree/ini_parser.hpp>
+
+using namespace boost::property_tree;
+using namespace dev::blockverifier;
+using namespace dev::blockchain;
+using namespace dev::consensus;
+using namespace dev::sync;
+using namespace dev::precompiled;
+namespace dev
+{
+namespace ledger
+{
+bool Ledger::initLedger(const std::string& _configFilePath)
+{
+    Ledger_LOG(INFO) << LOG_DESC("LedgerConstructor") << LOG_KV("configPath", _configFilePath)
+                     << LOG_KV("baseDir", m_param->baseDir());
+    /// The file group.X.genesis is required, otherwise the program terminates.
+    /// load genesis config of group
+    initConfig(_configFilePath);
+    /// The file group.X.ini is available by default.
+    /// In this case, the configuration item uses the default value.
+    /// load ini config of group for TxPool/Sync modules
+    std::string iniConfigFileName = _configFilePath;
+    boost::replace_last(iniConfigFileName, m_postfixGenesis, m_postfixIni);
+
+    /// you should invoke initConfig first before invoke initIniConfig
+    initIniConfig(iniConfigFileName);
+    initMark();
+    if (!m_param)
+        return false;
+    /// init dbInitializer
+    Ledger_LOG(INFO) << LOG_BADGE("initLedger") << LOG_BADGE("DBInitializer");
+    m_dbInitializer = std::make_shared<dev::ledger::DBInitializer>(m_param);
+    m_dbInitializer->setChannelRPCServer(m_channelRPCServer);
+    // m_dbInitializer
+    if (!m_dbInitializer)
+        return false;
+    m_dbInitializer->initStorageDB();
+    /// init the DB
+    bool ret = initBlockChain();
+    if (!ret)
+        return false;
+    dev::h256 genesisHash = m_blockChain->getBlockByNumber(0)->headerHash();
+    m_dbInitializer->initStateDB(genesisHash);
+    if (!m_dbInitializer->stateFactory())
+    {
+        Ledger_LOG(ERROR) << LOG_BADGE("initLedger")
+                          << LOG_DESC("initBlockChain Failed for init stateFactory failed");
+        return false;
+    }
+    std::shared_ptr<BlockChainImp> blockChain =
+        std::dynamic_pointer_cast<BlockChainImp>(m_blockChain);
+    blockChain->setStateFactory(m_dbInitializer->stateFactory());
+    /// init blockVerifier, txPool, sync and consensus
+    return (initBlockVerifier() && initTxPool() && initSync() && consensusInitFactory());
+}
+
+/**
+ * @brief: init configuration related to the ledger with specified configuration file
+ * @param configPath: the path of the config file
+ */
+void Ledger::initConfig(std::string const& configPath)
+{
+    try
+    {
+        Ledger_LOG(INFO) << LOG_BADGE("initConfig")
+                         << LOG_DESC("initConsensusConfig/initDBConfig/initTxConfig")
+                         << LOG_KV("configFile", configPath);
+        ptree pt;
+        /// read the configuration file for a specified group
+        read_ini(configPath, pt);
+        /// init params related to consensus
+        initConsensusConfig(pt);
+        /// init params related to tx
+        initTxConfig(pt);
+        /// init params related to genesis: timestamp
+        initGenesisConfig(pt);
+        /// set state db related param
+        m_param->mutableStateParam().type = pt.get<std::string>("state.type", "storage");
+        // Compatibility with previous versions RC2/RC1
+        m_param->mutableStorageParam().type = pt.get<std::string>("storage.type", "LevelDB");
+    }
+    catch (std::exception& e)
+    {
+        std::string error_info = "init genesis config failed for " + toString(m_groupId) +
+                                 " failed, error_msg: " + boost::diagnostic_information(e);
+        Ledger_LOG(ERROR) << LOG_DESC("initConfig Failed")
+                          << LOG_KV("EINFO", boost::diagnostic_information(e));
+        BOOST_THROW_EXCEPTION(dev::InitLedgerConfigFailed() << errinfo_comment(error_info));
+        exit(1);
+    }
+}
+
+void Ledger::initIniConfig(std::string const& iniConfigFileName)
+{
+    Ledger_LOG(INFO) << LOG_BADGE("initIniConfig")
+                     << LOG_DESC("initTxPoolConfig/initSyncConfig/initTxExecuteConfig")
+                     << LOG_KV("configFile", iniConfigFileName);
+    ptree pt;
+    /// read the configuration file for a specified group
+    read_ini(iniConfigFileName, pt);
+    if (boost::filesystem::exists(iniConfigFileName))
+    {
+        /// read the configuration file for a specified group
+        read_ini(iniConfigFileName, pt);
+    }
+    /// db params initialization
+    initDBConfig(pt);
+    /// init params related to txpool
+    initTxPoolConfig(pt);
+    /// init params related to sync
+    initSyncConfig(pt);
+    initTxExecuteConfig(pt);
+    /// init params releated to consensus(ttl)
+    initConsensusIniConfig(pt);
+}
+
+void Ledger::initTxExecuteConfig(ptree const& pt)
+{
+    if (dev::stringCmpIgnoreCase(m_param->mutableStateParam().type, "storage") == 0)
+    {
+        m_param->mutableTxParam().enableParallel =
+            pt.get<bool>("tx_execute.enable_parallel", false);
+    }
+    else
+    {
+        m_param->mutableTxParam().enableParallel = false;
+    }
+    Ledger_LOG(DEBUG) << LOG_BADGE("InitTxExecuteConfig")
+                      << LOG_KV("enableParallel", m_param->mutableTxParam().enableParallel);
+}
+
+void Ledger::initTxPoolConfig(ptree const& pt)
+{
+    try
+    {
+        m_param->mutableTxPoolParam().txPoolLimit =
+            pt.get<int64_t>("tx_pool.limit", SYNC_TX_POOL_SIZE_DEFAULT);
+        if (m_param->mutableTxPoolParam().txPoolLimit < 0)
+        {
+            BOOST_THROW_EXCEPTION(
+                ForbidNegativeValue() << errinfo_comment("Please set tx_pool.limit to positive !"));
+        }
+
+        Ledger_LOG(DEBUG) << LOG_BADGE("initTxPoolConfig")
+                          << LOG_KV("txPoolLimit", m_param->mutableTxPoolParam().txPoolLimit);
+    }
+    catch (std::exception& e)
+    {
+        m_param->mutableTxPoolParam().txPoolLimit = SYNC_TX_POOL_SIZE_DEFAULT;
+        Ledger_LOG(WARNING) << LOG_BADGE("txPoolLimit") << LOG_DESC("txPoolLimit invalid");
+    }
+}
+
+
+void Ledger::initConsensusIniConfig(ptree const& pt)
+{
+    m_param->mutableConsensusParam().maxTTL = pt.get<int8_t>("consensus.ttl", MAXTTL);
+    if (m_param->mutableConsensusParam().maxTTL < 0)
+    {
+        BOOST_THROW_EXCEPTION(
+            ForbidNegativeValue() << errinfo_comment("Please set consensus.ttl to positive !"));
+    }
+
+    /// the minimum block generation time(ms)
+    m_param->mutableConsensusParam().minBlockGenTime =
+        pt.get<signed>("consensus.min_block_generation_time", 500);
+    if (m_param->mutableConsensusParam().minBlockGenTime < 0)
+    {
+        BOOST_THROW_EXCEPTION(ForbidNegativeValue() << errinfo_comment(
+                                  "Please set consensus.min_block_generation_time to positive !"));
+    }
+
+    /// enable dynamic block size
+    m_param->mutableConsensusParam().enableDynamicBlockSize =
+        pt.get<bool>("consensus.enable_dynamic_block_size", true);
+    /// obtain block size increase ratio
+    m_param->mutableConsensusParam().blockSizeIncreaseRatio =
+        pt.get<float>("consensus.block_size_increase_ratio", 0.5);
+
+    if (m_param->mutableConsensusParam().blockSizeIncreaseRatio < 0 ||
+        m_param->mutableConsensusParam().blockSizeIncreaseRatio > 2)
+    {
+        m_param->mutableConsensusParam().blockSizeIncreaseRatio = 0.5;
+    }
+    Ledger_LOG(DEBUG) << LOG_BADGE("initConsensusIniConfig")
+                      << LOG_KV("maxTTL", std::to_string(m_param->mutableConsensusParam().maxTTL))
+                      << LOG_KV("minBlockGenerationTime",
+                             m_param->mutableConsensusParam().minBlockGenTime)
+                      << LOG_KV("enablDynamicBlockSize",
+                             m_param->mutableConsensusParam().enableDynamicBlockSize)
+                      << LOG_KV("blockSizeIncreaseRatio",
+                             m_param->mutableConsensusParam().blockSizeIncreaseRatio);
+}
+
+
+/// init consensus configurations:
+/// 1. consensusType: current support pbft only (default is pbft)
+/// 2. maxTransNum: max number of transactions can be sealed into a block
+/// 3. intervalBlockTime: average block generation period
+/// 4. sealer.${idx}: define the node id of every sealer related to the group
+void Ledger::initConsensusConfig(ptree const& pt)
+{
+    m_param->mutableConsensusParam().consensusType =
+        pt.get<std::string>("consensus.consensus_type", "pbft");
+
+    m_param->mutableConsensusParam().maxTransactions =
+        pt.get<int64_t>("consensus.max_trans_num", 1000);
+    if (m_param->mutableConsensusParam().maxTransactions < 0)
+    {
+        BOOST_THROW_EXCEPTION(ForbidNegativeValue() << errinfo_comment(
+                                  "Please set consensus.max_trans_num to positive !"));
+    }
+
+    m_param->mutableConsensusParam().minElectTime =
+        pt.get<int64_t>("consensus.min_elect_time", 1000);
+    if (m_param->mutableConsensusParam().minElectTime < 0)
+    {
+        BOOST_THROW_EXCEPTION(ForbidNegativeValue() << errinfo_comment(
+                                  "Please set consensus.min_elect_time to positive !"));
+    }
+
+    m_param->mutableConsensusParam().maxElectTime =
+        pt.get<int64_t>("consensus.max_elect_time", 2000);
+    if (m_param->mutableConsensusParam().maxElectTime < 0)
+    {
+        BOOST_THROW_EXCEPTION(ForbidNegativeValue() << errinfo_comment(
+                                  "Please set consensus.max_elect_time to positive !"));
+    }
+
+    Ledger_LOG(DEBUG) << LOG_BADGE("initConsensusConfig")
+                      << LOG_KV("type", m_param->mutableConsensusParam().consensusType)
+                      << LOG_KV("maxTxNum", m_param->mutableConsensusParam().maxTransactions);
+    std::stringstream nodeListMark;
+    try
+    {
+        for (auto it : pt.get_child("consensus"))
+        {
+            if (it.first.find("node.") == 0)
+            {
+                std::string data = it.second.data();
+                boost::to_lower(data);
+                Ledger_LOG(INFO) << LOG_BADGE("initConsensusConfig") << LOG_KV("it.first", data);
+                // Uniform lowercase nodeID
+                dev::h512 nodeID(data);
+                m_param->mutableConsensusParam().sealerList.push_back(nodeID);
+                // The full output node ID is required.
+                nodeListMark << data << ",";
+            }
+        }
+    }
+    catch (std::exception& e)
+    {
+        Ledger_LOG(ERROR) << LOG_BADGE("initConsensusConfig")
+                          << LOG_DESC("Parse consensus section failed")
+                          << LOG_KV("EINFO", boost::diagnostic_information(e));
+    }
+    m_param->mutableGenesisParam().nodeListMark = nodeListMark.str();
+}
+
+/// init sync related configurations
+/// 1. idleWaitMs: default is 30ms
+void Ledger::initSyncConfig(ptree const& pt)
+{
+    try
+    {
+        m_param->mutableSyncParam().idleWaitMs =
+            pt.get<signed>("sync.idle_wait_ms", SYNC_IDLE_WAIT_DEFAULT);
+        if (m_param->mutableSyncParam().idleWaitMs < 0)
+        {
+            BOOST_THROW_EXCEPTION(ForbidNegativeValue()
+                                  << errinfo_comment("Please set sync.idle_wait_ms to positive !"));
+        }
+
+        Ledger_LOG(DEBUG) << LOG_BADGE("initSyncConfig")
+                          << LOG_KV("idleWaitMs", m_param->mutableSyncParam().idleWaitMs);
+    }
+    catch (std::exception& e)
+    {
+        m_param->mutableSyncParam().idleWaitMs = SYNC_IDLE_WAIT_DEFAULT;
+        Ledger_LOG(WARNING) << LOG_BADGE("initSyncConfig") << LOG_DESC("idleWaitMs invalid");
+    }
+}
+
+/// init db related configurations:
+/// dbType: leveldb/AMDB, storage type, default is "AMDB"
+/// mpt: true/false, enable mpt or not, default is true
+/// dbpath: data to place all data of the group, default is "data"
+void Ledger::initDBConfig(ptree const& pt)
+{
+    /// init the basic config
+    /// set storage db related param
+    m_param->mutableStorageParam().type = pt.get<std::string>("storage.type", "RocksDB");
+    m_param->mutableStorageParam().path = m_param->baseDir() + "/block";
+    m_param->mutableStorageParam().topic = pt.get<std::string>("storage.topic", "DB");
+    m_param->mutableStorageParam().maxRetry = pt.get<int>("storage.max_retry", 100);
+    m_param->mutableStorageParam().maxStoreKey = pt.get<int>("storage.max_store_key", 10000);
+    if (m_param->mutableStorageParam().maxStoreKey < 0)
+    {
+        BOOST_THROW_EXCEPTION(ForbidNegativeValue()
+                              << errinfo_comment("Please set storage.max_store_key to positive !"));
+    }
+
+    m_param->mutableStorageParam().maxForwardBlock = pt.get<int>("storage.max_forward_block", 100);
+    if (m_param->mutableStorageParam().maxForwardBlock < 0)
+    {
+        BOOST_THROW_EXCEPTION(ForbidNegativeValue() << errinfo_comment(
+                                  "Please set storage.max_forward_block to positive !"));
+    }
+
+    if (m_param->mutableStorageParam().maxRetry <= 0)
+    {
+        m_param->mutableStorageParam().maxRetry = 100;
+    }
+
+    Ledger_LOG(DEBUG) << LOG_BADGE("initDBConfig")
+                      << LOG_KV("storageDB", m_param->mutableStorageParam().type)
+                      << LOG_KV("storagePath", m_param->mutableStorageParam().path)
+                      << LOG_KV("baseDir", m_param->baseDir());
+}
+
+/// init tx related configurations
+/// 1. gasLimit: default is 300000000
+void Ledger::initTxConfig(boost::property_tree::ptree const& pt)
+{
+    m_param->mutableTxParam().txGasLimit = pt.get<int64_t>("tx.gas_limit", 300000000);
+    if (m_param->mutableTxParam().txGasLimit < 0)
+    {
+        BOOST_THROW_EXCEPTION(
+            ForbidNegativeValue() << errinfo_comment("Please set tx.gas_limit to positive !"));
+    }
+
+    Ledger_LOG(DEBUG) << LOG_BADGE("initTxConfig")
+                      << LOG_KV("txGasLimit", m_param->mutableTxParam().txGasLimit);
+}
+
+/// init genesis configuration
+void Ledger::initGenesisConfig(boost::property_tree::ptree const& pt)
+{
+    /// use UTCTime directly as timeStamp in case of the clock differences between machines
+    m_param->mutableGenesisParam().timeStamp = pt.get<uint64_t>("group.timestamp", UINT64_MAX);
+    Ledger_LOG(DEBUG) << LOG_BADGE("initGenesisConfig")
+                      << LOG_KV("timestamp", m_param->mutableGenesisParam().timeStamp);
+}
+
+/// init mark of this group
+void Ledger::initMark()
+{
+    std::stringstream s;
+    s << int(m_groupId) << "-";
+    s << m_param->mutableGenesisParam().nodeListMark << "-";
+    s << m_param->mutableConsensusParam().consensusType << "-";
+    if (g_BCOSConfig.version() < RC3_VERSION)
+    {
+        s << m_param->mutableStorageParam().type << "-";
+    }
+    s << m_param->mutableStateParam().type << "-";
+    s << m_param->mutableConsensusParam().maxTransactions << "-";
+    s << m_param->mutableTxParam().txGasLimit;
+    m_param->mutableGenesisParam().genesisMark = s.str();
+    Ledger_LOG(DEBUG) << LOG_BADGE("initMark")
+                      << LOG_KV("genesisMark", m_param->mutableGenesisParam().genesisMark);
+}
+
+/// init txpool
+bool Ledger::initTxPool()
+{
+    dev::PROTOCOL_ID protocol_id = getGroupProtoclID(m_groupId, ProtocolID::TxPool);
+    Ledger_LOG(DEBUG) << LOG_BADGE("initLedger") << LOG_BADGE("initTxPool")
+                      << LOG_KV("txPoolLimit", m_param->mutableTxPoolParam().txPoolLimit);
+    if (!m_blockChain)
+    {
+        Ledger_LOG(ERROR) << LOG_BADGE("initLedger") << LOG_DESC("initTxPool Failed");
+        return false;
+    }
+    m_txPool = std::make_shared<dev::txpool::TxPool>(
+        m_service, m_blockChain, protocol_id, m_param->mutableTxPoolParam().txPoolLimit);
+    m_txPool->setMaxBlockLimit(g_BCOSConfig.c_blockLimit);
+    Ledger_LOG(DEBUG) << LOG_BADGE("initLedger") << LOG_DESC("initTxPool SUCC");
+    return true;
+}
+
+/// init blockVerifier
+bool Ledger::initBlockVerifier()
+{
+    Ledger_LOG(DEBUG) << LOG_BADGE("initLedger") << LOG_BADGE("initBlockVerifier");
+    if (!m_blockChain || !m_dbInitializer->executiveContextFactory())
+    {
+        Ledger_LOG(ERROR) << LOG_BADGE("initLedger") << LOG_BADGE("initBlockVerifier Failed");
+        return false;
+    }
+
+    bool enableParallel = false;
+    if (m_param->mutableTxParam().enableParallel)
+    {
+        enableParallel = true;
+    }
+    std::shared_ptr<BlockVerifier> blockVerifier = std::make_shared<BlockVerifier>(enableParallel);
+    /// set params for blockverifier
+    blockVerifier->setExecutiveContextFactory(m_dbInitializer->executiveContextFactory());
+    std::shared_ptr<BlockChainImp> blockChain =
+        std::dynamic_pointer_cast<BlockChainImp>(m_blockChain);
+    blockVerifier->setNumberHash(boost::bind(&BlockChainImp::numberHash, blockChain, _1));
+    m_blockVerifier = blockVerifier;
+    Ledger_LOG(DEBUG) << LOG_BADGE("initLedger") << LOG_BADGE("initBlockVerifier SUCC");
+    return true;
+}
+
+bool Ledger::initBlockChain()
+{
+    Ledger_LOG(DEBUG) << LOG_BADGE("initLedger") << LOG_BADGE("initBlockChain");
+    if (!m_dbInitializer->storage())
+    {
+        Ledger_LOG(ERROR) << LOG_BADGE("initLedger")
+                          << LOG_DESC("initBlockChain Failed for init storage failed");
+        return false;
+    }
+    std::shared_ptr<BlockChainImp> blockChain = std::make_shared<BlockChainImp>();
+    blockChain->setStateStorage(m_dbInitializer->storage());
+    blockChain->setTableFactoryFactory(m_dbInitializer->tableFactoryFactory());
+    m_blockChain = blockChain;
+    std::string consensusType = m_param->mutableConsensusParam().consensusType;
+    std::string storageType = m_param->mutableStorageParam().type;
+    std::string stateType = m_param->mutableStateParam().type;
+    GenesisBlockParam initParam = {m_param->mutableGenesisParam().genesisMark,
+        m_param->mutableConsensusParam().sealerList, m_param->mutableConsensusParam().observerList,
+        consensusType, storageType, stateType, m_param->mutableConsensusParam().maxTransactions,
+        m_param->mutableTxParam().txGasLimit, m_param->mutableGenesisParam().timeStamp};
+    bool ret = m_blockChain->checkAndBuildGenesisBlock(initParam);
+    if (!ret)
+    {
+        /// It is a subsequent block without same extra data, so do reset.
+        Ledger_LOG(DEBUG) << LOG_BADGE("initLedger") << LOG_BADGE("initBlockChain")
+                          << LOG_DESC("The configuration item will be reset");
+        m_param->mutableConsensusParam().consensusType = initParam.consensusType;
+        m_param->mutableStorageParam().type = initParam.storageType;
+        m_param->mutableStateParam().type = initParam.stateType;
+    }
+    Ledger_LOG(DEBUG) << LOG_BADGE("initLedger") << LOG_DESC("initBlockChain SUCC");
+    return true;
+}
+
+/**
+ * @brief: create PBFTEngine
+ * @param param: Ledger related params
+ * @return std::shared_ptr<ConsensusInterface>: created consensus engine
+ */
+std::shared_ptr<Sealer> Ledger::createPBFTSealer()
+{
+    Ledger_LOG(DEBUG) << LOG_BADGE("initLedger") << LOG_BADGE("createPBFTSealer");
+    if (!m_txPool || !m_blockChain || !m_sync || !m_blockVerifier || !m_dbInitializer)
+    {
+        Ledger_LOG(DEBUG) << LOG_BADGE("initLedger") << LOG_DESC("createPBFTSealer Failed");
+        return nullptr;
+    }
+
+    dev::PROTOCOL_ID protocol_id = getGroupProtoclID(m_groupId, ProtocolID::PBFT);
+    /// create consensus engine according to "consensusType"
+    Ledger_LOG(DEBUG) << LOG_BADGE("initLedger") << LOG_BADGE("createPBFTSealer")
+                      << LOG_KV("baseDir", m_param->baseDir()) << LOG_KV("Protocol", protocol_id);
+    std::shared_ptr<PBFTSealer> pbftSealer = std::make_shared<PBFTSealer>(m_service, m_txPool,
+        m_blockChain, m_sync, m_blockVerifier, protocol_id, m_param->baseDir(), m_keyPair,
+        m_param->mutableConsensusParam().sealerList);
+
+    pbftSealer->setEnableDynamicBlockSize(m_param->mutableConsensusParam().enableDynamicBlockSize);
+    pbftSealer->setBlockSizeIncreaseRatio(m_param->mutableConsensusParam().blockSizeIncreaseRatio);
+
+    /// set params for PBFTEngine
+    std::shared_ptr<PBFTEngine> pbftEngine =
+        std::dynamic_pointer_cast<PBFTEngine>(pbftSealer->consensusEngine());
+    /// set the range of block generation time
+    pbftEngine->setEmptyBlockGenTime(g_BCOSConfig.c_intervalBlockTime);
+    pbftEngine->setMinBlockGenerationTime(m_param->mutableConsensusParam().minBlockGenTime);
+
+    pbftEngine->setOmitEmptyBlock(g_BCOSConfig.c_omitEmptyBlock);
+    pbftEngine->setMaxTTL(m_param->mutableConsensusParam().maxTTL);
+    return pbftSealer;
+}
+
+std::shared_ptr<Sealer> Ledger::createRaftSealer()
+{
+    Ledger_LOG(DEBUG) << LOG_BADGE("initLedger") << LOG_BADGE("createRaftSealer");
+    if (!m_txPool || !m_blockChain || !m_sync || !m_blockVerifier || !m_dbInitializer)
+    {
+        Ledger_LOG(DEBUG) << LOG_BADGE("initLedger") << LOG_DESC("createRaftSealer Failed");
+        return nullptr;
+    }
+
+    dev::PROTOCOL_ID protocol_id = getGroupProtoclID(m_groupId, ProtocolID::Raft);
+    /// create consensus engine according to "consensusType"
+    Ledger_LOG(DEBUG) << LOG_BADGE("initLedger") << LOG_BADGE("createRaftSealer")
+                      << LOG_KV("Protocol", protocol_id);
+    // auto intervalBlockTime = g_BCOSConfig.c_intervalBlockTime;
+    // std::shared_ptr<Sealer> raftSealer = std::make_shared<RaftSealer>(m_service, m_txPool,
+    //    m_blockChain, m_sync, m_blockVerifier, m_keyPair, intervalBlockTime,
+    //    intervalBlockTime + 1000, protocol_id, m_param->mutableConsensusParam().sealerList);
+    std::shared_ptr<Sealer> raftSealer =
+        std::make_shared<RaftSealer>(m_service, m_txPool, m_blockChain, m_sync, m_blockVerifier,
+            m_keyPair, m_param->mutableConsensusParam().minElectTime,
+            m_param->mutableConsensusParam().maxElectTime, protocol_id,
+            m_param->mutableConsensusParam().sealerList);
+    /// set params for RaftEngine
+    std::shared_ptr<RaftEngine> raftEngine =
+        std::dynamic_pointer_cast<RaftEngine>(raftSealer->consensusEngine());
+    return raftSealer;
+}
+
+/// init consensus
+bool Ledger::consensusInitFactory()
+{
+    Ledger_LOG(DEBUG) << LOG_BADGE("initLedger") << LOG_BADGE("consensusInitFactory");
+    if (dev::stringCmpIgnoreCase(m_param->mutableConsensusParam().consensusType, "raft") == 0)
+    {
+        /// create RaftSealer
+        m_sealer = createRaftSealer();
+        if (!m_sealer)
+        {
+            return false;
+        }
+        return true;
+    }
+
+    if (dev::stringCmpIgnoreCase(m_param->mutableConsensusParam().consensusType, "pbft") != 0)
+    {
+        Ledger_LOG(ERROR) << LOG_BADGE("initLedger")
+                          << LOG_KV("UnsupportConsensusType",
+                                 m_param->mutableConsensusParam().consensusType)
+                          << " use PBFT as default";
+    }
+
+    /// create PBFTSealer
+    m_sealer = createPBFTSealer();
+    if (!m_sealer)
+    {
+        return false;
+    }
+    return true;
+}
+
+/// init sync
+bool Ledger::initSync()
+{
+    Ledger_LOG(DEBUG) << LOG_BADGE("initLedger") << LOG_BADGE("initSync")
+                      << LOG_KV("idleWaitMs", m_param->mutableSyncParam().idleWaitMs);
+    if (!m_txPool || !m_blockChain || !m_blockVerifier)
+    {
+        Ledger_LOG(ERROR) << LOG_BADGE("initLedger") << LOG_DESC("#initSync Failed");
+        return false;
+    }
+    dev::PROTOCOL_ID protocol_id = getGroupProtoclID(m_groupId, ProtocolID::BlockSync);
+    dev::h256 genesisHash = m_blockChain->getBlockByNumber(int64_t(0))->headerHash();
+    m_sync = std::make_shared<SyncMaster>(m_service, m_txPool, m_blockChain, m_blockVerifier,
+        protocol_id, m_keyPair.pub(), genesisHash, m_param->mutableSyncParam().idleWaitMs);
+    Ledger_LOG(DEBUG) << LOG_BADGE("initLedger") << LOG_DESC("initSync SUCC");
+    return true;
+}
+}  // namespace ledger
+}  // namespace dev