--- conflicted
+++ resolved
@@ -185,10 +185,8 @@
 {
     std::shared_ptr<BlockChainImp> blockChain = std::make_shared<BlockChainImp>();
     m_blockChain = std::shared_ptr<BlockChainInterface>(blockChain.get());
-<<<<<<< HEAD
     blockChain->setStateStorage(m_dbInitializer->storage());
-=======
->>>>>>> 0f0b7b47
+
 }
 
 /**
@@ -243,4 +241,4 @@
         m_param->mutableSyncParam().idleWaitMs);
 }
 }  // namespace ledger
-}  // namespace dev
+}  // namespace dev