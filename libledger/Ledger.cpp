--- conflicted
+++ resolved
@@ -1,390 +1,379 @@
-/*
- * @CopyRight:
- * FISCO-BCOS is free software: you can redistribute it and/or modify
- * it under the terms of the GNU General Public License as published by
- * the Free Software Foundation, either version 3 of the License, or
- * (at your option) any later version.
- *
- * FISCO-BCOS is distributed in the hope that it will be useful,
- * but WITHOUT ANY WARRANTY; without even the implied warranty of
- * MERCHANTABILITY or FITNESS FOR A PARTICULAR PURPOSE.  See the
- * GNU General Public License for more details.
- *
- * You should have received a copy of the GNU General Public License
- * along with FISCO-BCOS.  If not, see <http://www.gnu.org/licenses/>
- * (c) 2016-2018 fisco-dev contributors.
- */
-
-/**
- * @brief : implementation of Ledger
- * @file: Ledger.cpp
- * @author: yujiechen
- * @date: 2018-10-23
- */
-#include "Ledger.h"
-#include <libblockchain/BlockChainImp.h>
-#include <libblockverifier/BlockVerifier.h>
-#include <libconfig/SystemConfigMgr.h>
-#include <libconsensus/pbft/PBFTEngine.h>
-#include <libconsensus/pbft/PBFTSealer.h>
-#include <libdevcore/OverlayDB.h>
-#include <libdevcore/easylog.h>
-#include <libsync/SyncInterface.h>
-#include <libsync/SyncMaster.h>
-#include <libtxpool/TxPool.h>
-<<<<<<< HEAD
-#include <boost/algorithm/string.hpp>
-#include <boost/lexical_cast.hpp>
-=======
->>>>>>> 8624f263
-#include <boost/property_tree/ini_parser.hpp>
-using namespace boost::property_tree;
-using namespace dev::blockverifier;
-using namespace dev::blockchain;
-using namespace dev::consensus;
-using namespace dev::sync;
-using namespace dev::config;
-namespace dev
-{
-namespace ledger
-{
-bool Ledger::initLedger()
-{
-    if (!m_param)
-        return false;
-    /// init dbInitializer
-    Ledger_LOG(INFO) << "[#initLedger] [DBInitializer]" << std::endl;
-    m_dbInitializer = std::make_shared<dev::ledger::DBInitializer>(m_param);
-    if (!m_dbInitializer)
-        return false;
-    m_dbInitializer->initStorageDB();
-    /// init the DB
-    bool ret = initBlockChain();
-    if (!ret)
-        return false;
-    dev::h256 genesisHash = m_blockChain->getBlockByNumber(0)->headerHash();
-    m_dbInitializer->initStateDB(genesisHash);
-    if (!m_dbInitializer->stateFactory())
-    {
-        Ledger_LOG(ERROR) << "#[initLedger] [#initBlockChain Failed for init stateFactory failed]"
-                          << std::endl;
-        return false;
-    }
-    std::shared_ptr<BlockChainImp> blockChain =
-        std::dynamic_pointer_cast<BlockChainImp>(m_blockChain);
-    blockChain->setStateFactory(m_dbInitializer->stateFactory());
-    /// init blockVerifier, txPool, sync and consensus
-    return (initBlockVerifier() && initTxPool() && initSync() && consensusInitFactory());
-}
-
-/**
- * @brief: init configuration related to the ledger with specified configuration file
- * @param configPath: the path of the config file
- */
-void Ledger::initConfig(std::string const& configPath)
-{
-    try
-    {
-        Ledger_LOG(INFO) << "[#initConfig] [initConsensusConfig/initDBConfig/initTxConfig]";
-        ptree pt;
-        /// read the configuration file for a specified group
-        read_ini(configPath, pt);
-        /// init params related to consensus
-        initConsensusConfig(pt);
-        /// db params initialization
-        initDBConfig(pt);
-        /// init params related to tx
-        initTxConfig(pt);
-    }
-    catch (std::exception& e)
-    {
-        std::string error_info = "init genesis config failed for " + toString(m_groupId) +
-                                 " failed, error_msg: " + boost::diagnostic_information(e);
-        LOG(ERROR) << error_info;
-        Ledger_LOG(ERROR) << "[#initConfig Failed] [EINFO]:  " << boost::diagnostic_information(e)
-                          << std::endl;
-        BOOST_THROW_EXCEPTION(dev::InitLedgerConfigFailed() << errinfo_comment(error_info));
-        exit(1);
-    }
-}
-
-void Ledger::initIniConfig(std::string const& iniConfigFileName)
-{
-    try
-    {
-        Ledger_LOG(INFO) << "[#initIniConfig] [initTxPoolConfig/initSyncConfig] fileName:"
-                         << iniConfigFileName;
-        ptree pt;
-        /// read the configuration file for a specified group
-        read_ini(iniConfigFileName, pt);
-        /// init params related to txpool
-        initTxPoolConfig(pt);
-        /// init params related to sync
-        initSyncConfig(pt);
-    }
-    catch (std::exception& e)
-    {
-        std::string error_info = "init ini config failed for " + toString(m_groupId) +
-                                 " failed, error_msg: " + boost::diagnostic_information(e);
-        LOG(ERROR) << error_info;
-        Ledger_LOG(ERROR) << "[#initConfig Failed] [EINFO]:  " << boost::diagnostic_information(e)
-                          << std::endl;
-    }
-}
-
-void Ledger::initTxPoolConfig(ptree const& pt)
-{
-    m_param->mutableTxPoolParam().txPoolLimit = pt.get<uint64_t>("txPool.limit", 102400);
-    Ledger_LOG(DEBUG) << "[#initTxPoolConfig] [limit]:  "
-                      << m_param->mutableTxPoolParam().txPoolLimit << std::endl;
-}
-
-/// init consensus configurations:
-/// 1. consensusType: current support pbft only (default is pbft)
-/// 2. maxTransNum: max number of transactions can be sealed into a block
-/// 3. intervalBlockTime: average block generation period
-/// 4. miner.${idx}: define the node id of every miner related to the group
-void Ledger::initConsensusConfig(ptree const& pt)
-{
-    m_param->mutableConsensusParam().consensusType =
-        pt.get<std::string>("consensus.consensusType", "pbft");
-
-    m_param->mutableConsensusParam().maxTransactions =
-        pt.get<uint64_t>("consensus.maxTransNum", 1000);
-    m_param->mutableConsensusParam().maxTTL = pt.get<uint8_t>("consensus.maxTTL", MAXTTL);
-
-    Ledger_LOG(DEBUG) << "[#initConsensusConfig] [type/maxTxNum/maxTTL]:  "
-                      << m_param->mutableConsensusParam().consensusType << "/"
-                      << m_param->mutableConsensusParam().maxTransactions << "/"
-                      << std::to_string(m_param->mutableConsensusParam().maxTTL);
-
-<<<<<<< HEAD
-    std::string nodeListMark;
-=======
->>>>>>> 8624f263
-    try
-    {
-        for (auto it : pt.get_child("consensus"))
-        {
-            if (it.first.find("node.") == 0)
-            {
-                Ledger_LOG(INFO) << "[#initConsensusConfig] [consensus_node_key]:  " << it.first
-                                 << "  [node]: " << it.second.data() << std::endl;
-                h512 miner(it.second.data());
-                m_param->mutableConsensusParam().minerList.push_back(miner);
-            }
-        }
-    }
-    catch (std::exception& e)
-    {
-        Ledger_LOG(ERROR) << "[#initConsensusConfig]: Parse consensus section failed: "
-                          << boost::diagnostic_information(e) << std::endl;
-    }
-}
-
-/// init sync related configurations
-/// 1. idleWaitMs: default is 30ms
-void Ledger::initSyncConfig(ptree const& pt)
-{
-    m_param->mutableSyncParam().idleWaitMs =
-        pt.get<unsigned>("sync.idleWaitMs", SYNC_IDLE_WAIT_DEFAULT);
-    Ledger_LOG(DEBUG) << "[#initSyncConfig] [idleWaitMs]:" << m_param->mutableSyncParam().idleWaitMs
-                      << std::endl;
-}
-
-/// init db related configurations:
-/// dbType: leveldb/AMDB, storage type, default is "AMDB"
-/// mpt: true/false, enable mpt or not, default is true
-/// dbpath: data to place all data of the group, default is "data"
-void Ledger::initDBConfig(ptree const& pt)
-{
-    /// init the basic config
-    /// set storage db related param
-    m_param->mutableStorageParam().type = pt.get<std::string>("storage.type", "LevelDB");
-    m_param->mutableStorageParam().path = m_param->baseDir() + "/block";
-    /// set state db related param
-    m_param->mutableStateParam().type = pt.get<std::string>("state.type", "mpt");
-
-    Ledger_LOG(DEBUG) << "[#initDBConfig] [storageDB/storagePath/stateDB/baseDir]:  "
-                      << m_param->mutableStorageParam().type << "/"
-                      << m_param->mutableStorageParam().path << "/" << m_param->baseDir()
-                      << std::endl;
-}
-
-/// init tx related configurations
-/// 1. gasLimit: default is 300000000
-void Ledger::initTxConfig(boost::property_tree::ptree const& pt)
-{
-    m_param->mutableTxParam().txGasLimit = pt.get<unsigned>("tx.gasLimit", 300000000);
-    Ledger_LOG(DEBUG) << "[#initTxConfig] [txGasLimit]:" << m_param->mutableTxParam().txGasLimit;
-}
-
-/// init mark of this group
-void Ledger::initMark()
-{
-<<<<<<< HEAD
-    std::stringstream s;
-    s << int(m_groupId) << "-";
-    s << m_param->mutableGenesisParam().nodeListMark << "-";
-    s << m_param->mutableConsensusParam().consensusType << "-";
-    s << m_param->mutableStorageParam().type << "-";
-    s << m_param->mutableStateParam().type << "-";
-    s << m_param->mutableConsensusParam().maxTransactions << "-";
-    s << m_param->mutableTxParam().txGasLimit;
-    m_param->mutableGenesisParam().genesisMark = s.str();
-    Ledger_LOG(DEBUG) << "[#initMark] [genesisMark]:  "
-=======
-    m_param->mutableGenesisParam().genesisMark =
-        pt.get<std::string>("genesis.mark", std::to_string(m_groupId));
-    Ledger_LOG(DEBUG) << "[#initGenesisConfig] [genesisMark]:  "
->>>>>>> 8624f263
-                      << m_param->mutableGenesisParam().genesisMark << std::endl;
-}
-
-/// init txpool
-bool Ledger::initTxPool()
-{
-    dev::PROTOCOL_ID protocol_id = getGroupProtoclID(m_groupId, ProtocolID::TxPool);
-    Ledger_LOG(DEBUG) << "[#initLedger] [#initTxPool] [Protocol ID]:  " << protocol_id << std::endl;
-    if (!m_blockChain)
-    {
-        Ledger_LOG(ERROR) << "[#initLedger] [#initTxPool Failed]" << std::endl;
-        return false;
-    }
-    m_txPool = std::make_shared<dev::txpool::TxPool>(
-        m_service, m_blockChain, protocol_id, m_param->mutableTxPoolParam().txPoolLimit);
-    m_txPool->setMaxBlockLimit(SystemConfigMgr::c_blockLimit);
-    Ledger_LOG(DEBUG) << "[#initLedger] [#initTxPool SUCC] [Protocol ID]:  " << protocol_id
-                      << std::endl;
-    return true;
-}
-
-/// init blockVerifier
-bool Ledger::initBlockVerifier()
-{
-    Ledger_LOG(DEBUG) << "[#initLedger] [#initBlockVerifier]" << std::endl;
-    if (!m_blockChain || !m_dbInitializer->executiveContextFactory())
-    {
-        Ledger_LOG(ERROR) << "[#initLedger] [#initBlockVerifier Failed]" << std::endl;
-        return false;
-    }
-    std::shared_ptr<BlockVerifier> blockVerifier = std::make_shared<BlockVerifier>();
-    /// set params for blockverifier
-    blockVerifier->setExecutiveContextFactory(m_dbInitializer->executiveContextFactory());
-    std::shared_ptr<BlockChainImp> blockChain =
-        std::dynamic_pointer_cast<BlockChainImp>(m_blockChain);
-    blockVerifier->setNumberHash(boost::bind(&BlockChainImp::numberHash, blockChain, _1));
-    m_blockVerifier = blockVerifier;
-    Ledger_LOG(DEBUG) << "[#initLedger] [#initBlockVerifier SUCC]" << std::endl;
-    return true;
-}
-
-bool Ledger::initBlockChain()
-{
-    Ledger_LOG(DEBUG) << "[#initLedger] [#initBlockChain]" << std::endl;
-    if (!m_dbInitializer->storage())
-    {
-        Ledger_LOG(ERROR) << "[#initLedger] [#initBlockChain Failed for init storage failed]"
-                          << std::endl;
-        return false;
-    }
-    std::shared_ptr<BlockChainImp> blockChain = std::make_shared<BlockChainImp>();
-    blockChain->setStateStorage(m_dbInitializer->storage());
-    m_blockChain = blockChain;
-<<<<<<< HEAD
-    std::string consensusType = m_param->mutableConsensusParam().consensusType;
-    std::string storageType = m_param->mutableStorageParam().type;
-    std::string stateType = m_param->mutableStateParam().type;
-    GenesisBlockParam initParam = {m_param->mutableGenesisParam().genesisMark,
-        m_param->mutableConsensusParam().minerList, m_param->mutableConsensusParam().observerList,
-        consensusType, storageType, stateType, m_param->mutableConsensusParam().maxTransactions,
-        m_param->mutableTxParam().txGasLimit};
-    bool ret = m_blockChain->checkAndBuildGenesisBlock(initParam);
-    if (!ret)
-    {
-        /// It is a subsequent block without same extra data, so do reset.
-        Ledger_LOG(DEBUG)
-            << "[#initLedger] [#initBlockChain] The configuration item will be reset.";
-        m_param->mutableConsensusParam().consensusType = initParam.consensusType;
-        m_param->mutableStorageParam().type = initParam.storageType;
-        m_param->mutableStateParam().type = initParam.stateType;
-    }
-=======
-    m_blockChain->setGroupMark(m_param->mutableGenesisParam().genesisMark);
->>>>>>> 8624f263
-    Ledger_LOG(DEBUG) << "[#initLedger] [#initBlockChain SUCC]";
-    return true;
-}
-
-/**
- * @brief: create PBFTEngine
- * @param param: Ledger related params
- * @return std::shared_ptr<ConsensusInterface>: created consensus engine
- */
-std::shared_ptr<Sealer> Ledger::createPBFTSealer()
-{
-    Ledger_LOG(DEBUG) << "[#initLedger] [#createPBFTSealer]" << std::endl;
-    if (!m_txPool || !m_blockChain || !m_sync || !m_blockVerifier || !m_dbInitializer)
-    {
-        Ledger_LOG(DEBUG) << "[#initLedger] [#createPBFTSealer Failed]" << std::endl;
-        return nullptr;
-    }
-
-    dev::PROTOCOL_ID protocol_id = getGroupProtoclID(m_groupId, ProtocolID::PBFT);
-    /// create consensus engine according to "consensusType"
-    Ledger_LOG(DEBUG) << "[#initLedger] [#createPBFTSealer] [baseDir/Protocol ID]:  "
-                      << m_param->baseDir() << "/" << protocol_id << std::endl;
-    std::shared_ptr<Sealer> pbftSealer =
-        std::make_shared<PBFTSealer>(m_service, m_txPool, m_blockChain, m_sync, m_blockVerifier,
-            protocol_id, m_param->baseDir(), m_keyPair, m_param->mutableConsensusParam().minerList);
-    std::string ret = m_blockChain->getSystemConfigByKey(SYSTEM_KEY_TX_COUNT_LIMIT);
-    pbftSealer->setMaxBlockTransactions(boost::lexical_cast<uint64_t>(ret));
-    /// set params for PBFTEngine
-    std::shared_ptr<PBFTEngine> pbftEngine =
-        std::dynamic_pointer_cast<PBFTEngine>(pbftSealer->consensusEngine());
-    pbftEngine->setIntervalBlockTime(SystemConfigMgr::c_intervalBlockTime);
-    pbftEngine->setStorage(m_dbInitializer->storage());
-    pbftEngine->setOmitEmptyBlock(SystemConfigMgr::c_omitEmptyBlock);
-    pbftEngine->setMaxTTL(m_param->mutableConsensusParam().maxTTL);
-    return pbftSealer;
-}
-
-/// init consensus
-bool Ledger::consensusInitFactory()
-{
-    Ledger_LOG(DEBUG) << "[#initLedger] [#consensusInitFactory] [type]:  "
-                      << m_param->mutableConsensusParam().consensusType;
-    /// default create pbft consensus
-    if (dev::stringCmpIgnoreCase(m_param->mutableConsensusParam().consensusType, "pbft") != 0)
-    {
-        std::string error_msg =
-            "Unsupported Consensus type: " + m_param->mutableConsensusParam().consensusType;
-        Ledger_LOG(ERROR) << "[#initLedger] [#UnsupportConsensusType]:  "
-                          << m_param->mutableConsensusParam().consensusType
-                          << " use PBFT as default" << std::endl;
-    }
-    /// create PBFTSealer default
-    m_sealer = createPBFTSealer();
-    if (!m_sealer)
-        return false;
-    return true;
-}
-
-/// init sync
-bool Ledger::initSync()
-{
-    Ledger_LOG(DEBUG) << "[#initLedger] [#initSync]" << std::endl;
-    if (!m_txPool || !m_blockChain || !m_blockVerifier)
-    {
-        Ledger_LOG(DEBUG) << "[#initLedger] [#initSync Failed]" << std::endl;
-        return false;
-    }
-    dev::PROTOCOL_ID protocol_id = getGroupProtoclID(m_groupId, ProtocolID::BlockSync);
-    dev::h256 genesisHash = m_blockChain->getBlockByNumber(int64_t(0))->headerHash();
-    m_sync = std::make_shared<SyncMaster>(m_service, m_txPool, m_blockChain, m_blockVerifier,
-        protocol_id, m_keyPair.pub(), genesisHash, m_param->mutableSyncParam().idleWaitMs);
-    Ledger_LOG(DEBUG) << "[#initLedger] [#initSync SUCC]" << std::endl;
-    return true;
-}
-}  // namespace ledger
-}  // namespace dev
+/*
+ * @CopyRight:
+ * FISCO-BCOS is free software: you can redistribute it and/or modify
+ * it under the terms of the GNU General Public License as published by
+ * the Free Software Foundation, either version 3 of the License, or
+ * (at your option) any later version.
+ *
+ * FISCO-BCOS is distributed in the hope that it will be useful,
+ * but WITHOUT ANY WARRANTY; without even the implied warranty of
+ * MERCHANTABILITY or FITNESS FOR A PARTICULAR PURPOSE.  See the
+ * GNU General Public License for more details.
+ *
+ * You should have received a copy of the GNU General Public License
+ * along with FISCO-BCOS.  If not, see <http://www.gnu.org/licenses/>
+ * (c) 2016-2018 fisco-dev contributors.
+ */
+
+/**
+ * @brief : implementation of Ledger
+ * @file: Ledger.cpp
+ * @author: yujiechen
+ * @date: 2018-10-23
+ */
+#include "Ledger.h"
+#include <libblockchain/BlockChainImp.h>
+#include <libblockverifier/BlockVerifier.h>
+#include <libconfig/SystemConfigMgr.h>
+#include <libconsensus/pbft/PBFTEngine.h>
+#include <libconsensus/pbft/PBFTSealer.h>
+#include <libdevcore/OverlayDB.h>
+#include <libdevcore/easylog.h>
+#include <libsync/SyncInterface.h>
+#include <libsync/SyncMaster.h>
+#include <libtxpool/TxPool.h>
+#include <boost/algorithm/string.hpp>
+#include <boost/lexical_cast.hpp>
+#include <boost/property_tree/ini_parser.hpp>
+using namespace boost::property_tree;
+using namespace dev::blockverifier;
+using namespace dev::blockchain;
+using namespace dev::consensus;
+using namespace dev::sync;
+using namespace dev::config;
+namespace dev
+{
+namespace ledger
+{
+bool Ledger::initLedger()
+{
+    if (!m_param)
+        return false;
+    /// init dbInitializer
+    Ledger_LOG(INFO) << "[#initLedger] [DBInitializer]" << std::endl;
+    m_dbInitializer = std::make_shared<dev::ledger::DBInitializer>(m_param);
+    if (!m_dbInitializer)
+        return false;
+    m_dbInitializer->initStorageDB();
+    /// init the DB
+    bool ret = initBlockChain();
+    if (!ret)
+        return false;
+    dev::h256 genesisHash = m_blockChain->getBlockByNumber(0)->headerHash();
+    m_dbInitializer->initStateDB(genesisHash);
+    if (!m_dbInitializer->stateFactory())
+    {
+        Ledger_LOG(ERROR) << "#[initLedger] [#initBlockChain Failed for init stateFactory failed]"
+                          << std::endl;
+        return false;
+    }
+    std::shared_ptr<BlockChainImp> blockChain =
+        std::dynamic_pointer_cast<BlockChainImp>(m_blockChain);
+    blockChain->setStateFactory(m_dbInitializer->stateFactory());
+    /// init blockVerifier, txPool, sync and consensus
+    return (initBlockVerifier() && initTxPool() && initSync() && consensusInitFactory());
+}
+
+/**
+ * @brief: init configuration related to the ledger with specified configuration file
+ * @param configPath: the path of the config file
+ */
+void Ledger::initConfig(std::string const& configPath)
+{
+    try
+    {
+        Ledger_LOG(INFO) << "[#initConfig] [initConsensusConfig/initDBConfig/initTxConfig]";
+        ptree pt;
+        /// read the configuration file for a specified group
+        read_ini(configPath, pt);
+        /// init params related to consensus
+        initConsensusConfig(pt);
+        /// db params initialization
+        initDBConfig(pt);
+        /// init params related to tx
+        initTxConfig(pt);
+    }
+    catch (std::exception& e)
+    {
+        std::string error_info = "init genesis config failed for " + toString(m_groupId) +
+                                 " failed, error_msg: " + boost::diagnostic_information(e);
+        LOG(ERROR) << error_info;
+        Ledger_LOG(ERROR) << "[#initConfig Failed] [EINFO]:  " << boost::diagnostic_information(e)
+                          << std::endl;
+        BOOST_THROW_EXCEPTION(dev::InitLedgerConfigFailed() << errinfo_comment(error_info));
+        exit(1);
+    }
+}
+
+void Ledger::initIniConfig(std::string const& iniConfigFileName)
+{
+    try
+    {
+        Ledger_LOG(INFO) << "[#initIniConfig] [initTxPoolConfig/initSyncConfig] fileName:"
+                         << iniConfigFileName;
+        ptree pt;
+        /// read the configuration file for a specified group
+        read_ini(iniConfigFileName, pt);
+        /// init params related to txpool
+        initTxPoolConfig(pt);
+        /// init params related to sync
+        initSyncConfig(pt);
+    }
+    catch (std::exception& e)
+    {
+        std::string error_info = "init ini config failed for " + toString(m_groupId) +
+                                 " failed, error_msg: " + boost::diagnostic_information(e);
+        LOG(ERROR) << error_info;
+        Ledger_LOG(ERROR) << "[#initConfig Failed] [EINFO]:  " << boost::diagnostic_information(e)
+                          << std::endl;
+    }
+}
+
+void Ledger::initTxPoolConfig(ptree const& pt)
+{
+    m_param->mutableTxPoolParam().txPoolLimit = pt.get<uint64_t>("txPool.limit", 102400);
+    Ledger_LOG(DEBUG) << "[#initTxPoolConfig] [limit]:  "
+                      << m_param->mutableTxPoolParam().txPoolLimit << std::endl;
+}
+
+/// init consensus configurations:
+/// 1. consensusType: current support pbft only (default is pbft)
+/// 2. maxTransNum: max number of transactions can be sealed into a block
+/// 3. intervalBlockTime: average block generation period
+/// 4. miner.${idx}: define the node id of every miner related to the group
+void Ledger::initConsensusConfig(ptree const& pt)
+{
+    m_param->mutableConsensusParam().consensusType =
+        pt.get<std::string>("consensus.consensusType", "pbft");
+
+    m_param->mutableConsensusParam().maxTransactions =
+        pt.get<uint64_t>("consensus.maxTransNum", 1000);
+    m_param->mutableConsensusParam().maxTTL = pt.get<uint8_t>("consensus.maxTTL", MAXTTL);
+
+    Ledger_LOG(DEBUG) << "[#initConsensusConfig] [type/maxTxNum/maxTTL]:  "
+                      << m_param->mutableConsensusParam().consensusType << "/"
+                      << m_param->mutableConsensusParam().maxTransactions << "/"
+                      << std::to_string(m_param->mutableConsensusParam().maxTTL);
+
+    std::string nodeListMark;
+    try
+    {
+        for (auto it : pt.get_child("consensus"))
+        {
+            if (it.first.find("node.") == 0)
+            {
+                std::string data = it.second.data();
+                boost::to_lower(data);
+                Ledger_LOG(INFO) << "[#initConsensusConfig] [consensus_node_key]: " << it.first
+                                 << " [node]: " << data << std::endl;
+                // Uniform lowercase nodeID
+                dev::h512 nodeID(data);
+                m_param->mutableConsensusParam().minerList.push_back(nodeID);
+                nodeListMark += data;
+            }
+        }
+    }
+    catch (std::exception& e)
+    {
+        Ledger_LOG(ERROR) << "[#initConsensusConfig]: Parse consensus section failed: "
+                          << boost::diagnostic_information(e) << std::endl;
+    }
+    m_param->mutableGenesisParam().nodeListMark = nodeListMark;
+}
+
+/// init sync related configurations
+/// 1. idleWaitMs: default is 30ms
+void Ledger::initSyncConfig(ptree const& pt)
+{
+    m_param->mutableSyncParam().idleWaitMs =
+        pt.get<unsigned>("sync.idleWaitMs", SYNC_IDLE_WAIT_DEFAULT);
+    Ledger_LOG(DEBUG) << "[#initSyncConfig] [idleWaitMs]:" << m_param->mutableSyncParam().idleWaitMs
+                      << std::endl;
+}
+
+/// init db related configurations:
+/// dbType: leveldb/AMDB, storage type, default is "AMDB"
+/// mpt: true/false, enable mpt or not, default is true
+/// dbpath: data to place all data of the group, default is "data"
+void Ledger::initDBConfig(ptree const& pt)
+{
+    /// init the basic config
+    /// set storage db related param
+    m_param->mutableStorageParam().type = pt.get<std::string>("storage.type", "LevelDB");
+    m_param->mutableStorageParam().path = m_param->baseDir() + "/block";
+    /// set state db related param
+    m_param->mutableStateParam().type = pt.get<std::string>("state.type", "mpt");
+
+    Ledger_LOG(DEBUG) << "[#initDBConfig] [storageDB/storagePath/stateDB/baseDir]:  "
+                      << m_param->mutableStorageParam().type << "/"
+                      << m_param->mutableStorageParam().path << "/" << m_param->baseDir()
+                      << std::endl;
+}
+
+/// init tx related configurations
+/// 1. gasLimit: default is 300000000
+void Ledger::initTxConfig(boost::property_tree::ptree const& pt)
+{
+    m_param->mutableTxParam().txGasLimit = pt.get<unsigned>("tx.gasLimit", 300000000);
+    Ledger_LOG(DEBUG) << "[#initTxConfig] [txGasLimit]:" << m_param->mutableTxParam().txGasLimit;
+}
+
+/// init mark of this group
+void Ledger::initMark()
+{
+    std::stringstream s;
+    s << int(m_groupId) << "-";
+    s << m_param->mutableGenesisParam().nodeListMark << "-";
+    s << m_param->mutableConsensusParam().consensusType << "-";
+    s << m_param->mutableStorageParam().type << "-";
+    s << m_param->mutableStateParam().type << "-";
+    s << m_param->mutableConsensusParam().maxTransactions << "-";
+    s << m_param->mutableTxParam().txGasLimit;
+    m_param->mutableGenesisParam().genesisMark = s.str();
+    Ledger_LOG(DEBUG) << "[#initMark] [genesisMark]:  "
+                      << m_param->mutableGenesisParam().genesisMark << std::endl;
+}
+
+/// init txpool
+bool Ledger::initTxPool()
+{
+    dev::PROTOCOL_ID protocol_id = getGroupProtoclID(m_groupId, ProtocolID::TxPool);
+    Ledger_LOG(DEBUG) << "[#initLedger] [#initTxPool] [Protocol ID]:  " << protocol_id << std::endl;
+    if (!m_blockChain)
+    {
+        Ledger_LOG(ERROR) << "[#initLedger] [#initTxPool Failed]" << std::endl;
+        return false;
+    }
+    m_txPool = std::make_shared<dev::txpool::TxPool>(
+        m_service, m_blockChain, protocol_id, m_param->mutableTxPoolParam().txPoolLimit);
+    m_txPool->setMaxBlockLimit(SystemConfigMgr::c_blockLimit);
+    Ledger_LOG(DEBUG) << "[#initLedger] [#initTxPool SUCC] [Protocol ID]:  " << protocol_id
+                      << std::endl;
+    return true;
+}
+
+/// init blockVerifier
+bool Ledger::initBlockVerifier()
+{
+    Ledger_LOG(DEBUG) << "[#initLedger] [#initBlockVerifier]" << std::endl;
+    if (!m_blockChain || !m_dbInitializer->executiveContextFactory())
+    {
+        Ledger_LOG(ERROR) << "[#initLedger] [#initBlockVerifier Failed]" << std::endl;
+        return false;
+    }
+    std::shared_ptr<BlockVerifier> blockVerifier = std::make_shared<BlockVerifier>();
+    /// set params for blockverifier
+    blockVerifier->setExecutiveContextFactory(m_dbInitializer->executiveContextFactory());
+    std::shared_ptr<BlockChainImp> blockChain =
+        std::dynamic_pointer_cast<BlockChainImp>(m_blockChain);
+    blockVerifier->setNumberHash(boost::bind(&BlockChainImp::numberHash, blockChain, _1));
+    m_blockVerifier = blockVerifier;
+    Ledger_LOG(DEBUG) << "[#initLedger] [#initBlockVerifier SUCC]" << std::endl;
+    return true;
+}
+
+bool Ledger::initBlockChain()
+{
+    Ledger_LOG(DEBUG) << "[#initLedger] [#initBlockChain]" << std::endl;
+    if (!m_dbInitializer->storage())
+    {
+        Ledger_LOG(ERROR) << "[#initLedger] [#initBlockChain Failed for init storage failed]"
+                          << std::endl;
+        return false;
+    }
+    std::shared_ptr<BlockChainImp> blockChain = std::make_shared<BlockChainImp>();
+    blockChain->setStateStorage(m_dbInitializer->storage());
+    m_blockChain = blockChain;
+    std::string consensusType = m_param->mutableConsensusParam().consensusType;
+    std::string storageType = m_param->mutableStorageParam().type;
+    std::string stateType = m_param->mutableStateParam().type;
+    GenesisBlockParam initParam = {m_param->mutableGenesisParam().genesisMark,
+        m_param->mutableConsensusParam().minerList, m_param->mutableConsensusParam().observerList,
+        consensusType, storageType, stateType, m_param->mutableConsensusParam().maxTransactions,
+        m_param->mutableTxParam().txGasLimit};
+    bool ret = m_blockChain->checkAndBuildGenesisBlock(initParam);
+    if (!ret)
+    {
+        /// It is a subsequent block without same extra data, so do reset.
+        Ledger_LOG(DEBUG)
+            << "[#initLedger] [#initBlockChain] The configuration item will be reset.";
+        m_param->mutableConsensusParam().consensusType = initParam.consensusType;
+        m_param->mutableStorageParam().type = initParam.storageType;
+        m_param->mutableStateParam().type = initParam.stateType;
+    }
+    Ledger_LOG(DEBUG) << "[#initLedger] [#initBlockChain SUCC]";
+    return true;
+}
+
+/**
+ * @brief: create PBFTEngine
+ * @param param: Ledger related params
+ * @return std::shared_ptr<ConsensusInterface>: created consensus engine
+ */
+std::shared_ptr<Sealer> Ledger::createPBFTSealer()
+{
+    Ledger_LOG(DEBUG) << "[#initLedger] [#createPBFTSealer]" << std::endl;
+    if (!m_txPool || !m_blockChain || !m_sync || !m_blockVerifier || !m_dbInitializer)
+    {
+        Ledger_LOG(DEBUG) << "[#initLedger] [#createPBFTSealer Failed]" << std::endl;
+        return nullptr;
+    }
+
+    dev::PROTOCOL_ID protocol_id = getGroupProtoclID(m_groupId, ProtocolID::PBFT);
+    /// create consensus engine according to "consensusType"
+    Ledger_LOG(DEBUG) << "[#initLedger] [#createPBFTSealer] [baseDir/Protocol ID]:  "
+                      << m_param->baseDir() << "/" << protocol_id << std::endl;
+    std::shared_ptr<Sealer> pbftSealer =
+        std::make_shared<PBFTSealer>(m_service, m_txPool, m_blockChain, m_sync, m_blockVerifier,
+            protocol_id, m_param->baseDir(), m_keyPair, m_param->mutableConsensusParam().minerList);
+    std::string ret = m_blockChain->getSystemConfigByKey(SYSTEM_KEY_TX_COUNT_LIMIT);
+    pbftSealer->setMaxBlockTransactions(boost::lexical_cast<uint64_t>(ret));
+    /// set params for PBFTEngine
+    std::shared_ptr<PBFTEngine> pbftEngine =
+        std::dynamic_pointer_cast<PBFTEngine>(pbftSealer->consensusEngine());
+    pbftEngine->setIntervalBlockTime(SystemConfigMgr::c_intervalBlockTime);
+    pbftEngine->setStorage(m_dbInitializer->storage());
+    pbftEngine->setOmitEmptyBlock(SystemConfigMgr::c_omitEmptyBlock);
+    pbftEngine->setMaxTTL(m_param->mutableConsensusParam().maxTTL);
+    return pbftSealer;
+}
+
+/// init consensus
+bool Ledger::consensusInitFactory()
+{
+    Ledger_LOG(DEBUG) << "[#initLedger] [#consensusInitFactory] [type]:  "
+                      << m_param->mutableConsensusParam().consensusType;
+    /// default create pbft consensus
+    if (dev::stringCmpIgnoreCase(m_param->mutableConsensusParam().consensusType, "pbft") != 0)
+    {
+        std::string error_msg =
+            "Unsupported Consensus type: " + m_param->mutableConsensusParam().consensusType;
+        Ledger_LOG(ERROR) << "[#initLedger] [#UnsupportConsensusType]:  "
+                          << m_param->mutableConsensusParam().consensusType
+                          << " use PBFT as default" << std::endl;
+    }
+    /// create PBFTSealer default
+    m_sealer = createPBFTSealer();
+    if (!m_sealer)
+        return false;
+    return true;
+}
+
+/// init sync
+bool Ledger::initSync()
+{
+    Ledger_LOG(DEBUG) << "[#initLedger] [#initSync]" << std::endl;
+    if (!m_txPool || !m_blockChain || !m_blockVerifier)
+    {
+        Ledger_LOG(DEBUG) << "[#initLedger] [#initSync Failed]" << std::endl;
+        return false;
+    }
+    dev::PROTOCOL_ID protocol_id = getGroupProtoclID(m_groupId, ProtocolID::BlockSync);
+    dev::h256 genesisHash = m_blockChain->getBlockByNumber(int64_t(0))->headerHash();
+    m_sync = std::make_shared<SyncMaster>(m_service, m_txPool, m_blockChain, m_blockVerifier,
+        protocol_id, m_keyPair.pub(), genesisHash, m_param->mutableSyncParam().idleWaitMs);
+    Ledger_LOG(DEBUG) << "[#initLedger] [#initSync SUCC]" << std::endl;
+    return true;
+}
+}  // namespace ledger
+}  // namespace dev