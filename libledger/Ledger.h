--- conflicted
+++ resolved
@@ -1,166 +1,162 @@
-/*
- * @CopyRight:
- * FISCO-BCOS is free software: you can redistribute it and/or modify
- * it under the terms of the GNU General Public License as published by
- * the Free Software Foundation, either version 3 of the License, or
- * (at your option) any later version.
- *
- * FISCO-BCOS is distributed in the hope that it will be useful,
- * but WITHOUT ANY WARRANTY; without even the implied warranty of
- * MERCHANTABILITY or FITNESS FOR A PARTICULAR PURPOSE.  See the
- * GNU General Public License for more details.
- *
- * You should have received a copy of the GNU General Public License
- * along with FISCO-BCOS.  If not, see <http://www.gnu.org/licenses/>
- * (c) 2016-2018 fisco-dev contributors.
- */
-
-/**
- * @brief : implementation of Ledger
- * @file: Ledger.h
- * @author: yujiechen
- * @date: 2018-10-23
- */
-#pragma once
-#include "DBInitializer.h"
-#include "LedgerInterface.h"
-#include "LedgerParam.h"
-#include "LedgerParamInterface.h"
-#include <libconsensus/Sealer.h>
-#include <libdevcore/Exceptions.h>
-#include <libdevcrypto/Common.h>
-#include <libethcore/Common.h>
-#include <libp2p/P2PInterface.h>
-#include <libp2p/Service.h>
-#include <boost/property_tree/ptree.hpp>
-#define Ledger_LOG(LEVEL) LOG(LEVEL) << "[#LEDGER] [GROUPID:" << std::to_string(m_groupId) << "]"
-namespace dev
-{
-namespace ledger
-{
-class Ledger : public LedgerInterface
-{
-public:
-    /**
-     * @brief: init a single ledger with specified params
-     * @param service : p2p handler
-     * @param _groupId : group id of the ledger belongs to
-     * @param _keyPair : keyPair used to init the consensus Sealer
-     * @param _baseDir: baseDir used to place the data of the ledger
-     *                  (1) if _baseDir not empty, the group data is placed in
-     * ${_baseDir}/group${_groupId}/${data_dir},
-     *                  ${data_dir} configurated by the configuration of the ledger, default is
-     * "data" (2) if _baseDir is empty, the group data is placed in ./group${_groupId}/${data_dir}
-     *
-     * @param configFileName: the configuration file path of the ledger, configurated by the
-     * main-configuration (1) if configFileName is empty, the configuration path is
-     * ./group${_groupId}.ini, (2) if configFileName is not empty, the configuration path is decided
-     * by the param ${configFileName}
-     */
-    Ledger(std::shared_ptr<dev::p2p::P2PInterface> service, dev::GROUP_ID const& _groupId,
-        dev::KeyPair const& _keyPair, std::string const& _baseDir,
-        std::string const& configFileName)
-      : m_service(service),
-        m_groupId(_groupId),
-        m_keyPair(_keyPair),
-        m_configFileName(configFileName)
-    {
-        m_param = std::make_shared<LedgerParam>();
-        std::string prefix = _baseDir + "/group" + std::to_string(_groupId);
-        if (_baseDir == "")
-            prefix = "./group" + std::to_string(_groupId);
-        m_param->setBaseDir(prefix);
-        assert(m_service);
-        if (m_configFileName == "")
-            m_configFileName = "./config.group" + std::to_string(_groupId) + m_postfix;
-
-        Ledger_LOG(INFO) << "[#LedgerConstructor] [configPath/baseDir]:  " << m_configFileName
-                         << "/" << m_param->baseDir() << std::endl;
-        initConfig(m_configFileName);
-    }
-
-    /// start all modules(sync, consensus)
-    void startAll() override
-    {
-        assert(m_sync && m_sealer);
-        Ledger_LOG(INFO) << "[#startAll...]" << std::endl;
-        m_sync->start();
-        m_sealer->start();
-    }
-
-    /// stop all modules(consensus, sync)
-    void stopAll() override
-    {
-        assert(m_sync && m_sealer);
-        Ledger_LOG(INFO) << "[#stopAll...]" << std::endl;
-        m_sealer->stop();
-        m_sync->stop();
-    }
-
-    virtual ~Ledger(){};
-
-    /// init the ledger(called by initializer)
-<<<<<<< HEAD
-    virtual void initLedger(
-        std::unordered_map<dev::Address, dev::eth::PrecompiledContract> const& preCompile) override;
-=======
-    void initLedger() override;
->>>>>>> 3ab50bc7
-
-    std::shared_ptr<dev::txpool::TxPoolInterface> txPool() const override { return m_txPool; }
-    std::shared_ptr<dev::blockverifier::BlockVerifierInterface> blockVerifier() const override
-    {
-        return m_blockVerifier;
-    }
-    std::shared_ptr<dev::blockchain::BlockChainInterface> blockChain() const override
-    {
-        return m_blockChain;
-    }
-    virtual std::shared_ptr<dev::consensus::ConsensusInterface> consensus() const override
-    {
-        return m_sealer->consensusEngine();
-    }
-    std::shared_ptr<dev::sync::SyncInterface> sync() const override { return m_sync; }
-    virtual dev::GROUP_ID const& groupId() const { return m_groupId; }
-    std::shared_ptr<LedgerParamInterface> getParam() const override { return m_param; }
-
-protected:
-    void initConfig(std::string const& configPath) override;
-    virtual void initTxPool();
-    /// init blockverifier related
-    virtual void initBlockVerifier();
-    virtual void initBlockChain();
-    /// create consensus moudle
-    virtual void consensusInitFactory();
-    /// init the blockSync
-    virtual void initSync();
-
-private:
-    /// create PBFTConsensus
-    std::shared_ptr<dev::consensus::Sealer> createPBFTSealer();
-    /// init configurations
-    void initCommonConfig(boost::property_tree::ptree const& pt);
-    void initTxPoolConfig(boost::property_tree::ptree const& pt);
-    void initConsensusConfig(boost::property_tree::ptree const& pt);
-    void initSyncConfig(boost::property_tree::ptree const& pt);
-    void initDBConfig(boost::property_tree::ptree const& pt);
-    void initGenesisConfig(boost::property_tree::ptree const& pt);
-
-protected:
-    std::shared_ptr<LedgerParamInterface> m_param = nullptr;
-
-    std::shared_ptr<dev::p2p::P2PInterface> m_service = nullptr;
-    dev::GROUP_ID m_groupId;
-    dev::KeyPair m_keyPair;
-    std::string m_configFileName = "config";
-    std::string m_postfix = ".ini";
-    std::shared_ptr<dev::txpool::TxPoolInterface> m_txPool = nullptr;
-    std::shared_ptr<dev::blockverifier::BlockVerifierInterface> m_blockVerifier = nullptr;
-    std::shared_ptr<dev::blockchain::BlockChainInterface> m_blockChain = nullptr;
-    std::shared_ptr<dev::consensus::Sealer> m_sealer = nullptr;
-    std::shared_ptr<dev::sync::SyncInterface> m_sync = nullptr;
-
-    std::shared_ptr<dev::ledger::DBInitializer> m_dbInitializer = nullptr;
-};
-}  // namespace ledger
-}  // namespace dev
+/*
+ * @CopyRight:
+ * FISCO-BCOS is free software: you can redistribute it and/or modify
+ * it under the terms of the GNU General Public License as published by
+ * the Free Software Foundation, either version 3 of the License, or
+ * (at your option) any later version.
+ *
+ * FISCO-BCOS is distributed in the hope that it will be useful,
+ * but WITHOUT ANY WARRANTY; without even the implied warranty of
+ * MERCHANTABILITY or FITNESS FOR A PARTICULAR PURPOSE.  See the
+ * GNU General Public License for more details.
+ *
+ * You should have received a copy of the GNU General Public License
+ * along with FISCO-BCOS.  If not, see <http://www.gnu.org/licenses/>
+ * (c) 2016-2018 fisco-dev contributors.
+ */
+
+/**
+ * @brief : implementation of Ledger
+ * @file: Ledger.h
+ * @author: yujiechen
+ * @date: 2018-10-23
+ */
+#pragma once
+#include "DBInitializer.h"
+#include "LedgerInterface.h"
+#include "LedgerParam.h"
+#include "LedgerParamInterface.h"
+#include <libconsensus/Sealer.h>
+#include <libdevcore/Exceptions.h>
+#include <libdevcrypto/Common.h>
+#include <libethcore/Common.h>
+#include <libp2p/P2PInterface.h>
+#include <libp2p/Service.h>
+#include <boost/property_tree/ptree.hpp>
+#define Ledger_LOG(LEVEL) LOG(LEVEL) << "[#LEDGER] [GROUPID:" << std::to_string(m_groupId) << "]"
+namespace dev
+{
+namespace ledger
+{
+class Ledger : public LedgerInterface
+{
+public:
+    /**
+     * @brief: init a single ledger with specified params
+     * @param service : p2p handler
+     * @param _groupId : group id of the ledger belongs to
+     * @param _keyPair : keyPair used to init the consensus Sealer
+     * @param _baseDir: baseDir used to place the data of the ledger
+     *                  (1) if _baseDir not empty, the group data is placed in
+     * ${_baseDir}/group${_groupId}/${data_dir},
+     *                  ${data_dir} configurated by the configuration of the ledger, default is
+     * "data" (2) if _baseDir is empty, the group data is placed in ./group${_groupId}/${data_dir}
+     *
+     * @param configFileName: the configuration file path of the ledger, configurated by the
+     * main-configuration (1) if configFileName is empty, the configuration path is
+     * ./group${_groupId}.ini, (2) if configFileName is not empty, the configuration path is decided
+     * by the param ${configFileName}
+     */
+    Ledger(std::shared_ptr<dev::p2p::P2PInterface> service, dev::GROUP_ID const& _groupId,
+        dev::KeyPair const& _keyPair, std::string const& _baseDir,
+        std::string const& configFileName)
+      : m_service(service),
+        m_groupId(_groupId),
+        m_keyPair(_keyPair),
+        m_configFileName(configFileName)
+    {
+        m_param = std::make_shared<LedgerParam>();
+        std::string prefix = _baseDir + "/group" + std::to_string(_groupId);
+        if (_baseDir == "")
+            prefix = "./group" + std::to_string(_groupId);
+        m_param->setBaseDir(prefix);
+        assert(m_service);
+        if (m_configFileName == "")
+            m_configFileName = "./config.group" + std::to_string(_groupId) + m_postfix;
+
+        Ledger_LOG(INFO) << "[#LedgerConstructor] [configPath/baseDir]:  " << m_configFileName
+                         << "/" << m_param->baseDir() << std::endl;
+        initConfig(m_configFileName);
+    }
+
+    /// start all modules(sync, consensus)
+    void startAll() override
+    {
+        assert(m_sync && m_sealer);
+        Ledger_LOG(INFO) << "[#startAll...]" << std::endl;
+        m_sync->start();
+        m_sealer->start();
+    }
+
+    /// stop all modules(consensus, sync)
+    void stopAll() override
+    {
+        assert(m_sync && m_sealer);
+        Ledger_LOG(INFO) << "[#stopAll...]" << std::endl;
+        m_sealer->stop();
+        m_sync->stop();
+    }
+
+    virtual ~Ledger(){};
+
+    /// init the ledger(called by initializer)
+    virtual void initLedger(
+        std::unordered_map<dev::Address, dev::eth::PrecompiledContract> const& preCompile) override;
+
+    std::shared_ptr<dev::txpool::TxPoolInterface> txPool() const override { return m_txPool; }
+    std::shared_ptr<dev::blockverifier::BlockVerifierInterface> blockVerifier() const override
+    {
+        return m_blockVerifier;
+    }
+    std::shared_ptr<dev::blockchain::BlockChainInterface> blockChain() const override
+    {
+        return m_blockChain;
+    }
+    virtual std::shared_ptr<dev::consensus::ConsensusInterface> consensus() const override
+    {
+        return m_sealer->consensusEngine();
+    }
+    std::shared_ptr<dev::sync::SyncInterface> sync() const override { return m_sync; }
+    virtual dev::GROUP_ID const& groupId() const { return m_groupId; }
+    std::shared_ptr<LedgerParamInterface> getParam() const override { return m_param; }
+
+protected:
+    void initConfig(std::string const& configPath) override;
+    virtual void initTxPool();
+    /// init blockverifier related
+    virtual void initBlockVerifier();
+    virtual void initBlockChain();
+    /// create consensus moudle
+    virtual void consensusInitFactory();
+    /// init the blockSync
+    virtual void initSync();
+
+private:
+    /// create PBFTConsensus
+    std::shared_ptr<dev::consensus::Sealer> createPBFTSealer();
+    /// init configurations
+    void initCommonConfig(boost::property_tree::ptree const& pt);
+    void initTxPoolConfig(boost::property_tree::ptree const& pt);
+    void initConsensusConfig(boost::property_tree::ptree const& pt);
+    void initSyncConfig(boost::property_tree::ptree const& pt);
+    void initDBConfig(boost::property_tree::ptree const& pt);
+    void initGenesisConfig(boost::property_tree::ptree const& pt);
+
+protected:
+    std::shared_ptr<LedgerParamInterface> m_param = nullptr;
+
+    std::shared_ptr<dev::p2p::P2PInterface> m_service = nullptr;
+    dev::GROUP_ID m_groupId;
+    dev::KeyPair m_keyPair;
+    std::string m_configFileName = "config";
+    std::string m_postfix = ".ini";
+    std::shared_ptr<dev::txpool::TxPoolInterface> m_txPool = nullptr;
+    std::shared_ptr<dev::blockverifier::BlockVerifierInterface> m_blockVerifier = nullptr;
+    std::shared_ptr<dev::blockchain::BlockChainInterface> m_blockChain = nullptr;
+    std::shared_ptr<dev::consensus::Sealer> m_sealer = nullptr;
+    std::shared_ptr<dev::sync::SyncInterface> m_sync = nullptr;
+
+    std::shared_ptr<dev::ledger::DBInitializer> m_dbInitializer = nullptr;
+};
+}  // namespace ledger
+}  // namespace dev