--- conflicted
+++ resolved
@@ -1,141 +1,137 @@
-/*
- * @CopyRight:
- * FISCO-BCOS is free software: you can redistribute it and/or modify
- * it under the terms of the GNU General Public License as published by
- * the Free Software Foundation, either version 3 of the License, or
- * (at your option) any later version.
- *
- * FISCO-BCOS is distributed in the hope that it will be useful,
- * but WITHOUT ANY WARRANTY; without even the implied warranty of
- * MERCHANTABILITY or FITNESS FOR A PARTICULAR PURPOSE.  See the
- * GNU General Public License for more details.
- *
- * You should have received a copy of the GNU General Public License
- * along with FISCO-BCOS.  If not, see <http://www.gnu.org/licenses/>
- * (c) 2016-2018 fisco-dev contributors.
- */
-
-/**
- * @brief : concrete implementation of LedgerParamInterface
- * @file : LedgerParam.h
- * @author: yujiechen
- * @date: 2018-10-23
- */
-#pragma once
-#include "LedgerParamInterface.h"
-#include <libdevcore/FixedHash.h>
-#include <memory>
-#include <vector>
-
-namespace dev
-{
-namespace ledger
-{
-/// forward class declaration
-#define SYNC_TX_POOL_SIZE_DEFAULT 102400
-struct TxPoolParam
-{
-    int64_t txPoolLimit = SYNC_TX_POOL_SIZE_DEFAULT;
-};
-struct ConsensusParam
-{
-    std::string consensusType;
-    dev::h512s sealerList = dev::h512s();
-    dev::h512s observerList = dev::h512s();
-    int64_t maxTransactions;
-    int8_t maxTTL;
-    /// the minimum block time
-    signed minBlockGenTime = 0;
-    /// unsigned intervalBlockTime;
-    int64_t minElectTime;
-    int64_t maxElectTime;
-    /// enable dynamic block size or not
-    bool enableDynamicBlockSize = true;
-    /// block size increase ratio
-    float blockSizeIncreaseRatio = 0.5;
-};
-
-struct AMDBParam
-{
-    std::string topic;
-    int retryInterval = 1;
-    int maxRetry = 0;
-};
-
-#define SYNC_IDLE_WAIT_DEFAULT 200
-struct SyncParam
-{
-    /// TODO: syncParam related
-    signed idleWaitMs = SYNC_IDLE_WAIT_DEFAULT;
-};
-
-/// modification 2019.03.20: add timeStamp field to GenesisParam
-struct GenesisParam
-{
-    std::string genesisMark;
-    std::string nodeListMark;
-    uint64_t timeStamp;
-};
-struct StorageParam
-{
-    std::string type;
-    std::string path;
-
-    // for amop storage
-    std::string topic;
-    size_t timeout;
-<<<<<<< HEAD
-    size_t maxRetry;
-
-    //for zdb storage
-    std::string dbtype;
-    std::string dbip;
-    uint32_t    dbport;
-    std::string dbusername;
-    std::string dbpasswd;
-    std::string dbname;
-    std::string dbcharset;
-    uint32_t    initconnections;
-    uint32_t    maxconnections;
-=======
-    int maxRetry;
-    int maxStoreKey;
-    int maxForwardBlock;
->>>>>>> 784944bd
-};
-struct StateParam
-{
-    std::string type;
-};
-struct TxParam
-{
-    int64_t txGasLimit;
-    bool enableParallel = false;
-};
-class LedgerParam : public LedgerParamInterface
-{
-public:
-    TxPoolParam& mutableTxPoolParam() override { return m_txPoolParam; }
-    ConsensusParam& mutableConsensusParam() override { return m_consensusParam; }
-    SyncParam& mutableSyncParam() override { return m_syncParam; }
-    GenesisParam& mutableGenesisParam() override { return m_genesisParam; }
-    AMDBParam& mutableAMDBParam() override { return m_amdbParam; }
-    std::string const& baseDir() const override { return m_baseDir; }
-    void setBaseDir(std::string const& baseDir) override { m_baseDir = baseDir; }
-    StorageParam& mutableStorageParam() override { return m_storageParam; }
-    StateParam& mutableStateParam() override { return m_stateParam; }
-    TxParam& mutableTxParam() override { return m_txParam; }
-
-private:
-    TxPoolParam m_txPoolParam;
-    ConsensusParam m_consensusParam;
-    SyncParam m_syncParam;
-    GenesisParam m_genesisParam;
-    AMDBParam m_amdbParam;
-    std::string m_baseDir;
-    StorageParam m_storageParam;
-    StateParam m_stateParam;
-    TxParam m_txParam;
-};
-}  // namespace ledger
-}  // namespace dev
+/*
+ * @CopyRight:
+ * FISCO-BCOS is free software: you can redistribute it and/or modify
+ * it under the terms of the GNU General Public License as published by
+ * the Free Software Foundation, either version 3 of the License, or
+ * (at your option) any later version.
+ *
+ * FISCO-BCOS is distributed in the hope that it will be useful,
+ * but WITHOUT ANY WARRANTY; without even the implied warranty of
+ * MERCHANTABILITY or FITNESS FOR A PARTICULAR PURPOSE.  See the
+ * GNU General Public License for more details.
+ *
+ * You should have received a copy of the GNU General Public License
+ * along with FISCO-BCOS.  If not, see <http://www.gnu.org/licenses/>
+ * (c) 2016-2018 fisco-dev contributors.
+ */
+
+/**
+ * @brief : concrete implementation of LedgerParamInterface
+ * @file : LedgerParam.h
+ * @author: yujiechen
+ * @date: 2018-10-23
+ */
+#pragma once
+#include "LedgerParamInterface.h"
+#include <libdevcore/FixedHash.h>
+#include <memory>
+#include <vector>
+
+namespace dev
+{
+namespace ledger
+{
+/// forward class declaration
+#define SYNC_TX_POOL_SIZE_DEFAULT 102400
+struct TxPoolParam
+{
+    int64_t txPoolLimit = SYNC_TX_POOL_SIZE_DEFAULT;
+};
+struct ConsensusParam
+{
+    std::string consensusType;
+    dev::h512s sealerList = dev::h512s();
+    dev::h512s observerList = dev::h512s();
+    int64_t maxTransactions;
+    int8_t maxTTL;
+    /// the minimum block time
+    signed minBlockGenTime = 0;
+    /// unsigned intervalBlockTime;
+    int64_t minElectTime;
+    int64_t maxElectTime;
+    /// enable dynamic block size or not
+    bool enableDynamicBlockSize = true;
+    /// block size increase ratio
+    float blockSizeIncreaseRatio = 0.5;
+};
+
+struct AMDBParam
+{
+    std::string topic;
+    int retryInterval = 1;
+    int maxRetry = 0;
+};
+
+#define SYNC_IDLE_WAIT_DEFAULT 200
+struct SyncParam
+{
+    /// TODO: syncParam related
+    signed idleWaitMs = SYNC_IDLE_WAIT_DEFAULT;
+};
+
+/// modification 2019.03.20: add timeStamp field to GenesisParam
+struct GenesisParam
+{
+    std::string genesisMark;
+    std::string nodeListMark;
+    uint64_t timeStamp;
+};
+struct StorageParam
+{
+    std::string type;
+    std::string path;
+
+    // for amop storage
+    std::string topic;
+    size_t timeout;
+    size_t maxRetry;
+
+    //for zdb storage
+    std::string dbtype;
+    std::string dbip;
+    uint32_t    dbport;
+    std::string dbusername;
+    std::string dbpasswd;
+    std::string dbname;
+    std::string dbcharset;
+    uint32_t    initconnections;
+    uint32_t    maxconnections;
+    int maxStoreKey;
+    int maxForwardBlock;
+};
+struct StateParam
+{
+    std::string type;
+};
+struct TxParam
+{
+    int64_t txGasLimit;
+    bool enableParallel = false;
+};
+class LedgerParam : public LedgerParamInterface
+{
+public:
+    TxPoolParam& mutableTxPoolParam() override { return m_txPoolParam; }
+    ConsensusParam& mutableConsensusParam() override { return m_consensusParam; }
+    SyncParam& mutableSyncParam() override { return m_syncParam; }
+    GenesisParam& mutableGenesisParam() override { return m_genesisParam; }
+    AMDBParam& mutableAMDBParam() override { return m_amdbParam; }
+    std::string const& baseDir() const override { return m_baseDir; }
+    void setBaseDir(std::string const& baseDir) override { m_baseDir = baseDir; }
+    StorageParam& mutableStorageParam() override { return m_storageParam; }
+    StateParam& mutableStateParam() override { return m_stateParam; }
+    TxParam& mutableTxParam() override { return m_txParam; }
+
+private:
+    TxPoolParam m_txPoolParam;
+    ConsensusParam m_consensusParam;
+    SyncParam m_syncParam;
+    GenesisParam m_genesisParam;
+    AMDBParam m_amdbParam;
+    std::string m_baseDir;
+    StorageParam m_storageParam;
+    StateParam m_stateParam;
+    TxParam m_txParam;
+};
+}  // namespace ledger
+}  // namespace dev