/*
    @CopyRight:
    This file is part of FISCO-BCOS.

    FISCO-BCOS is free software: you can redistribute it and/or modify
    it under the terms of the GNU General Public License as published by
    the Free Software Foundation, either version 3 of the License, or
    (at your option) any later version.

    FISCO-BCOS is distributed in the hope that it will be useful,
    but WITHOUT ANY WARRANTY; without even the implied warranty of
    MERCHANTABILITY or FITNESS FOR A PARTICULAR PURPOSE.  See the
    GNU General Public License for more details.

    You should have received a copy of the GNU General Public License
    along with FISCO-BCOS.  If not, see <http://www.gnu.org/licenses/>.
*/
/**
 * @MPT state interface for EVM
 *
 * @file MPTState.h
 * @author jimmyshi
 * @date 2018-09-21
 */
#pragma once

#include <libdevcore/Common.h>
#include <libethcore/Exceptions.h>
#include <libexecutive/StateFace.h>
#include <libmptstate/State.h>

namespace dev
{
namespace mptstate
{
class MPTState : public dev::executive::StateFace
{
public:
    explicit MPTState(u256 const& _accountStartNonce) : m_state(_accountStartNonce){};

    explicit MPTState(u256 const& _accountStartNonce, OverlayDB const& _db,
        BaseState _bs = BaseState::PreExisting)
      : m_state(_accountStartNonce, _db, _bs){};

    enum NullType
    {
        Null
    };
    MPTState(NullType) : m_state(Invalid256, OverlayDB(), BaseState::Empty){};

    /// Copy state object.
    MPTState(MPTState const& _s) : m_state(_s.m_state) {}
    virtual ~MPTState() = default;
    /// Copy state object.
    MPTState& operator=(MPTState const& _s)
    {
        m_state = _s.m_state;
        return *this;
    }

    static OverlayDB openDB(boost::filesystem::path const& _path, h256 const& _genesisHash,
        WithExisting _we = WithExisting::Trust);

    virtual bool addressInUse(Address const& _address) const override;

    virtual bool accountNonemptyAndExisting(Address const& _address) const override;

    virtual bool addressHasCode(Address const& _address) const override;

    virtual u256 balance(Address const& _id) const override;

    virtual void addBalance(Address const& _id, u256 const& _amount) override;

    virtual void subBalance(Address const& _addr, u256 const& _value) override;

    virtual void setBalance(Address const& _addr, u256 const& _value) override;

    virtual void transferBalance(
        Address const& _from, Address const& _to, u256 const& _value) override;

    virtual h256 storageRoot(Address const& _contract) const override;

    virtual u256 storage(Address const& _contract, u256 const& _memory) override;

    virtual void setStorage(
        Address const& _contract, u256 const& _location, u256 const& _value) override;

    virtual void clearStorage(Address const& _contract) override;

    virtual void createContract(Address const& _address) override;

    virtual void setCode(Address const& _address, bytes&& _code) override;

    virtual void kill(Address _a) override;

    // virtual std::map<h256, std::pair<u256, u256>> storage(Address const& _contract) const
    // override;

    virtual bytes const& code(Address const& _addr) const override;

    virtual h256 codeHash(Address const& _contract) const override;

    virtual size_t codeSize(Address const& _contract) const override;

    virtual void incNonce(Address const& _id) override;

    virtual void setNonce(Address const& _addr, u256 const& _newNonce) override;

    virtual u256 getNonce(Address const& _addr) const override;

<<<<<<< HEAD
    virtual h256 rootHash(bool _needCal = true) const override;
=======
    virtual h256 rootHash(bool needCalculate = true) const override;
>>>>>>> cdd32f2f

    virtual void commit() override;

    virtual void dbCommit(h256 const& _blockHash, int64_t _blockNumber) override;

    virtual void setRoot(h256 const& _root) override;

    virtual u256 const& accountStartNonce() const override;

    virtual u256 const& requireAccountStartNonce() const override;

    virtual void noteAccountStartNonce(u256 const& _actual) override;

    virtual size_t savepoint() const override;

    virtual void rollback(size_t _savepoint) override;

    virtual void clear() override;

    virtual bool checkAuthority(Address const& _origin, Address const& _contract) const override;

    State& getState();

private:
    State m_state;
};

}  // namespace mptstate
}  // namespace dev<|MERGE_RESOLUTION|>--- conflicted
+++ resolved
@@ -108,12 +108,7 @@
 
     virtual u256 getNonce(Address const& _addr) const override;
 
-<<<<<<< HEAD
     virtual h256 rootHash(bool _needCal = true) const override;
-=======
-    virtual h256 rootHash(bool needCalculate = true) const override;
->>>>>>> cdd32f2f
-
     virtual void commit() override;
 
     virtual void dbCommit(h256 const& _blockHash, int64_t _blockNumber) override;
