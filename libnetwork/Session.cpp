--- conflicted
+++ resolved
@@ -295,24 +295,14 @@
                 _reason == ClientQuit || _reason == UserReason)
             {
                 SESSION_LOG(DEBUG)
-<<<<<<< HEAD
-                    << "Disconnecting | Closing " << socket.remote_endpoint() << "("
+                    << "Disconnecting| Closing " << m_socket->remote_endpoint() << "("
                     << reasonOf(_reason) << ")" << m_socket->nodeIPEndpoint().address;
-=======
-                    << "Closing " << m_socket->remote_endpoint() << "(" << reasonOf(_reason) << ")"
-                    << m_socket->nodeIPEndpoint().address;
->>>>>>> c888ba40
             }
             else
             {
                 SESSION_LOG(WARNING)
-<<<<<<< HEAD
-                    << "Disconnecting | Closing " << socket.remote_endpoint() << "("
+                    << "Disconnecting | Closing " << m_socket->remote_endpoint() << "("
                     << reasonOf(_reason) << ")" << m_socket->nodeIPEndpoint().address;
-=======
-                    << "Closing " << m_socket->remote_endpoint() << "(" << reasonOf(_reason) << ")"
-                    << m_socket->nodeIPEndpoint().address;
->>>>>>> c888ba40
             }
 
             /// if get Host object failed, close the socket directly
@@ -378,13 +368,6 @@
 
 void Session::disconnect(DisconnectReason _reason)
 {
-<<<<<<< HEAD
-    /// SESSION_LOG(WARNING) << "Disconnecting (our reason:" << reasonOf(_reason) << ")"
-    ///                     << " at " << m_socket->nodeIPEndpoint().name();
-=======
-    SESSION_LOG(WARNING) << "Disconnecting (our reason:" << dev::network::reasonOf(_reason) << ")"
-                         << " at " << m_socket->nodeIPEndpoint().name();
->>>>>>> c888ba40
     drop(_reason);
 }
 
