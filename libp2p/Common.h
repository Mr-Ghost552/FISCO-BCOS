/*
    This file is part of cpp-ethereum.

    cpp-ethereum is free software: you can redistribute it and/or modify
    it under the terms of the GNU General Public License as published by
    the Free Software Foundation, either version 3 of the License, or
    (at your option) any later version.

    cpp-ethereum is distributed in the hope that it will be useful,
    but WITHOUT ANY WARRANTY; without even the implied warranty of
    MERCHANTABILITY or FITNESS FOR A PARTICULAR PURPOSE.  See the
    GNU General Public License for more details.

    You should have received a copy of the GNU General Public License
    along with cpp-ethereum.  If not, see <http://www.gnu.org/licenses/>.
*/
/** @file Common.h
 * @author Gav Wood <i@gavwood.com>
 * @author Alex Leverington <nessence@gmail.com>
 * @date 2014
 *
 * Miscellanea required for the Host/Session/NodeTable classes.
 *
 * @author yujiechen
 * @date: 2018-09-19
 * @modifications:
 * 1. remove DeadlineOps(useless class)
 * 2. remove isPrivateAddress method for logical imperfect
 * 3. remove std::hash<bi::address> class since it has not been used
 */

#pragma once

#include <set>
#include <string>
#include <vector>

// Make sure boost/asio.hpp is included before windows.h.
#include <boost/asio.hpp>
#include <boost/asio/ip/tcp.hpp>
#include <boost/asio/ssl.hpp>
#include <boost/logic/tribool.hpp>

#include <libdevcore/Exceptions.h>
#include <libdevcore/Guards.h>
#include <libdevcore/RLP.h>
#include <libdevcore/easylog.h>
#include <libdevcrypto/Common.h>
#include <chrono>

namespace ba = boost::asio;
namespace bi = boost::asio::ip;

namespace dev
{
namespace p2p
{
extern unsigned c_defaultIPPort;

class NodeIPEndpoint;
class Node;
extern const NodeIPEndpoint UnspecifiedNodeIPEndpoint;
extern const Node UnspecifiedNode;

using NodeID = h512;

bool isLocalHostAddress(bi::address const& _addressToCheck);
bool isLocalHostAddress(std::string const& _addressToCheck);
bool isPublicAddress(bi::address const& _addressToCheck);
bool isPublicAddress(std::string const& _addressToCheck);

/// define Exceptions
DEV_SIMPLE_EXCEPTION(NetworkStartRequired);
DEV_SIMPLE_EXCEPTION(InvalidPublicIPAddress);
DEV_SIMPLE_EXCEPTION(InvalidHostIPAddress);

enum PacketType
{
    HelloPacket = 0,
    DisconnectPacket,
    PingPacket,
    PongPacket,
    GetPeersPacket,
    PeersPacket,
    UserPacket = 0x10
};

enum DisconnectReason
{
    DisconnectRequested = 0,
    TCPError,
    BadProtocol,
    UselessPeer,
    TooManyPeers,
    DuplicatePeer,
    IncompatibleProtocol,
    NullIdentity,
    ClientQuit,
    UnexpectedIdentity,
    LocalIdentity,
    PingTimeout,
    UserReason = 0x10,
    NoDisconnect = 0xffff
};

<<<<<<< HEAD
///< The protocolID of synchronous Package, related to Service::sendMessageByNodeID
static int16_t g_synchronousPackageProtocolID = 32767;

///< P2PExceptionType and g_P2PExceptionMsg used in P2PException
enum P2PExceptionType
{
    Success = 0,
    ProtocolError,
    NetworkTimeout,
    P2PExceptionTypeCnt
};

static std::string g_P2PExceptionMsg[P2PExceptionTypeCnt] = {
    "Success", "ProtocolError", "NetworkTimeout"};

enum PacketDecodeStatus
{
    PACKET_ERROR = -1,
    PACKET_INCOMPLETE = 0
};

struct Options
{
    uint32_t timeout;  /// < The timeout value of async function, in milliseconds.
};

class Message : public std::enable_shared_from_this<Message>
{
public:
    typedef std::shared_ptr<Message> Ptr;

    const static size_t HEADER_LENGTH = 12;
    const static size_t MAX_LENGTH = 1024 * 1024;  ///< The maximum length of data is 1M.

    Message() { m_buffer = std::make_shared<bytes>(); }

    virtual ~Message() {}

    uint32_t length() { return m_length; }
    void setLength(uint32_t _length) { m_length = _length; }

    int16_t protocolID() { return m_protocolID; }
    void setProtocolID(int16_t _protocolID) { m_protocolID = _protocolID; }
    uint16_t packetType() { return m_packetType; }
    void setPacketType(uint16_t _packetType) { m_packetType = _packetType; }

    uint32_t seq() { return m_seq; }
    void setSeq(uint32_t _seq) { m_seq = _seq; }

    std::shared_ptr<bytes> buffer() { return m_buffer; }
    void setBuffer(std::shared_ptr<bytes> _buffer) { m_buffer = _buffer; }

    bool isRequestPacket() { return (m_protocolID > 0); }
    int16_t getResponceProtocolID()
    {
        if (isRequestPacket())
            return -m_protocolID;
        else
            return 0;
    }

    ///< encode and decode logic implemented in send() and doRead() of session.cpp
    void encode(bytes& buffer);

    /// < If the decoding is successful, the length of the decoded data is returned; otherwise, 0 is
    /// returned.
    ssize_t decode(const byte* buffer, size_t size);

    void Print(std::string const& str)
    {
        LOG(INFO) << str << ",Message(" << m_length << "," << m_protocolID << "," << m_packetType
                  << "," << m_seq << ","
                  << std::string((const char*)m_buffer->data(), m_buffer->size()) << ")";
    }

private:
    uint32_t m_length = 0;      ///< m_length = HEADER_LENGTH + length(m_buffer)
    int16_t m_protocolID = 0;   ///< message type, the first two bytes of information, when greater
                                ///< than 0 is the ID of the request package.
    uint16_t m_packetType = 0;  ///< message sub type, the second two bytes of information
    uint32_t m_seq = 0;         ///< the message identify
    std::shared_ptr<bytes> m_buffer;  ///< message data
};

class P2PException : public std::exception
{
public:
    P2PException(){};
    P2PException(int _errorCode, const std::string& _msg) : m_errorCode(_errorCode), m_msg(_msg){};

    virtual int errorCode() { return m_errorCode; };
    virtual const char* what() const _GLIBCXX_USE_NOEXCEPT override { return m_msg.c_str(); };
    bool operator!() const { return m_errorCode == 0; }

private:
    int m_errorCode = 0;
    std::string m_msg = "";
};

#define CallbackFunc std::function<void(P2PException, Message::Ptr)>
struct ResponseCallback : public std::enable_shared_from_this<ResponseCallback>
{
    typedef std::shared_ptr<ResponseCallback> Ptr;

    CallbackFunc m_callbackFunc;
    std::shared_ptr<boost::asio::deadline_timer> m_timeoutHandler;
};

struct SessionCallback : public std::enable_shared_from_this<SessionCallback>
{
public:
    typedef std::shared_ptr<SessionCallback> Ptr;

    SessionCallback() { m_mutex.lock(); }

    void onResponse(P2PException _error, Message::Ptr _message)
    {
        m_error = _error;
        m_response = _message;
        m_mutex.unlock();
    }

    P2PException m_error;
    Message::Ptr m_response;
    std::mutex m_mutex;
};

inline bool isPermanentProblem(DisconnectReason _r)
{
    switch (_r)
    {
    case DuplicatePeer:
    case IncompatibleProtocol:
    case NullIdentity:
    case UnexpectedIdentity:
    case LocalIdentity:
        return true;
    default:
        return false;
    }
}

=======
>>>>>>> 75cdad6a
/// @returns the string form of the given disconnection reason.
std::string reasonOf(DisconnectReason _r);

class HostResolver
{
public:
    static boost::asio::ip::address query(std::string);
};
enum PeerSlotType
{
    Egress,
    Ingress
};
struct NodeInfo
{
    NodeInfo() = default;
    NodeInfo(
        NodeID const& _id, std::string const& _address, unsigned _port, std::string const& _version)
      : id(_id), address(_address), port(_port), version(_version)
    {}

    std::string enode() const
    {
        return "enode://" + id.hex() + "@" + address + ":" + toString(port);
    }

    NodeID id;
    std::string address;
    unsigned port = 0;
    std::string version;
};

/**
 * @brief IPv4,UDP/TCP endpoints.
 */
struct NodeIPEndpoint
{
    /// Setting true causes isAllowed to return true for all addresses. (Used by test fixtures)
    static bool test_allowLocal;

    NodeIPEndpoint() = default;
    NodeIPEndpoint(bi::address _addr, uint16_t _udp, uint16_t _tcp)
      : address(_addr), udpPort(_udp), tcpPort(_tcp)
    {}
    NodeIPEndpoint(std::string _host, uint16_t _udp, uint16_t _tcp)
      : udpPort(_udp), tcpPort(_tcp), host(_host)
    {
        address = HostResolver::query(host);
    }
    NodeIPEndpoint(const NodeIPEndpoint& _nodeIPEndpoint)
    {
        address = _nodeIPEndpoint.address;
        udpPort = _nodeIPEndpoint.udpPort;
        tcpPort = _nodeIPEndpoint.tcpPort;
        host = _nodeIPEndpoint.host;
    }
    operator bi::udp::endpoint() const { return bi::udp::endpoint(address, udpPort); }
    operator bi::tcp::endpoint() const { return bi::tcp::endpoint(address, tcpPort); }

    operator bool() const { return !address.is_unspecified() && udpPort > 0 && tcpPort > 0; }

    bool isAllowed() const
    {
        return NodeIPEndpoint::test_allowLocal ? !address.is_unspecified() :
                                                 isPublicAddress(address);
    }
    bool operator==(NodeIPEndpoint const& _cmp) const
    {
        return address == _cmp.address && udpPort == _cmp.udpPort && tcpPort == _cmp.tcpPort;
    }
    bool operator!=(NodeIPEndpoint const& _cmp) const { return !operator==(_cmp); }
    bool operator<(const dev::p2p::NodeIPEndpoint& rhs) const
    {
        if (address < rhs.address)
        {
            return true;
        }

        return tcpPort < rhs.tcpPort;
    }
    std::string name() const
    {
        std::ostringstream os;
        os << address.to_string() << ":" << tcpPort << ":" << udpPort;
        return os.str();
    }
    bool isValid() { return (!address.to_string().empty()) && (tcpPort != 0); }
    bi::address address;
    uint16_t udpPort = 0;
    uint16_t tcpPort = 0;
    std::string host;
};

/*
 * Used by Host to pass negotiated information about a connection to a
 * new Peer Session; PeerSessionInfo is then maintained by Session and can
 * be queried for point-in-time status information via Host.
 */
struct PeerSessionInfo
{
    NodeID const id;
    std::string const host;
    std::chrono::steady_clock::duration lastPing;
    unsigned socketId;
};

using PeerSessionInfos = std::vector<PeerSessionInfo>;

class NodeSpec
{
public:
    NodeSpec() = default;
    /// Accepts user-readable strings of the form (enode://pubkey@)host({:port,:tcpport.udpport})
    NodeSpec(std::string const& _user);

    NodeSpec(NodeID const& node_id, std::string const& _addr, uint16_t _port, int _udpPort = -1)
      : m_id(node_id),
        m_address(_addr),
        m_tcpPort(_port),
        m_udpPort(_udpPort == -1 ? _port : (uint16_t)_udpPort)
    {}

    /// get interfaces
    NodeID id() const { return m_id; }
    uint16_t tcpPort() const { return m_tcpPort; }
    uint16_t udpPort() const { return m_udpPort; }
    std::string const& address() const { return m_address; }
    NodeIPEndpoint nodeIPEndpoint() const;
    std::string enode() const;

    /// set interfaces
    void setNodeId(NodeID const& _node) { m_id = _node; }
    void setAddress(std::string const& _address) { m_address = _address; }
    void setTcpPort(uint16_t const _port) { m_tcpPort = _port; }
    void setUdpPort(uint16_t const _port) { m_udpPort = _port; }

private:
    NodeID m_id;
    std::string m_address;
    uint16_t m_tcpPort = 0;
    uint16_t m_udpPort = 0;
};
}  // namespace p2p
/// Simple stream output for a NodeIPEndpoint.
std::ostream& operator<<(std::ostream& _out, dev::p2p::NodeIPEndpoint const& _ep);
}  // namespace dev<|MERGE_RESOLUTION|>--- conflicted
+++ resolved
@@ -103,7 +103,6 @@
     NoDisconnect = 0xffff
 };
 
-<<<<<<< HEAD
 ///< The protocolID of synchronous Package, related to Service::sendMessageByNodeID
 static int16_t g_synchronousPackageProtocolID = 32767;
 
@@ -246,8 +245,6 @@
     }
 }
 
-=======
->>>>>>> 75cdad6a
 /// @returns the string form of the given disconnection reason.
 std::string reasonOf(DisconnectReason _r);
 
