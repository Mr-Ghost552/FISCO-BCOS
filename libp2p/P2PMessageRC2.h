--- conflicted
+++ resolved
@@ -50,16 +50,11 @@
 
     virtual void setVersion(VERSION_TYPE const& _version)
     {
-<<<<<<< HEAD
         if (m_version != _version)
         {
             m_version = _version;
             setDirty(true);
         }
-=======
-        m_version = version;
-        setField(m_version, version);
->>>>>>> 8f68c5d5
     }
     virtual VERSION_TYPE version() const { return m_version; }
 
