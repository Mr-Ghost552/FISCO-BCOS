--- conflicted
+++ resolved
@@ -530,14 +530,9 @@
                 auto s = m_service.lock();
                 if (s)
                 {
-<<<<<<< HEAD
                     auto self = shared_from_this();
 
                     s->asyncSendMessageByNodeID(m_current, m_message,
-=======
-                    // auto p2pMessage = std::dynamic_pointer_cast<P2PMessage>(message);
-                    s->asyncSendMessageByNodeID(m_current, msg,
->>>>>>> 6c8d9a5c
                         std::bind(&TopicStatus::onResponse, shared_from_this(),
                             std::placeholders::_1, std::placeholders::_2, std::placeholders::_3),
                         m_options);
