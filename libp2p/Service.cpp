--- conflicted
+++ resolved
@@ -123,11 +123,7 @@
 
 void Service::onConnect(NetworkException e, NodeID nodeID, std::shared_ptr<SessionFace> session)
 {
-<<<<<<< HEAD
-    LOG(TRACE) << "Service onConnect: " << nodeID;
-=======
     SERVICE_LOG(TRACE) << "Service onConnect: " << nodeID << std::endl;
->>>>>>> 22fc82c2
 
     if (e.errorCode())
     {
