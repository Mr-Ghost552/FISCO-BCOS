--- conflicted
+++ resolved
@@ -497,16 +497,7 @@
     NodeIDs nodeIDsToSend = getPeersByTopic(topic);
     if (nodeIDsToSend.size() == 0)
     {
-<<<<<<< HEAD
         SERVICE_LOG(WARNING) << LOG_DESC("asyncSendMessageByTopic no topic to be sent");
-
-        m_host->threadPool()->enqueue([callback]() {
-            dev::network::NetworkException e(TOPIC_NOT_FOUND, "No topic to be sent");
-            callback(e, std::shared_ptr<dev::p2p::P2PSession>(), dev::p2p::P2PMessage::Ptr());
-        });
-
-=======
-        SERVICE_LOG(WARNING) << "[#asyncSendMessageByTopic] no topic to be sent.";
         if (callback)
         {
             m_host->threadPool()->enqueue([callback]() {
@@ -514,7 +505,6 @@
                 callback(e, std::shared_ptr<dev::p2p::P2PSession>(), dev::p2p::P2PMessage::Ptr());
             });
         }
->>>>>>> 66f277e8
         return;
     }
 
@@ -534,21 +524,13 @@
 
                 if (m_nodeIDs.empty())
                 {
-<<<<<<< HEAD
                     SERVICE_LOG(WARNING) << LOG_DESC("Send topics message all failed");
-                    m_callback(dev::network::NetworkException(
-                                   e.errorCode(), "Send topics message all failed"),
-                        session, P2PMessage::Ptr());
-
-=======
-                    SERVICE_LOG(WARNING) << "Send topics message all failed";
                     if (m_callback)
                     {
                         m_callback(dev::network::NetworkException(
                                        e.errorCode(), "Send topics message all failed"),
                             session, P2PMessage::Ptr());
                     }
->>>>>>> 66f277e8
                     return;
                 }
 
