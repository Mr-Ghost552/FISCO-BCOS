/*
    This file is part of FISCO-BCOS.

    FISCO-BCOS is free software: you can redistribute it and/or modify
    it under the terms of the GNU General Public License as published by
    the Free Software Foundation, either version 3 of the License, or
    (at your option) any later version.

    FISCO-BCOS is distributed in the hope that it will be useful,
    but WITHOUT ANY WARRANTY; without even the implied warranty of
    MERCHANTABILITY or FITNESS FOR A PARTICULAR PURPOSE.  See the
    GNU General Public License for more details.

    You should have received a copy of the GNU General Public License
    along with FISCO-BCOS.  If not, see <http://www.gnu.org/licenses/>.
*/
/** @file Service.cpp
 *  @author chaychen
 *  @date 20180910
 */

#include "Service.h"
#include <libdevcore/CommonJS.h>
namespace dev
{
namespace p2p
{
Message::Ptr Service::sendMessageByNodeID(NodeID const& nodeID, Message::Ptr message)
{
    LOG(INFO) << "Call Service::sendMessageByNodeID";
    try
    {
        bool findNodeID = false;
        {
            RecursiveGuard l(m_host->mutexSessions());
            auto s = m_host->sessions();
            for (auto const& i : s)
            {
                if (i.first == nodeID)
                {
                    findNodeID = true;
                    break;
                }
            }
        }
        if (!findNodeID)
        {
            LOG(ERROR) << "Service::sendMessageByNodeID cannot find target.";
            return Message::Ptr();
        }

        SessionCallback::Ptr callback = std::make_shared<SessionCallback>();
        CallbackFunc fp = std::bind(
            &SessionCallback::onResponse, callback, std::placeholders::_1, std::placeholders::_2);
        asyncSendMessageByNodeID(nodeID, message, fp, Options());

        callback->mutex.lock();
        callback->mutex.unlock();
        LOG(INFO) << "Service::sendMessageByNodeID mutex unlock.";

        P2PException error = callback->error;
        if (error.errorCode() != 0)
        {
            LOG(ERROR) << "asyncSendMessageByNodeID error:" << error.errorCode() << " "
                       << error.what();
            throw error;
        }

        return callback->response;
    }
    catch (std::exception& e)
    {
        LOG(ERROR) << "ERROR:" << e.what();
    }

    return Message::Ptr();
}

void Service::asyncSendMessageByNodeID(
    NodeID const& nodeID, Message::Ptr message, CallbackFunc callback, Options const& options)
{
    LOG(INFO) << "Call Service::asyncSendMessageByNodeID to NodeID=" << toJS(nodeID);
    try
    {
        RecursiveGuard l(m_host->mutexSessions());
        auto s = m_host->sessions();
        for (auto const& i : s)
        {
            if (i.first == nodeID)
            {
                std::shared_ptr<SessionFace> p = i.second;
                uint32_t seq = ++m_seq;
                if (callback)
                {
                    ResponseCallback::Ptr responseCallback = std::make_shared<ResponseCallback>();
                    responseCallback->callbackFunc = callback;
                    if (options.timeout > 0)
                    {
                        std::shared_ptr<boost::asio::deadline_timer> timeoutHandler =
                            std::make_shared<boost::asio::deadline_timer>(
                                *m_ioService, boost::posix_time::milliseconds(options.timeout));
                        timeoutHandler->async_wait(boost::bind(&Service::onTimeoutByNode,
                            shared_from_this(), boost::asio::placeholders::error, seq, p));
                        responseCallback->timeoutHandler = timeoutHandler;
                    }
                    p->addSeq2Callback(seq, responseCallback);
                }
                ///< update seq and length
                message->setSeq(seq);
                message->setLength(Message::HEADER_LENGTH + message->buffer()->size());
                std::shared_ptr<bytes> buf = std::make_shared<bytes>();
                message->encode(*buf);
                p->send(buf);
                return;
            }
        }
    }
    catch (std::exception& e)
    {
        LOG(ERROR) << "ERROR:" << e.what();
    }
}

void Service::onTimeoutByTopic(const boost::system::error_code& error,
    std::shared_ptr<SessionFace> oriSession, NodeIDs& nodeIDsToSend, Message::Ptr message,
    CallbackFunc callback, Options const& options, uint32_t totalTimeout)
{
    LOG(INFO) << "Service::onTimeoutByTopic, error=" << error;

    try
    {
        auto it = oriSession->getCallbackBySeq(message->seq());
        ///< Both active cancellation and passive timeout need to delete callback.
        oriSession->eraseCallbackBySeq(message->seq());

        if (it != NULL)
        {
            if (error == 0)
            {
                ///< passive timeout
                if (nodeIDsToSend.size() > 0 && totalTimeout < options.timeout)
                {
                    NodeID nodeID = nodeIDsToSend[0];
                    LOG(INFO) << "Call Service::asyncSendMessageByTopic to NodeID=" << toJS(nodeID);
                    try
                    {
                        RecursiveGuard l(m_host->mutexSessions());
                        auto s = m_host->sessions();
                        for (auto const& i : s)
                        {
                            if (i.first == nodeID)
                            {
                                std::shared_ptr<SessionFace> newSession = i.second;
                                if (callback)
                                {
                                    ResponseCallback::Ptr responseCallback =
                                        std::make_shared<ResponseCallback>();
                                    responseCallback->callbackFunc = callback;

                                    std::shared_ptr<boost::asio::deadline_timer> timeoutHandler =
                                        std::make_shared<boost::asio::deadline_timer>(*m_ioService,
                                            boost::posix_time::milliseconds(options.subTimeout));
                                    timeoutHandler->async_wait(
                                        boost::bind(&Service::onTimeoutByTopic, shared_from_this(),
                                            boost::asio::placeholders::error, newSession,
                                            nodeIDsToSend, message, callback, options,
                                            totalTimeout + options.subTimeout));
                                    responseCallback->timeoutHandler = timeoutHandler;
                                    newSession->addSeq2Callback(message->seq(), responseCallback);
                                }

                                std::shared_ptr<bytes> msgBuffer = std::make_shared<bytes>();
                                message->encode(*msgBuffer);
                                newSession->send(msgBuffer);
                                return;
                            }
                        }
                    }
                    catch (std::exception& e)
                    {
                        LOG(ERROR) << "Service::onTimeoutByTopic error:" << e.what();
                    }
                    nodeIDsToSend.erase(nodeIDsToSend.begin());
                }
                else
                {
                    if (it->callbackFunc)
                    {
                        P2PException e(P2PExceptionType::NetworkTimeout,
                            g_P2PExceptionMsg[P2PExceptionType::NetworkTimeout]);
                        Message::Ptr msg = make_shared<Message>();
                        msg->setSeq(message->seq());
                        it->callbackFunc(e, msg);
                    }
                    else
                    {
                        LOG(ERROR) << "Service::onTimeoutByTopic callback empty.";
                    }
                }
            }
        }
        else
        {
            LOG(WARNING) << "Service::onTimeoutByNode not found seq: " << message->seq()
                         << " callback，may timeout";
        }
    }
    catch (std::exception& e)
    {
        LOG(ERROR) << "Service::onTimeoutByNode error:" << e.what();
    }
}

void Service::onTimeoutByNode(
    const boost::system::error_code& error, uint32_t seq, std::shared_ptr<SessionFace> p)
{
    ///< This function is called by the timer active cancellation or passive timeout.
    ///< Active cancellation or passive timeout can be distinguished by error parameter.
    ///< If the timer is active cancelled, callbackFunc will not be called.
    LOG(INFO) << "Service::onTimeoutByNode, error=" << error << ", seq=" << seq;

    try
    {
        auto it = p->getCallbackBySeq(seq);
        if (it != NULL)
        {
            if (error == 0)
            {
                ///< passive timeout
                if (it->callbackFunc)
                {
                    P2PException e(P2PExceptionType::NetworkTimeout,
                        g_P2PExceptionMsg[P2PExceptionType::NetworkTimeout]);
                    Message::Ptr message = make_shared<Message>();
                    message->setSeq(seq);
                    it->callbackFunc(e, message);
                }
                else
                {
                    LOG(ERROR) << "Service::onTimeoutByNode callback empty.";
                }
            }

            ///< Both active cancellation and passive timeout need to delete callback.
            p->eraseCallbackBySeq(seq);
        }
        else
        {
            LOG(WARNING) << "Service::onTimeoutByNode not found seq: " << seq
                         << " callback，may timeout";
        }
    }
    catch (std::exception& e)
    {
        LOG(ERROR) << "Service::onTimeoutByNode error:" << e.what();
    }
}

Message::Ptr Service::sendMessageByTopic(std::string const& topic, Message::Ptr message)
{
    LOG(INFO) << "Call Service::sendMessageByTopic";
    try
    {
        SessionCallback::Ptr callback = std::make_shared<SessionCallback>();
        CallbackFunc fp = std::bind(
            &SessionCallback::onResponse, callback, std::placeholders::_1, std::placeholders::_2);
        asyncSendMessageByTopic(topic, message, fp, Options());

        callback->mutex.lock();
        callback->mutex.unlock();
        LOG(INFO) << "Service::sendMessageByTopic mutex unlock.";

        P2PException error = callback->error;
        if (error.errorCode() != 0)
        {
            LOG(ERROR) << "Service::sendMessageByTopic error:" << error.errorCode() << " "
                       << error.what();
            throw error;
        }

        return callback->response;
    }
    catch (std::exception& e)
    {
        LOG(ERROR) << "Service::sendMessageByTopic error:" << e.what();
    }

    return Message::Ptr();
}

void Service::asyncSendMessageByTopic(
    std::string const& topic, Message::Ptr message, CallbackFunc callback, Options const& options)
{
    LOG(INFO) << "Call Service::asyncSendMessageByTopic, topic=" << topic;
    assert(options.timeout > 0 && options.subTimeout > 0);
    NodeIDs nodeIDsToSend = getPeersByTopic(topic);
    if (nodeIDsToSend.size() == 0)
    {
        LOG(INFO) << "Call Service::asyncSendMessageByTopic, nodeIDsToSend size=0.";
        return;
    }
    NodeID nodeID = nodeIDsToSend[0];
    nodeIDsToSend.erase(nodeIDsToSend.begin());
    LOG(INFO) << "Call Service::asyncSendMessageByTopic to NodeID=" << toJS(nodeID);

    try
    {
        RecursiveGuard l(m_host->mutexSessions());
        auto s = m_host->sessions();
        for (auto const& i : s)
        {
            if (i.first == nodeID)
            {
                std::shared_ptr<SessionFace> p = i.second;
                uint32_t seq = ++m_seq;
                ///< update seq and length
                message->setSeq(seq);
                message->setLength(Message::HEADER_LENGTH + message->buffer()->size());
                if (callback)
                {
                    ResponseCallback::Ptr responseCallback = std::make_shared<ResponseCallback>();
                    responseCallback->callbackFunc = callback;
                    std::shared_ptr<boost::asio::deadline_timer> timeoutHandler =
                        std::make_shared<boost::asio::deadline_timer>(
                            *m_ioService, boost::posix_time::milliseconds(options.subTimeout));
                    timeoutHandler->async_wait(boost::bind(&Service::onTimeoutByTopic,
                        shared_from_this(), boost::asio::placeholders::error, p, nodeIDsToSend,
                        message, callback, options, 0));
                    responseCallback->timeoutHandler = timeoutHandler;
                    p->addSeq2Callback(seq, responseCallback);
                }
                std::shared_ptr<bytes> buf = std::make_shared<bytes>();
                message->encode(*buf);
                p->send(buf);
                return;
            }
        }
    }
    catch (std::exception& e)
    {
        LOG(ERROR) << "ERROR:" << e.what();
    }
}

void Service::asyncMulticastMessageByTopic(std::string const& topic, Message::Ptr message)
{
    NodeIDs nodeIDsToSend = getPeersByTopic(topic);
    LOG(INFO) << "Call Service::asyncMulticastMessageByTopic nodes size=" << nodeIDsToSend.size();
    try
    {
        uint32_t seq = ++m_seq;
        message->setSeq(seq);
        message->setLength(Message::HEADER_LENGTH + message->buffer()->size());
        std::shared_ptr<bytes> buf = std::make_shared<bytes>();
        message->encode(*buf);

        RecursiveGuard l(m_host->mutexSessions());
        auto s = m_host->sessions();
        for (auto const& i : s)
        {
            if (isSessionInNodeIDList(i.first, nodeIDsToSend))
                i.second->send(buf);
        }
    }
    catch (std::exception& e)
    {
        LOG(ERROR) << "Service::asyncMulticastMessageByTopic error:" << e.what();
    }
}

void Service::asyncMulticastMessageByNodeIDList(NodeIDs const& nodeIDs, Message::Ptr message)
{
    LOG(INFO) << "Call Service::asyncMulticastMessageByNodeIDList nodes size=" << nodeIDs.size();
    try
    {
        uint32_t seq = ++m_seq;
        message->setSeq(seq);
        message->setLength(Message::HEADER_LENGTH + message->buffer()->size());
        std::shared_ptr<bytes> buf = std::make_shared<bytes>();
        message->encode(*buf);

        RecursiveGuard l(m_host->mutexSessions());
        auto s = m_host->sessions();
        for (auto const& i : s)
        {
            if (isSessionInNodeIDList(i.first, nodeIDs))
                i.second->send(buf);
        }
    }
    catch (std::exception& e)
    {
        LOG(ERROR) << "Service::asyncMulticastMessageByNodeIDList error:" << e.what();
    }
}

bool Service::isSessionInNodeIDList(NodeID const& targetNodeID, NodeIDs const& nodeIDs)
{
    for (auto const& nodeID : nodeIDs)
    {
        if (targetNodeID == nodeID)
            return true;
    }
    return false;
}

void Service::asyncBroadcastMessage(Message::Ptr message, Options const& options)
{
    LOG(INFO) << "Call Service::asyncBroadcastMessage";
    try
    {
        uint32_t seq = ++m_seq;
        message->setSeq(seq);
        message->setLength(Message::HEADER_LENGTH + message->buffer()->size());
        std::shared_ptr<bytes> buf = std::make_shared<bytes>();
        message->encode(*buf);

        RecursiveGuard l(m_host->mutexSessions());
        auto s = m_host->sessions();
        for (auto const& i : s)
        {
            i.second->send(buf);
        }
    }
    catch (std::exception& e)
    {
        LOG(ERROR) << "Service::asyncBroadcastMessage error:" << e.what();
    }
}

void Service::registerHandlerByProtoclID(PROTOCOL_ID protocolID, CallbackFuncWithSession handler)
{
    m_p2pMsgHandler->addProtocolID2Handler(protocolID, handler);
}

void Service::registerHandlerByTopic(std::string const& topic, CallbackFuncWithSession handler)
{
    m_p2pMsgHandler->addTopic2Handler(topic, handler);

    ///< Register handler by Topic protocolID only once.
    CallbackFuncWithSession callback;
    if (false == m_p2pMsgHandler->getHandlerByProtocolID(dev::eth::ProtocolID::Topic, callback))
    {
        registerHandlerByProtoclID(dev::eth::ProtocolID::Topic,
            [=](P2PException e, std::shared_ptr<Session> s, Message::Ptr msg) {
                LOG(INFO) << "Session::onMessage, call callbackFunc by Topic protocolID.";

                ///< Get topic from message buffer.
                std::shared_ptr<bytes> buffer = std::make_shared<bytes>();
                std::string topic;
                msg->decodeAMOPBuffer(buffer, topic);
                std::shared_ptr<std::vector<std::string>> topics = s->host()->topics();

                ///< This above topic get this node/host attention or not.
                bool bFind = false;
                for (size_t i = 0; i < topics->size(); i++)
                {
                    if (topic == (*topics)[i])
                    {
                        bFind = true;
                        break;
                    }
                }

                if (bFind)
                {
                    CallbackFuncWithSession callbackFunc;

                    bool ret = m_p2pMsgHandler->getHandlerByTopic(topic, callbackFunc);
                    if (ret && callbackFunc)
                    {
                        LOG(INFO) << "Session::onMessage, call callbackFunc by topic=" << topic;
                        ///< execute funtion, send response packet by user in callbackFunc
                        ///< TODO: use threadPool
                        callbackFunc(e, s, msg);
                    }
                    else
                    {
                        LOG(ERROR) << "Session::onMessage, handler not found by topic=" << topic;
                    }
                }
                else
                {
                    LOG(ERROR) << "Session::onMessage, topic donot get this node/host attention.";
                }
            });
    }
}

void Service::setTopicsByNode(
    NodeID const& _nodeID, std::shared_ptr<std::vector<std::string>> _topics)
{
    LOG(INFO) << "Call Service::setTopicsByNode to nodeID=" << toJS(_nodeID);
    try
    {
        RecursiveGuard l(m_host->mutexSessions());
        auto s = m_host->sessions();
        for (auto const& i : s)
        {
            if (i.first == _nodeID)
            {
                i.second->setTopics(_topics);
                LOG(INFO) << "Service::setTopicsByNode completed, topics size="
                          << getTopicsByNode(_nodeID)->size();
                break;
            }
        }
    }
    catch (std::exception& e)
    {
        LOG(ERROR) << "Service::setTopicsByNode error:" << e.what();
    }
}

std::shared_ptr<std::vector<std::string>> Service::getTopicsByNode(NodeID const& _nodeID)
{
    LOG(INFO) << "Call Service::getTopicsByNode by nodeID=" << toJS(_nodeID);
    std::shared_ptr<std::vector<std::string>> ret = make_shared<std::vector<std::string>>();
    try
    {
        RecursiveGuard l(m_host->mutexSessions());
        auto s = m_host->sessions();
        for (auto const& i : s)
        {
            if (i.first == _nodeID)
            {
                ret = i.second->topics();
                LOG(INFO) << "Service::getTopicsByNode success, topics size=" << ret->size();
                break;
            }
        }
    }
    catch (std::exception& e)
    {
        LOG(ERROR) << "Service::getTopicsByNode error:" << e.what();
    }

    return ret;
}

SessionInfos Service::sessionInfos() const
{
    SessionInfos infos;
    try
    {
        RecursiveGuard l(m_host->mutexSessions());
        auto s = m_host->sessions();
        for (auto const& i : s)
        {
            infos.push_back(
                SessionInfo(i.first, i.second->nodeIPEndpoint(), *(i.second->topics())));
        }
    }
    catch (std::exception& e)
    {
        LOG(ERROR) << "Service::sessionInfos error:" << e.what();
    }
    return infos;
}

<<<<<<< HEAD
SessionInfos Service::sessionInfosByProtocolID(int16_t _protocolID) const
{
    std::pair<int8_t, uint8_t> ret = getGroupAndProtocol(_protocolID);
    std::string topic = toString(int(ret.first));
    SessionInfos infos;
    try
    {
        RecursiveGuard l(m_host->mutexSessions());
        auto s = m_host->sessions();
        for (auto const& i : s)
        {
            for (auto j : *(i.second->topics()))
            {
                if (j == topic)
                {
                    infos.push_back(
                        SessionInfo(i.first, i.second->nodeIPEndpoint(), *(i.second->topics())));
                    break;
                }
            }
        }
    }
    catch (std::exception& e)
    {
        LOG(ERROR) << "Service::sessionInfosByProtocolID error:" << e.what();
    }
=======
SessionInfos Service::sessionInfosByProtocolID(PROTOCOL_ID _protocolID) const
{
    std::pair<GROUP_ID, MODULE_ID> ret = getGroupAndProtocol(_protocolID);
    h512s nodeList;
    SessionInfos infos;

    if (true == m_host->getNodeListByGroupID(int(ret.first), nodeList))
    {
        LOG(INFO) << "Service::sessionInfosByProtocolID, getNodeListByGroupID list size:"
                  << nodeList.size();
        try
        {
            RecursiveGuard l(m_host->mutexSessions());
            auto s = m_host->sessions();
            for (auto const& i : s)
            {
                if (find(nodeList.begin(), nodeList.end(), i.first) != nodeList.end())
                {
                    infos.push_back(
                        SessionInfo(i.first, i.second->nodeIPEndpoint(), *(i.second->topics())));
                }
            }
        }
        catch (std::exception& e)
        {
            LOG(ERROR) << "Service::sessionInfosByProtocolID error:" << e.what();
        }
    }

    LOG(INFO) << "Service::sessionInfosByProtocolID, return list size:" << infos.size();
>>>>>>> 946c8a47
    return infos;
}

NodeIDs Service::getPeersByTopic(std::string const& topic)
{
    NodeIDs nodeList;
    try
    {
        RecursiveGuard l(m_host->mutexSessions());
        auto s = m_host->sessions();
        for (auto const& i : s)
        {
            for (auto j : *(i.second->topics()))
            {
                if (j == topic)
                {
                    nodeList.push_back(i.first);
                }
            }
        }
    }
    catch (std::exception& e)
    {
        LOG(ERROR) << "Service::getPeersByTopic error:" << e.what();
    }
    LOG(INFO) << "Service::getPeersByTopic topic=" << topic << ", peers size=" << nodeList.size();
    return nodeList;
}

}  // namespace p2p

}  // namespace dev<|MERGE_RESOLUTION|>--- conflicted
+++ resolved
@@ -557,34 +557,6 @@
     return infos;
 }
 
-<<<<<<< HEAD
-SessionInfos Service::sessionInfosByProtocolID(int16_t _protocolID) const
-{
-    std::pair<int8_t, uint8_t> ret = getGroupAndProtocol(_protocolID);
-    std::string topic = toString(int(ret.first));
-    SessionInfos infos;
-    try
-    {
-        RecursiveGuard l(m_host->mutexSessions());
-        auto s = m_host->sessions();
-        for (auto const& i : s)
-        {
-            for (auto j : *(i.second->topics()))
-            {
-                if (j == topic)
-                {
-                    infos.push_back(
-                        SessionInfo(i.first, i.second->nodeIPEndpoint(), *(i.second->topics())));
-                    break;
-                }
-            }
-        }
-    }
-    catch (std::exception& e)
-    {
-        LOG(ERROR) << "Service::sessionInfosByProtocolID error:" << e.what();
-    }
-=======
 SessionInfos Service::sessionInfosByProtocolID(PROTOCOL_ID _protocolID) const
 {
     std::pair<GROUP_ID, MODULE_ID> ret = getGroupAndProtocol(_protocolID);
@@ -615,7 +587,6 @@
     }
 
     LOG(INFO) << "Service::sessionInfosByProtocolID, return list size:" << infos.size();
->>>>>>> 946c8a47
     return infos;
 }
 
