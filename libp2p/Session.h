/*
    This file is part of cpp-ethereum.

    cpp-ethereum is free software: you can redistribute it and/or modify
    it under the terms of the GNU General Public License as published by
    the Free Software Foundation, either version 3 of the License, or
    (at your option) any later version.

    cpp-ethereum is distributed in the hope that it will be useful,
    but WITHOUT ANY WARRANTY; without even the implied warranty of
    MERCHANTABILITY or FITNESS FOR A PARTICULAR PURPOSE.  See the
    GNU General Public License for more details.

    You should have received a copy of the GNU General Public License
    along with cpp-ethereum.  If not, see <http://www.gnu.org/licenses/>.
*/
/** @file Session.h
 * @author Gav Wood <i@gavwood.com>
 * @author Alex Leverington <nessence@gmail.com>
 * @date 2014
 * @author toxotguo
 * @date 2018
 */

#pragma once

#include "Common.h"
#include "SessionFace.h"
#include "SocketFace.h"
#include <libdevcore/Common.h>
#include <libdevcore/Guards.h>
#include <libdevcore/RLP.h>
#include <boost/heap/priority_queue.hpp>
#include <array>
#include <deque>
#include <memory>
#include <mutex>
#include <set>
#include <utility>
namespace dev
{
namespace p2p
{
class Peer;
class P2PMsgHandler;
class Host;
/**
 * @brief The Session class
 * @todo Document fully.
 */
class Session : public SessionFace, public std::enable_shared_from_this<Session>
{
public:
    Session(Host* _server, std::shared_ptr<SocketFace> const& _s, std::shared_ptr<Peer> const& _n,
        PeerSessionInfo const& _info);

    virtual ~Session();

    void start() override;
    void disconnect(DisconnectReason _reason) override;

    bool isConnected() const override { return m_socket->isConnected(); }

    NodeID id() const override;

<<<<<<< HEAD
    void addNote(std::string const& _k, std::string const& _v) override
    {
        Guard l(x_info);
        m_info.notes[_k] = _v;
    }
=======
    void sealAndSend(RLPStream& _s, uint16_t _protocolID) override;
>>>>>>> 75cdad6a

    PeerSessionInfo info() const override
    {
        Guard l(x_info);
        return m_info;
    }
    std::chrono::steady_clock::time_point connectionTime() override { return m_connect; }

    std::shared_ptr<Peer> peer() const override { return m_peer; }

    std::chrono::steady_clock::time_point lastReceived() const override { return m_lastReceived; }

    void setP2PMsgHandler(std::shared_ptr<P2PMsgHandler> _p2pMsgHandler) override
    {
        m_p2pMsgHandler = _p2pMsgHandler;
    }

    void send(std::shared_ptr<bytes> _msg) override;

private:
    struct Header
    {
        uint32_t length = 0;
        uint32_t protocolID = 0;
    };

    /// Drop the connection for the reason @a _r.
    void drop(DisconnectReason _r);

    /// Perform a read on the socket.
    void doRead();

    /// Check error code after reading and drop peer if error code.
    bool checkRead(boost::system::error_code _ec);

    /// Perform a single round of the write operation. This could end up calling itself
    /// asynchronously.
    void onWrite(boost::system::error_code ec, std::size_t length);
    void write();

    /// call by doRead() to deal with mesage
    void onMessage(P2PException const& e, std::shared_ptr<Session> session, Message::Ptr message);

    Host* m_server;                        ///< The host that owns us. Never null.
    std::shared_ptr<SocketFace> m_socket;  ///< Socket of peer's connection.
    Mutex x_framing;                       ///< Mutex for the write queue.

#if 0
	std::deque<bytes> m_writeQueue;			///< The write queue.
	std::deque<u256> m_writeTimeQueue; ///< to stat queue time
#endif
    class QueueCompare
    {
    public:
        bool operator()(const std::pair<std::shared_ptr<bytes>, u256>& lhs,
            const std::pair<std::shared_ptr<bytes>, u256>& rhs) const
        {
            return false;
        }
    };

    boost::heap::priority_queue<std::pair<std::shared_ptr<bytes>, u256>,
        boost::heap::compare<QueueCompare>, boost::heap::stable<true>>
        m_writeQueue;

    std::vector<byte> m_data;  ///< Buffer for ingress packet data.

    bytes m_incoming;  ///< Read buffer for ingress bytes.

    std::shared_ptr<Peer> m_peer;  ///< The Peer object.
    bool m_dropped = false;  ///< If true, we've already divested ourselves of this peer. We're just
                             ///< waiting for the reads & writes to fail before the shared_ptr goes
                             ///< OOS and the destructor kicks in.

    mutable Mutex x_info;
    PeerSessionInfo m_info;  ///< Dynamic information about this peer.

    std::chrono::steady_clock::time_point m_connect;       ///< Time point of connection.
    std::chrono::steady_clock::time_point m_ping;          ///< Time point of last ping.
    std::chrono::steady_clock::time_point m_lastReceived;  ///< Time point of last message.

    unsigned m_start_t;

    boost::asio::io_service::strand* m_strand;

    std::shared_ptr<P2PMsgHandler> m_p2pMsgHandler;
};

}  // namespace p2p
}  // namespace dev<|MERGE_RESOLUTION|>--- conflicted
+++ resolved
@@ -62,16 +62,6 @@
     bool isConnected() const override { return m_socket->isConnected(); }
 
     NodeID id() const override;
-
-<<<<<<< HEAD
-    void addNote(std::string const& _k, std::string const& _v) override
-    {
-        Guard l(x_info);
-        m_info.notes[_k] = _v;
-    }
-=======
-    void sealAndSend(RLPStream& _s, uint16_t _protocolID) override;
->>>>>>> 75cdad6a
 
     PeerSessionInfo info() const override
     {
