--- conflicted
+++ resolved
@@ -81,19 +81,11 @@
 
     void send(std::shared_ptr<bytes> _msg) override;
 
-<<<<<<< HEAD
     ///< interface to set and get topicSeq
     void setTopicSeq(uint32_t _topicSeq) override { m_topicSeq = _topicSeq; }
     uint32_t topicSeq() const { return m_topicSeq; }
 
     ///< interface to set and get topics
-=======
-protected:
-    /// Perform a read on the socket.
-    virtual void doRead();
-    void setTest(bool const& _test) { m_test = _test; }
-    std::vector<byte> m_data;  ///< Buffer for ingress packet data.
->>>>>>> d6c60e7e
     void setTopics(std::shared_ptr<std::vector<std::string>> _topics) override
     {
         m_topics = _topics;
@@ -114,6 +106,12 @@
     ///< interface to set topicSeq/topics of counter node
     void setTopicsAndTopicSeq(NodeID const& nodeID,
         std::shared_ptr<std::vector<std::string>> _topics, uint32_t _topicSeq);
+
+protected:
+    /// Perform a read on the socket.
+    virtual void doRead();
+    void setTest(bool const& _test) { m_test = _test; }
+    std::vector<byte> m_data;  ///< Buffer for ingress packet data.
 
 private:
     struct Header
