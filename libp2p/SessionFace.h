--- conflicted
+++ resolved
@@ -76,12 +76,11 @@
     virtual bool eraseCallbackBySeq(uint32_t seq) = 0;
 
     virtual NodeIPEndpoint nodeIPEndpoint() const = 0;
-<<<<<<< HEAD
+
     virtual MessageFactory::Ptr messageFactory() const = 0;
     virtual void setMessageFactory(MessageFactory::Ptr _messageFactory) = 0;
-=======
+
     virtual void setThreadPool(std::shared_ptr<dev::ThreadPool> threadPool) = 0;
->>>>>>> fcc27e3d
 };
 }  // namespace p2p
 }  // namespace dev