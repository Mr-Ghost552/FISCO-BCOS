/*
    This file is part of cpp-ethereum.

    cpp-ethereum is free software: you can redistribute it and/or modify
    it under the terms of the GNU General Public License as published by
    the Free Software Foundation, either version 3 of the License, or
    (at your option) any later version.

    cpp-ethereum is distributed in the hope that it will be useful,
    but WITHOUT ANY WARRANTY; without even the implied warranty of
    MERCHANTABILITY or FITNESS FOR A PARTICULAR PURPOSE.  See the
    GNU General Public License for more details.

    You should have received a copy of the GNU General Public License
    along with cpp-ethereum.  If not, see <http://www.gnu.org/licenses/>.
*/
/** @file Session.h
 * @author Gav Wood <i@gavwood.com>
 * @author Alex Leverington <nessence@gmail.com>
 * @date 2014
 * @author toxotguo
 * @date 2018
 *
 * @author: yujiechen
 * @date: 2018-09-19
 * @modification: remove addNote interface
 */

#pragma once
namespace dev
{
namespace p2p
{
class Peer;
class P2PMsgHandler;
class SessionFace
{
public:
    virtual ~SessionFace(){};

    virtual void start() = 0;

    virtual void disconnect(DisconnectReason _reason) = 0;

    virtual bool isConnected() const = 0;

    virtual NodeID id() const = 0;

<<<<<<< HEAD
    virtual void addNote(std::string const& _k, std::string const& _v) = 0;
=======
    virtual void sealAndSend(RLPStream& _s, uint16_t _protocolID) = 0;
>>>>>>> 75cdad6a

    virtual PeerSessionInfo info() const = 0;

    virtual std::chrono::steady_clock::time_point connectionTime() = 0;

    virtual std::shared_ptr<Peer> peer() const = 0;

    virtual std::chrono::steady_clock::time_point lastReceived() const = 0;

    virtual void setP2PMsgHandler(std::shared_ptr<P2PMsgHandler> _p2pMsgHandler) = 0;

    virtual void send(std::shared_ptr<bytes> _msg) = 0;
};

}  // namespace p2p
}  // namespace dev<|MERGE_RESOLUTION|>--- conflicted
+++ resolved
@@ -46,12 +46,6 @@
 
     virtual NodeID id() const = 0;
 
-<<<<<<< HEAD
-    virtual void addNote(std::string const& _k, std::string const& _v) = 0;
-=======
-    virtual void sealAndSend(RLPStream& _s, uint16_t _protocolID) = 0;
->>>>>>> 75cdad6a
-
     virtual PeerSessionInfo info() const = 0;
 
     virtual std::chrono::steady_clock::time_point connectionTime() = 0;
