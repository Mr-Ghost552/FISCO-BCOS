/**
 * @CopyRight:
 * FISCO-BCOS is free software: you can redistribute it and/or modify
 * it under the terms of the GNU General Public License as published by
 * the Free Software Foundation, either version 3 of the License, or
 * (at your option) any later version.
 *
 * FISCO-BCOS is distributed in the hope that it will be useful,
 * but WITHOUT ANY WARRANTY; without even the implied warranty of
 * MERCHANTABILITY or FITNESS FOR A PARTICULAR PURPOSE.  See the
 * GNU General Public License for more details.
 *
 * You should have received a copy of the GNU General Public License
 * along with FISCO-BCOS.  If not, see <http:www.gnu.org/licenses/>
 * (c) 2016-2018 fisco-dev contributors.
 *
 * @file Rpc.cpp
 * @author: caryliao
 * @date 2018-10-25
 */

#include "Rpc.h"
#include "Common.h"
#include "JsonHelper.h"
#include <include/BuildInfo.h>
#include <jsonrpccpp/common/exception.h>
#include <jsonrpccpp/server.h>
#include <libdevcore/CommonData.h>
#include <libdevcore/easylog.h>
#include <libethcore/Common.h>
#include <libethcore/CommonJS.h>
#include <libethcore/Transaction.h>
#include <libexecutive/ExecutionResult.h>
#include <libsync/SyncStatus.h>
#include <libtxpool/TxPoolInterface.h>
#include <boost/algorithm/hex.hpp>
#include <csignal>

using namespace jsonrpc;
using namespace dev::rpc;
using namespace dev::sync;
using namespace dev::ledger;

static const int64_t maxTransactionGasLimit = 0x7fffffffffffffff;
static const int64_t gasPrice = 1;


Rpc::Rpc(std::shared_ptr<dev::ledger::LedgerManager> _ledgerManager,
    std::shared_ptr<dev::p2p::P2PInterface> _service)
  : m_ledgerManager(_ledgerManager), m_service(_service)
{}

bool Rpc::isValidSystemConfig(std::string const& key)
{
    return (key == "tx_count_limit" || key == "tx_gas_limit");
}

std::string Rpc::getSystemConfigByKey(int _groupID, std::string const& key)
{
    try
    {
        RPC_LOG(INFO) << LOG_BADGE("getSystemConfigByKey") << LOG_DESC("request")
                      << LOG_KV("groupID", _groupID);
        auto blockchain = ledgerManager()->blockChain(_groupID);
        if (!blockchain)
        {
            BOOST_THROW_EXCEPTION(
                JsonRpcException(RPCExceptionType::GroupID, RPCMsg[RPCExceptionType::GroupID]));
        }
        if (!isValidSystemConfig(key))
        {
            BOOST_THROW_EXCEPTION(JsonRpcException(RPCExceptionType::InvalidSystemConfig,
                RPCMsg[RPCExceptionType::InvalidSystemConfig]));
        }
        return blockchain->getSystemConfigByKey(key);
    }
    catch (JsonRpcException& e)
    {
        throw e;
    }
    catch (std::exception& e)
    {
        BOOST_THROW_EXCEPTION(JsonRpcException(Errors::ERROR_RPC_INTERNAL_ERROR, e.what()));
    }
}

std::string Rpc::getBlockNumber(int _groupID)
{
    try
    {
<<<<<<< HEAD
        RPC_LOG(INFO) << LOG_BADGE("getBlockNumber") << LOG_DESC("request")
                      << LOG_KV("groupID", _groupID);
=======
        RPC_LOG(INFO) << "[#getBlockNumber] [groupID]: " << _groupID;
>>>>>>> 48c8f3a7

        auto blockchain = ledgerManager()->blockChain(_groupID);
        if (!blockchain)
            BOOST_THROW_EXCEPTION(
                JsonRpcException(RPCExceptionType::GroupID, RPCMsg[RPCExceptionType::GroupID]));

        return toJS(blockchain->number());
    }
    catch (JsonRpcException& e)
    {
        throw e;
    }
    catch (std::exception& e)
    {
        BOOST_THROW_EXCEPTION(
            JsonRpcException(Errors::ERROR_RPC_INTERNAL_ERROR, boost::diagnostic_information(e)));
    }
}


std::string Rpc::getPbftView(int _groupID)
{
    try
    {
<<<<<<< HEAD
        RPC_LOG(INFO) << LOG_BADGE("getPbftView") << LOG_DESC("request")
                      << LOG_KV("groupID", _groupID);
=======
        RPC_LOG(INFO) << "[#getPbftView] [groupID]: " << _groupID;
>>>>>>> 48c8f3a7

        auto ledgerParam = ledgerManager()->getParamByGroupId(_groupID);
        if (!ledgerParam)
        {
            BOOST_THROW_EXCEPTION(
                JsonRpcException(RPCExceptionType::GroupID, RPCMsg[RPCExceptionType::GroupID]));
        }
        auto consensusParam = ledgerParam->mutableConsensusParam();
        std::string consensusType = consensusParam.consensusType;
        if (consensusType != "pbft")
        {
            BOOST_THROW_EXCEPTION(
                JsonRpcException(RPCExceptionType::NoView, RPCMsg[RPCExceptionType::NoView]));
        }
        auto consensus = ledgerManager()->consensus(_groupID);
        if (!consensus)
        {
            BOOST_THROW_EXCEPTION(
                JsonRpcException(RPCExceptionType::GroupID, RPCMsg[RPCExceptionType::GroupID]));
        }
        std::string status = consensus->consensusStatus();
        Json::Reader reader;
        Json::Value statusJson;
        u256 view;
        if (!reader.parse(status, statusJson))
            BOOST_THROW_EXCEPTION(
                JsonRpcException(RPCExceptionType::JsonParse, RPCMsg[RPCExceptionType::JsonParse]));

        view = statusJson[0]["currentView"].asUInt();
        return toJS(view);
    }
    catch (JsonRpcException& e)
    {
        throw e;
    }
    catch (std::exception& e)
    {
        BOOST_THROW_EXCEPTION(
            JsonRpcException(Errors::ERROR_RPC_INTERNAL_ERROR, boost::diagnostic_information(e)));
    }
}

Json::Value Rpc::getMinerList(int _groupID)
{
    try
    {
<<<<<<< HEAD
        RPC_LOG(INFO) << LOG_BADGE("getMinerList") << LOG_DESC("request")
                      << LOG_KV("groupID", _groupID);
=======
        RPC_LOG(INFO) << "[#getMinerList] [groupID]: " << _groupID;
>>>>>>> 48c8f3a7

        auto blockchain = ledgerManager()->blockChain(_groupID);
        if (!blockchain)
        {
            BOOST_THROW_EXCEPTION(
                JsonRpcException(RPCExceptionType::GroupID, RPCMsg[RPCExceptionType::GroupID]));
        }

        auto miners = blockchain->minerList();

        Json::Value response = Json::Value(Json::arrayValue);
        for (auto it = miners.begin(); it != miners.end(); ++it)
        {
            response.append((*it).hex());
        }

        return response;
    }
    catch (JsonRpcException& e)
    {
        throw e;
    }
    catch (std::exception& e)
    {
        BOOST_THROW_EXCEPTION(
            JsonRpcException(Errors::ERROR_RPC_INTERNAL_ERROR, boost::diagnostic_information(e)));
    }
}

Json::Value Rpc::getObserverList(int _groupID)
{
    try
    {
<<<<<<< HEAD
        RPC_LOG(INFO) << LOG_BADGE("getObserverList") << LOG_DESC("request")
                      << LOG_KV("groupID", _groupID);
=======
        RPC_LOG(INFO) << "[#getObserverList] [groupID]: " << _groupID;
>>>>>>> 48c8f3a7

        auto blockchain = ledgerManager()->blockChain(_groupID);
        if (!blockchain)
            BOOST_THROW_EXCEPTION(
                JsonRpcException(RPCExceptionType::GroupID, RPCMsg[RPCExceptionType::GroupID]));

        auto observers = blockchain->observerList();

        Json::Value response = Json::Value(Json::arrayValue);
        for (auto it = observers.begin(); it != observers.end(); ++it)
        {
            response.append((*it).hex());
        }

        return response;
    }
    catch (JsonRpcException& e)
    {
        throw e;
    }
    catch (std::exception& e)
    {
        BOOST_THROW_EXCEPTION(
            JsonRpcException(Errors::ERROR_RPC_INTERNAL_ERROR, boost::diagnostic_information(e)));
    }
}
Json::Value Rpc::getConsensusStatus(int _groupID)
{
    try
    {
<<<<<<< HEAD
        RPC_LOG(INFO) << LOG_BADGE("getConsensusStatus") << LOG_DESC("request")
                      << LOG_KV("groupID", _groupID);
=======
        RPC_LOG(INFO) << "[#getConsensusStatus] [groupID]: " << _groupID;
>>>>>>> 48c8f3a7

        auto consensus = ledgerManager()->consensus(_groupID);
        if (!consensus)
            BOOST_THROW_EXCEPTION(
                JsonRpcException(RPCExceptionType::GroupID, RPCMsg[RPCExceptionType::GroupID]));

        std::string status = consensus->consensusStatus();
        Json::Reader reader;
        Json::Value statusJson;
        if (!reader.parse(status, statusJson))
            BOOST_THROW_EXCEPTION(
                JsonRpcException(RPCExceptionType::JsonParse, RPCMsg[RPCExceptionType::JsonParse]));

        return statusJson;
    }
    catch (JsonRpcException& e)
    {
        throw e;
    }
    catch (std::exception& e)
    {
        BOOST_THROW_EXCEPTION(
            JsonRpcException(Errors::ERROR_RPC_INTERNAL_ERROR, boost::diagnostic_information(e)));
    }
}

Json::Value Rpc::getSyncStatus(int _groupID)
{
    try
    {
<<<<<<< HEAD
        RPC_LOG(INFO) << LOG_BADGE("getSyncStatus") << LOG_DESC("request")
                      << LOG_KV("groupID", _groupID);
=======
        RPC_LOG(INFO) << "[#getSyncStatus] [groupID]: " << _groupID;
>>>>>>> 48c8f3a7

        auto sync = ledgerManager()->sync(_groupID);
        if (!sync)
            BOOST_THROW_EXCEPTION(
                JsonRpcException(RPCExceptionType::GroupID, RPCMsg[RPCExceptionType::GroupID]));

        std::string status = sync->syncInfo();
        Json::Reader reader;
        Json::Value statusJson;
        if (!reader.parse(status, statusJson))
            BOOST_THROW_EXCEPTION(
                JsonRpcException(RPCExceptionType::JsonParse, RPCMsg[RPCExceptionType::JsonParse]));

        return statusJson;
    }
    catch (JsonRpcException& e)
    {
        throw e;
    }
    catch (std::exception& e)
    {
        BOOST_THROW_EXCEPTION(
            JsonRpcException(Errors::ERROR_RPC_INTERNAL_ERROR, boost::diagnostic_information(e)));
    }
}


Json::Value Rpc::getClientVersion()
{
    try
    {
<<<<<<< HEAD
        RPC_LOG(INFO) << LOG_BADGE("getClientVersion") << LOG_DESC("request");
=======
        RPC_LOG(INFO) << "[#getClientVersion]";
>>>>>>> 48c8f3a7

        Json::Value version;

#ifdef FISCO_GM
        version["FISCO-BCOS GM Version"] = FISCO_BCOS_PROJECT_VERSION;
#else
        version["FISCO-BCOS Version"] = FISCO_BCOS_PROJECT_VERSION;
#endif
        version["Build Time"] = DEV_QUOTED(FISCO_BCOS_BUILD_TIME);
        version["Build Type"] = std::string(DEV_QUOTED(FISCO_BCOS_BUILD_PLATFORM)) + "/" +
                                std::string(DEV_QUOTED(FISCO_BCOS_BUILD_TYPE));
        version["Git Branch"] = DEV_QUOTED(FISCO_BCOS_BUILD_BRANCH);
        version["Git Commit Hash"] = DEV_QUOTED(FISCO_BCOS_COMMIT_HASH);

        return version;
    }
    catch (JsonRpcException& e)
    {
        throw e;
    }
    catch (std::exception& e)
    {
        BOOST_THROW_EXCEPTION(
            JsonRpcException(Errors::ERROR_RPC_INTERNAL_ERROR, boost::diagnostic_information(e)));
    }

    return Json::Value();
}

Json::Value Rpc::getPeers()
{
    try
    {
<<<<<<< HEAD
        RPC_LOG(INFO) << LOG_BADGE("getPeers") << LOG_DESC("request");
=======
        RPC_LOG(INFO) << "[#getPeers]";
>>>>>>> 48c8f3a7

        Json::Value response = Json::Value(Json::arrayValue);

        auto sessions = service()->sessionInfos();
        for (auto it = sessions.begin(); it != sessions.end(); ++it)
        {
            Json::Value node;
            node["NodeID"] = it->nodeID.hex();
            node["IPAndPort"] = it->nodeIPEndpoint.name();
            node["Topic"] = Json::Value(Json::arrayValue);
            for (std::string topic : it->topics)
                node["Topic"].append(topic);
            response.append(node);
        }

        return response;
    }
    catch (JsonRpcException& e)
    {
        throw e;
    }
    catch (std::exception& e)
    {
        BOOST_THROW_EXCEPTION(
            JsonRpcException(Errors::ERROR_RPC_INTERNAL_ERROR, boost::diagnostic_information(e)));
    }

    return Json::Value();
}

Json::Value Rpc::getGroupPeers(int _groupID)
{
    try
    {
<<<<<<< HEAD
        RPC_LOG(INFO) << LOG_BADGE("getGroupPeers") << LOG_DESC("request")
                      << LOG_KV("groupID", _groupID);
=======
        RPC_LOG(INFO) << "[#getGroupPeers] [groupID]: " << _groupID;
>>>>>>> 48c8f3a7

        Json::Value response = Json::Value(Json::arrayValue);

        auto _nodeList = service()->getNodeListByGroupID(_groupID);

        for (auto it = _nodeList.begin(); it != _nodeList.end(); ++it)
        {
            response.append((*it).hex());
        }

        return response;
    }
    catch (JsonRpcException& e)
    {
        throw e;
    }
    catch (std::exception& e)
    {
        BOOST_THROW_EXCEPTION(
            JsonRpcException(Errors::ERROR_RPC_INTERNAL_ERROR, boost::diagnostic_information(e)));
    }

    return Json::Value();
}

Json::Value Rpc::getGroupList()
{
    try
    {
<<<<<<< HEAD
        RPC_LOG(INFO) << LOG_BADGE("getGroupList") << LOG_DESC("request");
=======
        RPC_LOG(INFO) << "[#getGroupList]";
>>>>>>> 48c8f3a7

        Json::Value response = Json::Value(Json::arrayValue);

        auto groupList = ledgerManager()->getGrouplList();
        for (dev::GROUP_ID id : groupList)
            response.append(id);

        return response;
    }
    catch (std::exception& e)
    {
        BOOST_THROW_EXCEPTION(
            JsonRpcException(Errors::ERROR_RPC_INTERNAL_ERROR, boost::diagnostic_information(e)));
    }
}


Json::Value Rpc::getBlockByHash(
    int _groupID, const std::string& _blockHash, bool _includeTransactions)
{
    try
    {
<<<<<<< HEAD
        RPC_LOG(INFO) << LOG_BADGE("getBlockByHash") << LOG_DESC("request")
                      << LOG_KV("groupID", _groupID) << LOG_KV("blockHash", _blockHash)
                      << LOG_KV("includeTransaction", _includeTransactions);
=======
        RPC_LOG(INFO) << "[#getBlockByHash] [groupID/blockHash/includeTransactions]: " << _groupID
                      << "/" << _blockHash << "/" << _includeTransactions;
>>>>>>> 48c8f3a7

        Json::Value response;

        auto blockchain = ledgerManager()->blockChain(_groupID);

        if (!blockchain)
            BOOST_THROW_EXCEPTION(
                JsonRpcException(RPCExceptionType::GroupID, RPCMsg[RPCExceptionType::GroupID]));

        h256 hash = jsToFixed<32>(_blockHash);
        auto block = blockchain->getBlockByHash(hash);
        if (!block)
            BOOST_THROW_EXCEPTION(
                JsonRpcException(RPCExceptionType::BlockHash, RPCMsg[RPCExceptionType::BlockHash]));

        response["number"] = toJS(block->header().number());
        response["hash"] = _blockHash;
        response["parentHash"] = toJS(block->header().parentHash());
        response["logsBloom"] = toJS(block->header().logBloom());
        response["transactionsRoot"] = toJS(block->header().transactionsRoot());
        response["stateRoot"] = toJS(block->header().stateRoot());
        response["sealer"] = toJS(block->header().sealer());
        response["extraData"] = Json::Value(Json::arrayValue);
        auto datas = block->header().extraData();
        for (auto const& data : datas)
            response["extraData"].append(toJS(data));
        response["gasLimit"] = toJS(block->header().gasLimit());
        response["gasUsed"] = toJS(block->header().gasUsed());
        response["timestamp"] = toJS(block->header().timestamp());
        const Transactions& transactions = block->transactions();
        response["transactions"] = Json::Value(Json::arrayValue);
        for (unsigned i = 0; i < transactions.size(); i++)
        {
            if (_includeTransactions)
                response["transactions"].append(
                    toJson(transactions[i], std::make_pair(hash, i), block->header().number()));
            else
                response["transactions"].append(toJS(transactions[i].sha3()));
        }

        return response;
    }
    catch (JsonRpcException& e)
    {
        throw e;
    }
    catch (std::exception& e)
    {
        BOOST_THROW_EXCEPTION(
            JsonRpcException(Errors::ERROR_RPC_INTERNAL_ERROR, boost::diagnostic_information(e)));
    }
}


Json::Value Rpc::getBlockByNumber(
    int _groupID, const std::string& _blockNumber, bool _includeTransactions)
{
    try
    {
<<<<<<< HEAD
        RPC_LOG(INFO) << LOG_BADGE("getBlockByNumber") << LOG_DESC("request")
                      << LOG_KV("groupID", _groupID) << LOG_KV("blockNumber", _blockNumber)
                      << LOG_KV("includeTransaction", _includeTransactions);
=======
        RPC_LOG(INFO) << "[#getBlockByNumber] [groupID/blockNumber/includeTransactions]: "
                      << _groupID << "/" << _blockNumber << "/" << _includeTransactions;
>>>>>>> 48c8f3a7

        Json::Value response;

        BlockNumber number = jsToBlockNumber(_blockNumber);
        auto blockchain = ledgerManager()->blockChain(_groupID);
        if (!blockchain)
            BOOST_THROW_EXCEPTION(
                JsonRpcException(RPCExceptionType::GroupID, RPCMsg[RPCExceptionType::GroupID]));

        auto block = blockchain->getBlockByNumber(number);
        if (!block)
            BOOST_THROW_EXCEPTION(JsonRpcException(
                RPCExceptionType::BlockNumberT, RPCMsg[RPCExceptionType::BlockNumberT]));

        response["number"] = toJS(number);
        response["hash"] = toJS(block->headerHash());
        response["parentHash"] = toJS(block->header().parentHash());
        response["logsBloom"] = toJS(block->header().logBloom());
        response["transactionsRoot"] = toJS(block->header().transactionsRoot());
        response["stateRoot"] = toJS(block->header().stateRoot());
        response["sealer"] = toJS(block->header().sealer());
        response["extraData"] = Json::Value(Json::arrayValue);
        auto datas = block->header().extraData();
        for (auto const& data : datas)
            response["extraData"].append(toJS(data));
        response["gasLimit"] = toJS(block->header().gasLimit());
        response["gasUsed"] = toJS(block->header().gasUsed());
        response["timestamp"] = toJS(block->header().timestamp());
        const Transactions& transactions = block->transactions();
        response["transactions"] = Json::Value(Json::arrayValue);
        for (unsigned i = 0; i < transactions.size(); i++)
        {
            if (_includeTransactions)
                response["transactions"].append(toJson(transactions[i],
                    std::make_pair(block->headerHash(), i), block->header().number()));
            else
                response["transactions"].append(toJS(transactions[i].sha3()));
        }

        return response;
    }
    catch (JsonRpcException& e)
    {
        throw e;
    }
    catch (std::exception& e)
    {
        BOOST_THROW_EXCEPTION(
            JsonRpcException(Errors::ERROR_RPC_INTERNAL_ERROR, boost::diagnostic_information(e)));
    }
}

std::string Rpc::getBlockHashByNumber(int _groupID, const std::string& _blockNumber)
{
    try
    {
<<<<<<< HEAD
        RPC_LOG(INFO) << LOG_BADGE("getBlockHashByNumber") << LOG_DESC("request")
                      << LOG_KV("groupID", _groupID) << LOG_KV("blockNumber", _blockNumber);
=======
        RPC_LOG(INFO) << "[#getBlockHashByNumber] [groupID/blockNumber]: " << _groupID << "/"
                      << _blockNumber;
>>>>>>> 48c8f3a7

        auto blockchain = ledgerManager()->blockChain(_groupID);
        if (!blockchain)
            BOOST_THROW_EXCEPTION(
                JsonRpcException(RPCExceptionType::GroupID, RPCMsg[RPCExceptionType::GroupID]));

        BlockNumber number = jsToBlockNumber(_blockNumber);
        h256 blockHash = blockchain->numberHash(number);
        return toJS(blockHash);
    }
    catch (JsonRpcException& e)
    {
        throw e;
    }
    catch (std::exception& e)
    {
        BOOST_THROW_EXCEPTION(
            JsonRpcException(Errors::ERROR_RPC_INTERNAL_ERROR, boost::diagnostic_information(e)));
    }
}

Json::Value Rpc::getTransactionByHash(int _groupID, const std::string& _transactionHash)
{
    try
    {
<<<<<<< HEAD
        RPC_LOG(INFO) << LOG_BADGE("getTransactionByHash") << LOG_DESC("request")
                      << LOG_KV("groupID", _groupID) << LOG_KV("transactionHash", _transactionHash);
=======
        RPC_LOG(INFO) << "[#getTransactionByHash] [groupID/transactionHash]: " << _groupID << "/"
                      << _transactionHash;
>>>>>>> 48c8f3a7

        Json::Value response;
        auto blockchain = ledgerManager()->blockChain(_groupID);
        if (!blockchain)
            BOOST_THROW_EXCEPTION(
                JsonRpcException(RPCExceptionType::GroupID, RPCMsg[RPCExceptionType::GroupID]));

        h256 hash = jsToFixed<32>(_transactionHash);
        auto tx = blockchain->getLocalisedTxByHash(hash);
        if (tx.blockNumber() == INVALIDNUMBER)
            return Json::nullValue;

        response["blockHash"] = toJS(tx.blockHash());
        response["blockNumber"] = toJS(tx.blockNumber());
        response["from"] = toJS(tx.from());
        response["gas"] = toJS(tx.gas());
        response["gasPrice"] = toJS(tx.gasPrice());
        response["hash"] = toJS(hash);
        response["input"] = toJS(tx.data());
        response["nonce"] = toJS(tx.nonce());
        response["to"] = toJS(tx.to());
        response["transactionIndex"] = toJS(tx.transactionIndex());
        response["value"] = toJS(tx.value());

        return response;
    }
    catch (JsonRpcException& e)
    {
        throw e;
    }
    catch (std::exception& e)
    {
        BOOST_THROW_EXCEPTION(
            JsonRpcException(Errors::ERROR_RPC_INTERNAL_ERROR, boost::diagnostic_information(e)));
    }
}


Json::Value Rpc::getTransactionByBlockHashAndIndex(
    int _groupID, const std::string& _blockHash, const std::string& _transactionIndex)
{
    try
    {
<<<<<<< HEAD
        RPC_LOG(INFO) << LOG_BADGE("getTransactionByBlockHashAndIndex") << LOG_DESC("request")
                      << LOG_KV("groupID", _groupID) << LOG_KV("blockHash", _blockHash)
                      << LOG_KV("transactionIndex", _transactionIndex);
=======
        RPC_LOG(INFO)
            << "[#getTransactionByBlockHashAndIndex] [groupID/blockHash/transactionIndex]: "
            << _groupID << "/" << _blockHash << "/" << _transactionIndex;
>>>>>>> 48c8f3a7

        Json::Value response;

        auto blockchain = ledgerManager()->blockChain(_groupID);
        if (!blockchain)
            BOOST_THROW_EXCEPTION(
                JsonRpcException(RPCExceptionType::GroupID, RPCMsg[RPCExceptionType::GroupID]));

        h256 hash = jsToFixed<32>(_blockHash);
        auto block = blockchain->getBlockByHash(hash);
        if (!block)
            BOOST_THROW_EXCEPTION(
                JsonRpcException(RPCExceptionType::BlockHash, RPCMsg[RPCExceptionType::BlockHash]));

        const Transactions& transactions = block->transactions();
        unsigned int txIndex = jsToInt(_transactionIndex);
        if (txIndex >= transactions.size())
            BOOST_THROW_EXCEPTION(JsonRpcException(
                RPCExceptionType::TransactionIndex, RPCMsg[RPCExceptionType::TransactionIndex]));

        Transaction tx = transactions[txIndex];
        response["blockHash"] = _blockHash;
        response["blockNumber"] = toJS(block->header().number());
        response["from"] = toJS(tx.from());
        response["gas"] = toJS(tx.gas());
        response["gasPrice"] = toJS(tx.gasPrice());
        response["hash"] = toJS(tx.sha3());
        response["input"] = toJS(tx.data());
        response["nonce"] = toJS(tx.nonce());
        response["to"] = toJS(tx.to());
        response["transactionIndex"] = toJS(txIndex);
        response["value"] = toJS(tx.value());

        return response;
    }
    catch (JsonRpcException& e)
    {
        throw e;
    }
    catch (std::exception& e)
    {
        BOOST_THROW_EXCEPTION(
            JsonRpcException(Errors::ERROR_RPC_INTERNAL_ERROR, boost::diagnostic_information(e)));
    }
}


Json::Value Rpc::getTransactionByBlockNumberAndIndex(
    int _groupID, const std::string& _blockNumber, const std::string& _transactionIndex)
{
    try
    {
<<<<<<< HEAD
        RPC_LOG(INFO) << LOG_BADGE("getTransactionByBlockHashAndIndex") << LOG_DESC("request")
                      << LOG_KV("groupID", _groupID) << LOG_KV("blockNumber", _blockNumber)
                      << LOG_KV("transactionIndex", _transactionIndex);
=======
        RPC_LOG(INFO)
            << "[#getTransactionByBlockNumberAndIndex] [groupID/blockNumber/transactionIndex]: "
            << _groupID << "/" << _blockNumber << "/" << _transactionIndex;
>>>>>>> 48c8f3a7

        Json::Value response;

        auto blockchain = ledgerManager()->blockChain(_groupID);
        if (!blockchain)
            BOOST_THROW_EXCEPTION(
                JsonRpcException(RPCExceptionType::GroupID, RPCMsg[RPCExceptionType::GroupID]));

        BlockNumber number = jsToBlockNumber(_blockNumber);
        auto block = blockchain->getBlockByNumber(number);
        if (!block)
            BOOST_THROW_EXCEPTION(JsonRpcException(
                RPCExceptionType::BlockNumberT, RPCMsg[RPCExceptionType::BlockNumberT]));

        const Transactions& transactions = block->transactions();
        unsigned int txIndex = jsToInt(_transactionIndex);
        if (txIndex >= transactions.size())
            BOOST_THROW_EXCEPTION(JsonRpcException(
                RPCExceptionType::TransactionIndex, RPCMsg[RPCExceptionType::TransactionIndex]));

        Transaction tx = transactions[txIndex];
        response["blockHash"] = toJS(block->header().hash());
        response["blockNumber"] = toJS(block->header().number());
        response["from"] = toJS(tx.from());
        response["gas"] = toJS(tx.gas());
        response["gasPrice"] = toJS(tx.gasPrice());
        response["hash"] = toJS(tx.sha3());
        response["input"] = toJS(tx.data());
        response["nonce"] = toJS(tx.nonce());
        response["to"] = toJS(tx.to());
        response["transactionIndex"] = toJS(txIndex);
        response["value"] = toJS(tx.value());

        return response;
    }
    catch (JsonRpcException& e)
    {
        throw e;
    }
    catch (std::exception& e)
    {
        BOOST_THROW_EXCEPTION(
            JsonRpcException(Errors::ERROR_RPC_INTERNAL_ERROR, boost::diagnostic_information(e)));
    }
}


Json::Value Rpc::getTransactionReceipt(int _groupID, const std::string& _transactionHash)
{
    try
    {
        RPC_LOG(INFO) << LOG_BADGE("getTransactionByBlockHashAndIndex") << LOG_DESC("request")
                      << LOG_KV("groupID", _groupID) << LOG_KV("transactionHash", _transactionHash);

        Json::Value response;

        auto blockchain = ledgerManager()->blockChain(_groupID);
        if (!blockchain)
            BOOST_THROW_EXCEPTION(
                JsonRpcException(RPCExceptionType::GroupID, RPCMsg[RPCExceptionType::GroupID]));

        h256 hash = jsToFixed<32>(_transactionHash);
        auto txReceipt = blockchain->getLocalisedTxReceiptByHash(hash);
        if (txReceipt.blockNumber() == INVALIDNUMBER)
            return Json::nullValue;

        response["transactionHash"] = _transactionHash;
        response["transactionIndex"] = toJS(txReceipt.transactionIndex());
        response["blockNumber"] = toJS(txReceipt.blockNumber());
        response["blockHash"] = toJS(txReceipt.blockHash());
        response["from"] = toJS(txReceipt.from());
        response["to"] = toJS(txReceipt.to());
        response["gasUsed"] = toJS(txReceipt.gasUsed());
        response["contractAddress"] = toJS(txReceipt.contractAddress());
        response["logs"] = Json::Value(Json::arrayValue);
        for (unsigned int i = 0; i < txReceipt.log().size(); ++i)
        {
            Json::Value log;
            log["address"] = toJS(txReceipt.log()[i].address);
            log["topics"] = Json::Value(Json::arrayValue);
            for (unsigned int j = 0; j < txReceipt.log()[i].topics.size(); ++j)
                log["topics"].append(toJS(txReceipt.log()[i].topics[j]));
            log["data"] = toJS(txReceipt.log()[i].data);
            response["logs"].append(log);
        }
        response["logsBloom"] = toJS(txReceipt.bloom());
        response["status"] = toJS(txReceipt.status());
        response["output"] = toJS(txReceipt.outputBytes());

        return response;
    }
    catch (JsonRpcException& e)
    {
        throw e;
    }
    catch (std::exception& e)
    {
        BOOST_THROW_EXCEPTION(
            JsonRpcException(Errors::ERROR_RPC_INTERNAL_ERROR, boost::diagnostic_information(e)));
    }
}


Json::Value Rpc::getPendingTransactions(int _groupID)
{
    try
    {
<<<<<<< HEAD
        RPC_LOG(INFO) << LOG_BADGE("getPendingTransactions") << LOG_DESC("request")
                      << LOG_KV("groupID", _groupID);
=======
        RPC_LOG(INFO) << "[#getPendingTransactions] [groupID]: " << _groupID;
>>>>>>> 48c8f3a7

        Json::Value response;

        auto txPool = ledgerManager()->txPool(_groupID);
        if (!txPool)
            BOOST_THROW_EXCEPTION(
                JsonRpcException(RPCExceptionType::GroupID, RPCMsg[RPCExceptionType::GroupID]));

        response = Json::Value(Json::arrayValue);
        Transactions transactions = txPool->pendingList();
        for (size_t i = 0; i < transactions.size(); ++i)
        {
            auto tx = transactions[i];
            Json::Value txJson;
            txJson["from"] = toJS(tx.from());
            txJson["gas"] = toJS(tx.gas());
            txJson["gasPrice"] = toJS(tx.gasPrice());
            txJson["hash"] = toJS(tx.sha3());
            txJson["input"] = toJS(tx.data());
            txJson["nonce"] = toJS(tx.nonce());
            txJson["to"] = toJS(tx.to());
            txJson["value"] = toJS(tx.value());
            response.append(txJson);
        }

        return response;
    }
    catch (JsonRpcException& e)
    {
        throw e;
    }
    catch (std::exception& e)
    {
        BOOST_THROW_EXCEPTION(
            JsonRpcException(Errors::ERROR_RPC_INTERNAL_ERROR, boost::diagnostic_information(e)));
    }
}

std::string Rpc::getPendingTxSize(int _groupID)
{
    try
    {
        RPC_LOG(INFO) << LOG_BADGE("getPendingTxSize") << LOG_DESC("request")
                      << LOG_KV("groupID", _groupID);

        auto txPool = ledgerManager()->txPool(_groupID);
        if (!txPool)
            BOOST_THROW_EXCEPTION(
                JsonRpcException(RPCExceptionType::GroupID, RPCMsg[RPCExceptionType::GroupID]));

        return toJS(txPool->status().current);
    }
    catch (JsonRpcException& e)
    {
        throw e;
    }
    catch (std::exception& e)
    {
        BOOST_THROW_EXCEPTION(
            JsonRpcException(Errors::ERROR_RPC_INTERNAL_ERROR, boost::diagnostic_information(e)));
    }
}

std::string Rpc::getCode(int _groupID, const std::string& _address)
{
    try
    {
<<<<<<< HEAD
        RPC_LOG(INFO) << LOG_BADGE("getCode") << LOG_DESC("request") << LOG_KV("groupID", _groupID)
                      << LOG_KV("address", _address);
=======
        RPC_LOG(INFO) << "[#getCode] [groupID/address]: " << _groupID << "/" << _address << "/";
>>>>>>> 48c8f3a7

        auto blockChain = ledgerManager()->blockChain(_groupID);
        if (!blockChain)
            BOOST_THROW_EXCEPTION(
                JsonRpcException(RPCExceptionType::GroupID, RPCMsg[RPCExceptionType::GroupID]));

        return toJS(blockChain->getCode(jsToAddress(_address)));
    }
    catch (JsonRpcException& e)
    {
        throw e;
    }
    catch (std::exception& e)
    {
        BOOST_THROW_EXCEPTION(
            JsonRpcException(Errors::ERROR_RPC_INTERNAL_ERROR, boost::diagnostic_information(e)));
    }
}

Json::Value Rpc::getTotalTransactionCount(int _groupID)
{
    try
    {
<<<<<<< HEAD
        RPC_LOG(INFO) << LOG_BADGE("getTotalTransactionCount") << LOG_DESC("request")
                      << LOG_KV("groupID", _groupID);
=======
        RPC_LOG(INFO) << "[#getTotalTransactionCount] [groupID]: " << _groupID;
>>>>>>> 48c8f3a7

        auto blockChain = ledgerManager()->blockChain(_groupID);
        if (!blockChain)
            BOOST_THROW_EXCEPTION(
                JsonRpcException(RPCExceptionType::GroupID, RPCMsg[RPCExceptionType::GroupID]));

        Json::Value response;
        std::pair<int64_t, int64_t> result = blockChain->totalTransactionCount();
        response["txSum"] = toJS(result.first);
        response["blockNumber"] = toJS(result.second);
        return response;
    }
    catch (JsonRpcException& e)
    {
        throw e;
    }
    catch (std::exception& e)
    {
        BOOST_THROW_EXCEPTION(
            JsonRpcException(Errors::ERROR_RPC_INTERNAL_ERROR, boost::diagnostic_information(e)));
    }
}

Json::Value Rpc::call(int _groupID, const Json::Value& request)
{
    try
    {
<<<<<<< HEAD
        RPC_LOG(INFO) << LOG_BADGE("call") << LOG_DESC("request") << LOG_KV("groupID", _groupID)
                      << LOG_KV("callParams", request.toStyledString());
=======
        RPC_LOG(INFO) << "[#call] [groupID/Object]: " << _groupID << "/"
                      << request.toStyledString();
>>>>>>> 48c8f3a7

        if (request["from"].empty() || request["from"].asString().empty())
            BOOST_THROW_EXCEPTION(
                JsonRpcException(RPCExceptionType::CallFrom, RPCMsg[RPCExceptionType::CallFrom]));

        auto blockchain = ledgerManager()->blockChain(_groupID);
        auto blockverfier = ledgerManager()->blockVerifier(_groupID);
        if (!blockchain || !blockverfier)
            BOOST_THROW_EXCEPTION(
                JsonRpcException(RPCExceptionType::GroupID, RPCMsg[RPCExceptionType::GroupID]));

        BlockNumber blockNumber = blockchain->number();
        auto block = blockchain->getBlockByNumber(blockNumber);
        if (!block)
            BOOST_THROW_EXCEPTION(JsonRpcException(
                RPCExceptionType::BlockNumberT, RPCMsg[RPCExceptionType::BlockNumberT]));

        TransactionSkeleton txSkeleton = toTransactionSkeleton(request);
        Transaction tx(txSkeleton.value, gasPrice, maxTransactionGasLimit, txSkeleton.to,
            txSkeleton.data, txSkeleton.nonce);
        auto blockHeader = block->header();
        tx.forceSender(txSkeleton.from);
        auto executionResult = blockverfier->executeTransaction(blockHeader, tx);

        Json::Value response;
        response["currentBlockNumber"] = toJS(blockNumber);
        response["output"] = toJS(executionResult.second.outputBytes());
        return response;
    }
    catch (JsonRpcException& e)
    {
        throw e;
    }
    catch (std::exception& e)
    {
        BOOST_THROW_EXCEPTION(
            JsonRpcException(Errors::ERROR_RPC_INTERNAL_ERROR, boost::diagnostic_information(e)));
    }
}

std::string Rpc::sendRawTransaction(int _groupID, const std::string& _rlp)
{
    try
    {
<<<<<<< HEAD
        RPC_LOG(INFO) << LOG_BADGE("sendRawTransaction") << LOG_DESC("request")
                      << LOG_KV("groupID", _groupID) << LOG_KV("rlp", _rlp);
=======
        RPC_LOG(INFO) << "[#sendRawTransaction] [groupID/rlp]: " << _groupID << "/" << _rlp;
>>>>>>> 48c8f3a7

        auto txPool = ledgerManager()->txPool(_groupID);
        if (!txPool)
            BOOST_THROW_EXCEPTION(
                JsonRpcException(RPCExceptionType::GroupID, RPCMsg[RPCExceptionType::GroupID]));

        Transaction tx(jsToBytes(_rlp, OnFailed::Throw), CheckTransaction::Everything);
        std::pair<h256, Address> ret = txPool->submit(tx);

        return toJS(ret.first);
    }
    catch (JsonRpcException& e)
    {
        throw e;
    }
    catch (std::exception& e)
    {
        BOOST_THROW_EXCEPTION(
            JsonRpcException(Errors::ERROR_RPC_INTERNAL_ERROR, boost::diagnostic_information(e)));
    }
}<|MERGE_RESOLUTION|>--- conflicted
+++ resolved
@@ -88,12 +88,8 @@
 {
     try
     {
-<<<<<<< HEAD
         RPC_LOG(INFO) << LOG_BADGE("getBlockNumber") << LOG_DESC("request")
                       << LOG_KV("groupID", _groupID);
-=======
-        RPC_LOG(INFO) << "[#getBlockNumber] [groupID]: " << _groupID;
->>>>>>> 48c8f3a7
 
         auto blockchain = ledgerManager()->blockChain(_groupID);
         if (!blockchain)
@@ -118,12 +114,8 @@
 {
     try
     {
-<<<<<<< HEAD
         RPC_LOG(INFO) << LOG_BADGE("getPbftView") << LOG_DESC("request")
                       << LOG_KV("groupID", _groupID);
-=======
-        RPC_LOG(INFO) << "[#getPbftView] [groupID]: " << _groupID;
->>>>>>> 48c8f3a7
 
         auto ledgerParam = ledgerManager()->getParamByGroupId(_groupID);
         if (!ledgerParam)
@@ -170,12 +162,8 @@
 {
     try
     {
-<<<<<<< HEAD
         RPC_LOG(INFO) << LOG_BADGE("getMinerList") << LOG_DESC("request")
                       << LOG_KV("groupID", _groupID);
-=======
-        RPC_LOG(INFO) << "[#getMinerList] [groupID]: " << _groupID;
->>>>>>> 48c8f3a7
 
         auto blockchain = ledgerManager()->blockChain(_groupID);
         if (!blockchain)
@@ -209,12 +197,8 @@
 {
     try
     {
-<<<<<<< HEAD
         RPC_LOG(INFO) << LOG_BADGE("getObserverList") << LOG_DESC("request")
                       << LOG_KV("groupID", _groupID);
-=======
-        RPC_LOG(INFO) << "[#getObserverList] [groupID]: " << _groupID;
->>>>>>> 48c8f3a7
 
         auto blockchain = ledgerManager()->blockChain(_groupID);
         if (!blockchain)
@@ -245,12 +229,8 @@
 {
     try
     {
-<<<<<<< HEAD
         RPC_LOG(INFO) << LOG_BADGE("getConsensusStatus") << LOG_DESC("request")
                       << LOG_KV("groupID", _groupID);
-=======
-        RPC_LOG(INFO) << "[#getConsensusStatus] [groupID]: " << _groupID;
->>>>>>> 48c8f3a7
 
         auto consensus = ledgerManager()->consensus(_groupID);
         if (!consensus)
@@ -281,12 +261,8 @@
 {
     try
     {
-<<<<<<< HEAD
         RPC_LOG(INFO) << LOG_BADGE("getSyncStatus") << LOG_DESC("request")
                       << LOG_KV("groupID", _groupID);
-=======
-        RPC_LOG(INFO) << "[#getSyncStatus] [groupID]: " << _groupID;
->>>>>>> 48c8f3a7
 
         auto sync = ledgerManager()->sync(_groupID);
         if (!sync)
@@ -318,12 +294,7 @@
 {
     try
     {
-<<<<<<< HEAD
         RPC_LOG(INFO) << LOG_BADGE("getClientVersion") << LOG_DESC("request");
-=======
-        RPC_LOG(INFO) << "[#getClientVersion]";
->>>>>>> 48c8f3a7
-
         Json::Value version;
 
 #ifdef FISCO_GM
@@ -356,11 +327,7 @@
 {
     try
     {
-<<<<<<< HEAD
         RPC_LOG(INFO) << LOG_BADGE("getPeers") << LOG_DESC("request");
-=======
-        RPC_LOG(INFO) << "[#getPeers]";
->>>>>>> 48c8f3a7
 
         Json::Value response = Json::Value(Json::arrayValue);
 
@@ -395,12 +362,8 @@
 {
     try
     {
-<<<<<<< HEAD
         RPC_LOG(INFO) << LOG_BADGE("getGroupPeers") << LOG_DESC("request")
                       << LOG_KV("groupID", _groupID);
-=======
-        RPC_LOG(INFO) << "[#getGroupPeers] [groupID]: " << _groupID;
->>>>>>> 48c8f3a7
 
         Json::Value response = Json::Value(Json::arrayValue);
 
@@ -430,12 +393,7 @@
 {
     try
     {
-<<<<<<< HEAD
         RPC_LOG(INFO) << LOG_BADGE("getGroupList") << LOG_DESC("request");
-=======
-        RPC_LOG(INFO) << "[#getGroupList]";
->>>>>>> 48c8f3a7
-
         Json::Value response = Json::Value(Json::arrayValue);
 
         auto groupList = ledgerManager()->getGrouplList();
@@ -457,14 +415,9 @@
 {
     try
     {
-<<<<<<< HEAD
         RPC_LOG(INFO) << LOG_BADGE("getBlockByHash") << LOG_DESC("request")
                       << LOG_KV("groupID", _groupID) << LOG_KV("blockHash", _blockHash)
                       << LOG_KV("includeTransaction", _includeTransactions);
-=======
-        RPC_LOG(INFO) << "[#getBlockByHash] [groupID/blockHash/includeTransactions]: " << _groupID
-                      << "/" << _blockHash << "/" << _includeTransactions;
->>>>>>> 48c8f3a7
 
         Json::Value response;
 
@@ -524,14 +477,9 @@
 {
     try
     {
-<<<<<<< HEAD
         RPC_LOG(INFO) << LOG_BADGE("getBlockByNumber") << LOG_DESC("request")
                       << LOG_KV("groupID", _groupID) << LOG_KV("blockNumber", _blockNumber)
                       << LOG_KV("includeTransaction", _includeTransactions);
-=======
-        RPC_LOG(INFO) << "[#getBlockByNumber] [groupID/blockNumber/includeTransactions]: "
-                      << _groupID << "/" << _blockNumber << "/" << _includeTransactions;
->>>>>>> 48c8f3a7
 
         Json::Value response;
 
@@ -588,13 +536,8 @@
 {
     try
     {
-<<<<<<< HEAD
         RPC_LOG(INFO) << LOG_BADGE("getBlockHashByNumber") << LOG_DESC("request")
                       << LOG_KV("groupID", _groupID) << LOG_KV("blockNumber", _blockNumber);
-=======
-        RPC_LOG(INFO) << "[#getBlockHashByNumber] [groupID/blockNumber]: " << _groupID << "/"
-                      << _blockNumber;
->>>>>>> 48c8f3a7
 
         auto blockchain = ledgerManager()->blockChain(_groupID);
         if (!blockchain)
@@ -620,13 +563,8 @@
 {
     try
     {
-<<<<<<< HEAD
         RPC_LOG(INFO) << LOG_BADGE("getTransactionByHash") << LOG_DESC("request")
                       << LOG_KV("groupID", _groupID) << LOG_KV("transactionHash", _transactionHash);
-=======
-        RPC_LOG(INFO) << "[#getTransactionByHash] [groupID/transactionHash]: " << _groupID << "/"
-                      << _transactionHash;
->>>>>>> 48c8f3a7
 
         Json::Value response;
         auto blockchain = ledgerManager()->blockChain(_groupID);
@@ -670,15 +608,9 @@
 {
     try
     {
-<<<<<<< HEAD
         RPC_LOG(INFO) << LOG_BADGE("getTransactionByBlockHashAndIndex") << LOG_DESC("request")
                       << LOG_KV("groupID", _groupID) << LOG_KV("blockHash", _blockHash)
                       << LOG_KV("transactionIndex", _transactionIndex);
-=======
-        RPC_LOG(INFO)
-            << "[#getTransactionByBlockHashAndIndex] [groupID/blockHash/transactionIndex]: "
-            << _groupID << "/" << _blockHash << "/" << _transactionIndex;
->>>>>>> 48c8f3a7
 
         Json::Value response;
 
@@ -731,15 +663,9 @@
 {
     try
     {
-<<<<<<< HEAD
         RPC_LOG(INFO) << LOG_BADGE("getTransactionByBlockHashAndIndex") << LOG_DESC("request")
                       << LOG_KV("groupID", _groupID) << LOG_KV("blockNumber", _blockNumber)
                       << LOG_KV("transactionIndex", _transactionIndex);
-=======
-        RPC_LOG(INFO)
-            << "[#getTransactionByBlockNumberAndIndex] [groupID/blockNumber/transactionIndex]: "
-            << _groupID << "/" << _blockNumber << "/" << _transactionIndex;
->>>>>>> 48c8f3a7
 
         Json::Value response;
 
@@ -847,12 +773,8 @@
 {
     try
     {
-<<<<<<< HEAD
         RPC_LOG(INFO) << LOG_BADGE("getPendingTransactions") << LOG_DESC("request")
                       << LOG_KV("groupID", _groupID);
-=======
-        RPC_LOG(INFO) << "[#getPendingTransactions] [groupID]: " << _groupID;
->>>>>>> 48c8f3a7
 
         Json::Value response;
 
@@ -920,12 +842,8 @@
 {
     try
     {
-<<<<<<< HEAD
         RPC_LOG(INFO) << LOG_BADGE("getCode") << LOG_DESC("request") << LOG_KV("groupID", _groupID)
                       << LOG_KV("address", _address);
-=======
-        RPC_LOG(INFO) << "[#getCode] [groupID/address]: " << _groupID << "/" << _address << "/";
->>>>>>> 48c8f3a7
 
         auto blockChain = ledgerManager()->blockChain(_groupID);
         if (!blockChain)
@@ -949,12 +867,8 @@
 {
     try
     {
-<<<<<<< HEAD
         RPC_LOG(INFO) << LOG_BADGE("getTotalTransactionCount") << LOG_DESC("request")
                       << LOG_KV("groupID", _groupID);
-=======
-        RPC_LOG(INFO) << "[#getTotalTransactionCount] [groupID]: " << _groupID;
->>>>>>> 48c8f3a7
 
         auto blockChain = ledgerManager()->blockChain(_groupID);
         if (!blockChain)
@@ -982,13 +896,8 @@
 {
     try
     {
-<<<<<<< HEAD
         RPC_LOG(INFO) << LOG_BADGE("call") << LOG_DESC("request") << LOG_KV("groupID", _groupID)
                       << LOG_KV("callParams", request.toStyledString());
-=======
-        RPC_LOG(INFO) << "[#call] [groupID/Object]: " << _groupID << "/"
-                      << request.toStyledString();
->>>>>>> 48c8f3a7
 
         if (request["from"].empty() || request["from"].asString().empty())
             BOOST_THROW_EXCEPTION(
@@ -1033,12 +942,8 @@
 {
     try
     {
-<<<<<<< HEAD
         RPC_LOG(INFO) << LOG_BADGE("sendRawTransaction") << LOG_DESC("request")
                       << LOG_KV("groupID", _groupID) << LOG_KV("rlp", _rlp);
-=======
-        RPC_LOG(INFO) << "[#sendRawTransaction] [groupID/rlp]: " << _groupID << "/" << _rlp;
->>>>>>> 48c8f3a7
 
         auto txPool = ledgerManager()->txPool(_groupID);
         if (!txPool)
