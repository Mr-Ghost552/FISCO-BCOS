--- conflicted
+++ resolved
@@ -111,14 +111,13 @@
     bool isValidNodeId(dev::bytes const& precompileData,
         std::shared_ptr<dev::ledger::LedgerParamInterface> ledgerParam);
     bool isValidSystemConfig(std::string const& key);
-<<<<<<< HEAD
+
+    /// transaction callback related
     std::function<std::function<void>()> setTransactionCallbackFactory();
-
     boost::thread_specific_ptr<std::function<void(const std::string& receiptContext)> >
         m_currentTransactionCallback;
-=======
+
     void checkRequest(int _groupID);
->>>>>>> 42b6e698
 };
 
 }  // namespace rpc
