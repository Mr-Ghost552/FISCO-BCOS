--- conflicted
+++ resolved
@@ -29,10 +29,7 @@
 #include <libp2p/P2PInterface.h>
 #include <iosfwd>
 #include <memory>
-<<<<<<< HEAD
 #include <mutex>
-=======
->>>>>>> c53c62d9
 
 namespace dev
 {
