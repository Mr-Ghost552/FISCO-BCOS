/*
 * @CopyRight:
 * FISCO-BCOS is free software: you can redistribute it and/or modify
 * it under the terms of the GNU General Public License as published by
 * the Free Software Foundation, either version 3 of the License, or
 * (at your option) any later version.
 *
 * FISCO-BCOS is distributed in the hope that it will be useful,
 * but WITHOUT ANY WARRANTY; without even the implied warranty of
 * MERCHANTABILITY or FITNESS FOR A PARTICULAR PURPOSE.  See the
 * GNU General Public License for more details.
 *
 * You should have received a copy of the GNU General Public License
 * along with FISCO-BCOS.  If not, see <http://www.gnu.org/licenses/>
 * (c) 2016-2018 fisco-dev contributors.
 */
/**
 * @brief : Encrypt level DB
 * @author: jimmyshi, websterchen
 * @date: 2018-11-26
 */

#include "EncryptedLevelDB.h"
#include <libdevcore/easylog.h>

using namespace std;
using namespace dev;
using namespace dev::db;

namespace dev
{
namespace db
{
char* ascii2hex(const char* _chs, int _len)
{
    char hex[16] = {'0', '1', '2', '3', '4', '5', '6', '7', '8', '9', 'A', 'B', 'C', 'D', 'E', 'F'};

    char* ascii = (char*)calloc(_len * 3 + 1, sizeof(char));  // calloc ascii

    int i = 0;
    while (i < _len)
    {
        int b = _chs[i] & 0x000000ff;
        ascii[i * 2] = hex[b / 16];
        ascii[i * 2 + 1] = hex[b % 16];
        ++i;
    }
    return ascii;
}

char* ascii2hex(const string& _str)
{
    const char* chs = _str.c_str();
    int len = _str.length();
    return ascii2hex(chs, len);
}

std::string encryptValue(const bytes& _dataKey, leveldb::Slice _value)
{
    bytesConstRef valueRef = bytesConstRef((const unsigned char*)_value.data(), _value.size());
    bytes enData = aesCBCEncrypt(valueRef, ref(_dataKey));
    return asString(enData);
}

std::string decryptValue(const bytes& _dataKey, const std::string& _value)
{
    bytes deData = aesCBCDecrypt(
        bytesConstRef{(const unsigned char*)_value.c_str(), _value.length()}, ref(_dataKey));
    return asString(deData);
}

}  // namespace db
}  // namespace dev

void EncryptedLevelDBWriteBatch::insertSlice(leveldb::Slice _key, leveldb::Slice _value)
{
    string enData;
    try
    {
        enData = encryptValue(m_dataKey, _value);
        // ENCDB_LOG(TRACE)<< LOG_BADGE("ENC")<< LOG_DESC("Write batch insert")<<
        // LOG_KV("k",ascii2hex(_key.data(), _key.size()))<< LOG_KV("encv",ascii2hex(enData))<<
        // LOG_KV("v", ascii2hex(_value.data(), _value.size()));
    }
    catch (Exception& e)
    {
        ENCDB_LOG(ERROR) << LOG_BADGE("insertSlice") << LOG_DESC("Encrypt ERROR!")
                         << LOG_KV(_key.ToString(), _value.ToString());


        BOOST_THROW_EXCEPTION(EncryptedLevelDBEncryptFailed()
                              << errinfo_comment("EncryptedLevelDB batch encrypt error"));
    }
    m_writeBatch.Put(_key, leveldb::Slice(enData));
}

EncryptedLevelDB::EncryptedLevelDB(const leveldb::Options& _options, const std::string& _name,
    const std::string& _cipherDataKey, std::shared_ptr<dev::KeyCenter> _keyCenter)
  : BasicLevelDB(), m_cipherDataKey(_cipherDataKey), m_keyCenter(_keyCenter)
{
    m_name = _name;

    if (!m_keyCenter)
        m_keyCenter.reset(&(g_keyCenter));

    // Encrypted leveldb initralization

    // Open db
    auto db = static_cast<leveldb::DB*>(nullptr);
    m_openStatus = leveldb::DB::Open(_options, _name, &db);

    if (!m_openStatus.ok())
        LOG(ERROR) << "Database open error" << endl;
    assert(db);
    m_db.reset(db);

    if (!m_openStatus.ok())
        return;

    // Determin open type
    OpenDBStatus type = checkOpenDBStatus();
    switch (type)
    {
    case OpenDBStatus::FirstCreation:
    {
        if (m_cipherDataKey.empty())
        {
<<<<<<< HEAD
            cerr
=======
            std::stringstream exitInfo;
            exitInfo
>>>>>>> fdfd73b2
                << LOG_BADGE("Open")
                << LOG_DESC(
                       " Database key ERROR! Please set cipherDataKey when enable disk encryption!")
                << LOG_KV("name", _name) << endl;
<<<<<<< HEAD
            raise(SIGTERM);
=======
            errorExit(exitInfo);
>>>>>>> fdfd73b2
        }
        setCipherDataKey(m_cipherDataKey);
        ENCDB_LOG(DEBUG) << LOG_BADGE("open") << LOG_DESC("First creation encrypted DB")
                         << LOG_KV("name", _name) << LOG_KV("db", m_db)
                         << LOG_KV("keyCenterUrl", m_keyCenter->url())
                         << LOG_KV("cipherDataKey", m_cipherDataKey);
        break;
    }
    case OpenDBStatus::Encrypted:
<<<<<<< HEAD
=======
    {
>>>>>>> fdfd73b2
        ENCDB_LOG(DEBUG) << LOG_BADGE("open") << LOG_DESC(" Encrypted leveldb open success")
                         << LOG_KV("name", _name) << LOG_KV("db", m_db)
                         << LOG_KV("keyCenterUrl", m_keyCenter->url())
                         << LOG_KV("cipherDataKey", m_cipherDataKey);
        break;
    }

    case OpenDBStatus::NoEncrypted:
<<<<<<< HEAD
        cerr << LOG_BADGE("Open")
             << LOG_DESC("Database type ERROR! This DB is not EncryptedLevelDB")
             << LOG_KV("db", _name) << endl;
        raise(SIGTERM);
=======
    {
        std::stringstream exitInfo;
        exitInfo << LOG_BADGE("Open")
                 << LOG_DESC("Database type ERROR! This DB is not EncryptedLevelDB")
                 << LOG_KV("db", _name) << endl;
        errorExit(exitInfo);
>>>>>>> fdfd73b2
        break;
    }

    case OpenDBStatus::CipherKeyError:
<<<<<<< HEAD
        cerr << LOG_BADGE("Open")
             << LOG_DESC(
                    " Configure CipherDataKey ERROR! Configure CipherDataKey is not the key of the "
                    "database")
             << LOG_KV("name", _name) << LOG_KV("database", getKeyOfDatabase())
             << LOG_KV("configure", _cipherDataKey) << endl;
        raise(SIGTERM);
=======
    {
        std::stringstream exitInfo;
        exitInfo
            << LOG_BADGE("Open")
            << LOG_DESC(
                   "Configure CipherDataKey ERROR! Configure CipherDataKey is not the key of the "
                   "database")
            << LOG_KV("name", _name) << LOG_KV("database", getKeyOfDatabase())
            << LOG_KV("configure", _cipherDataKey) << endl;
        errorExit(exitInfo);
>>>>>>> fdfd73b2
        break;
    }

    default:
<<<<<<< HEAD
        cerr << LOG_BADGE("Open") << LOG_DESC("Unknown Open encrypted DB TYPE")
             << LOG_KV("name", _name) << endl;
        raise(SIGTERM);
=======
    {
        std::stringstream exitInfo;
        exitInfo << LOG_BADGE("Open") << LOG_DESC("Unknown Open encrypted DB TYPE")
                 << LOG_KV("name", _name) << endl;
        errorExit(exitInfo);
    }
>>>>>>> fdfd73b2
    }

    // Decrypt cipher key from keycenter
    m_dataKey = m_keyCenter->getDataKey(m_cipherDataKey);
    if (m_dataKey.empty())
    {
        m_openStatus = leveldb::Status::IOError(leveldb::Slice("Get dataKey failed"));
        return;
    }
}

leveldb::Status EncryptedLevelDB::Open(const leveldb::Options& _options, const std::string& _name,
    BasicLevelDB** _dbptr, const std::string& _cipherDataKey,
    std::shared_ptr<dev::KeyCenter> _keyCenter)
{
    *_dbptr = new EncryptedLevelDB(_options, _name, _cipherDataKey, _keyCenter);
    leveldb::Status status = (*_dbptr)->OpenStatus();

    if (!status.ok())
    {
        delete *_dbptr;
        *_dbptr = NULL;
    }

    return status;
}

leveldb::Status EncryptedLevelDB::Get(
    const leveldb::ReadOptions& _options, const leveldb::Slice& _key, std::string* _value)
{
    if (!m_db)
        return leveldb::Status::IOError(leveldb::Slice("DB not open"));

    leveldb::Status status;
    std::string encValue;
    status = m_db->Get(_options, _key, &encValue);
    if (!encValue.empty())
    {
        try
        {
            *_value = decryptValue(m_dataKey, encValue);

            // ENCDB_LOG(TRACE)<< LOG_BADGE("DEC")<< LOG_DESC("Get")<< LOG_KV("k",
            // ascii2hex(_key.data(), _key.size()))<< LOG_KV("encv",ascii2hex(encValue))<<
            // LOG_KV("v", *_value);
        }
        catch (Exception& e)
        {
            ENCDB_LOG(ERROR) << LOG_BADGE("Get") << LOG_DESC("Decrypt ERROR!")
                             << LOG_KV(_key.ToString(), encValue);
            BOOST_THROW_EXCEPTION(EncryptedLevelDBDecryptFailed()
                                  << errinfo_comment("EncryptedLevelDB decrypt error"));
        }
    }
    return status;
}
leveldb::Status EncryptedLevelDB::Put(
    const leveldb::WriteOptions& _options, const leveldb::Slice& _key, const leveldb::Slice& _value)
{
    if (!m_db)
        return leveldb::Status::IOError(leveldb::Slice("DB not open"));

    string enData;
    try
    {
        enData = encryptValue(m_dataKey, _value);
        // ENCDB_LOG(TRACE)<< LOG_BADGE("ENC")<< LOG_DESC("Put")<<
        // LOG_KV("k",ascii2hex(_key.data(), _key.size()))<< LOG_KV("encv",ascii2hex(enData))<<
        // LOG_KV("v", ascii2hex(_value.data(), _value.size()));
    }
    catch (Exception& e)
    {
<<<<<<< HEAD
        ENCDB_LOG(ERROR) << "[Put] Encrypt ERROR! [k/v]: " << _key.ToString() << "/ "
                         << _value.ToString() << endl;
=======
        ENCDB_LOG(ERROR) << LOG_BADGE("Put") << LOG_DESC(" Encrypt ERROR!")
                         << LOG_KV(_key.ToString(), _value.ToString());
>>>>>>> fdfd73b2
        BOOST_THROW_EXCEPTION(
            EncryptedLevelDBEncryptFailed() << errinfo_comment("EncryptedLevelDB encrypt error"));
    }
    return m_db->Put(_options, _key, leveldb::Slice(enData));
}

std::unique_ptr<LevelDBWriteBatch> EncryptedLevelDB::createWriteBatch() const
{
    return std::unique_ptr<LevelDBWriteBatch>(new EncryptedLevelDBWriteBatch(m_dataKey, m_name));
}

string EncryptedLevelDB::getKeyOfDatabase()
{
    if (!m_db)
    {
        ENCDB_LOG(ERROR) << LOG_BADGE("key") << LOG_DESC(" getKeyOfDatabase() db not opened");
        return string("");
    }

    std::string key;
    leveldb::Status status =
        m_db->Get(leveldb::ReadOptions(), leveldb::Slice(c_cipherDataKeyName), &key);
    if (!status.ok())
        return string("");
    return key;
}

void EncryptedLevelDB::setCipherDataKey(string _cipherDataKey)
{
    if (!m_db)
    {
        ENCDB_LOG(ERROR) << LOG_BADGE("key") << LOG_DESC("getKeyOfDatabase() db not opened");
        return;
    }
    string oldKey = getKeyOfDatabase();
    if (!oldKey.empty() && oldKey != _cipherDataKey)
    {
<<<<<<< HEAD
        cerr << LOG_BADGE("key")
             << LOG_DESC(
                    "Configure CipherDataKey ERROR! Configure CipherDataKey is not the key of the "
                    "database")
             << LOG_KV("name", m_name) << LOG_KV("oldKey", oldKey)
             << LOG_KV("keyToSet", _cipherDataKey) << endl;
        raise(SIGTERM);
=======
        std::stringstream exitInfo;
        exitInfo
            << LOG_BADGE("key")
            << LOG_DESC(
                   "Configure CipherDataKey ERROR! Configure CipherDataKey is not the key of the "
                   "database")
            << LOG_KV("name", m_name) << LOG_KV("oldKey", oldKey)
            << LOG_KV("keyToSet", _cipherDataKey) << endl;
        errorExit(exitInfo);
>>>>>>> fdfd73b2
    }

    auto status = m_db->Put(leveldb::WriteOptions(), leveldb::Slice(c_cipherDataKeyName),
        leveldb::Slice(_cipherDataKey));

    if (!status.ok())
    {
<<<<<<< HEAD
        cerr << LOG_BADGE("key") << LOG_DESC("Configure CipherDataKey ERROR! Write key failed.")
             << LOG_KV("name", m_name) << endl;
        raise(SIGTERM);
=======
        std::stringstream exitInfo;
        exitInfo << LOG_BADGE("key") << LOG_DESC("Configure CipherDataKey ERROR! Write key failed.")
                 << LOG_KV("name", m_name) << endl;
        errorExit(exitInfo);
>>>>>>> fdfd73b2
    }
    else
        ENCDB_LOG(DEBUG) << LOG_BADGE("key") << LOG_DESC("Configure CipherDataKey")
                         << LOG_KV("key", _cipherDataKey);
}

EncryptedLevelDB::OpenDBStatus EncryptedLevelDB::checkOpenDBStatus()
{
    if (empty())
        return OpenDBStatus::FirstCreation;

    string keyOfDatabase = getKeyOfDatabase();
    if (keyOfDatabase.empty())
        return OpenDBStatus::NoEncrypted;

    if (keyOfDatabase != m_cipherDataKey)
        return OpenDBStatus::CipherKeyError;

    return OpenDBStatus::Encrypted;
}<|MERGE_RESOLUTION|>--- conflicted
+++ resolved
@@ -125,21 +125,13 @@
     {
         if (m_cipherDataKey.empty())
         {
-<<<<<<< HEAD
-            cerr
-=======
             std::stringstream exitInfo;
             exitInfo
->>>>>>> fdfd73b2
                 << LOG_BADGE("Open")
                 << LOG_DESC(
                        " Database key ERROR! Please set cipherDataKey when enable disk encryption!")
                 << LOG_KV("name", _name) << endl;
-<<<<<<< HEAD
-            raise(SIGTERM);
-=======
             errorExit(exitInfo);
->>>>>>> fdfd73b2
         }
         setCipherDataKey(m_cipherDataKey);
         ENCDB_LOG(DEBUG) << LOG_BADGE("open") << LOG_DESC("First creation encrypted DB")
@@ -149,10 +141,7 @@
         break;
     }
     case OpenDBStatus::Encrypted:
-<<<<<<< HEAD
-=======
-    {
->>>>>>> fdfd73b2
+    {
         ENCDB_LOG(DEBUG) << LOG_BADGE("open") << LOG_DESC(" Encrypted leveldb open success")
                          << LOG_KV("name", _name) << LOG_KV("db", m_db)
                          << LOG_KV("keyCenterUrl", m_keyCenter->url())
@@ -161,32 +150,16 @@
     }
 
     case OpenDBStatus::NoEncrypted:
-<<<<<<< HEAD
-        cerr << LOG_BADGE("Open")
-             << LOG_DESC("Database type ERROR! This DB is not EncryptedLevelDB")
-             << LOG_KV("db", _name) << endl;
-        raise(SIGTERM);
-=======
     {
         std::stringstream exitInfo;
         exitInfo << LOG_BADGE("Open")
                  << LOG_DESC("Database type ERROR! This DB is not EncryptedLevelDB")
                  << LOG_KV("db", _name) << endl;
         errorExit(exitInfo);
->>>>>>> fdfd73b2
         break;
     }
 
     case OpenDBStatus::CipherKeyError:
-<<<<<<< HEAD
-        cerr << LOG_BADGE("Open")
-             << LOG_DESC(
-                    " Configure CipherDataKey ERROR! Configure CipherDataKey is not the key of the "
-                    "database")
-             << LOG_KV("name", _name) << LOG_KV("database", getKeyOfDatabase())
-             << LOG_KV("configure", _cipherDataKey) << endl;
-        raise(SIGTERM);
-=======
     {
         std::stringstream exitInfo;
         exitInfo
@@ -197,23 +170,16 @@
             << LOG_KV("name", _name) << LOG_KV("database", getKeyOfDatabase())
             << LOG_KV("configure", _cipherDataKey) << endl;
         errorExit(exitInfo);
->>>>>>> fdfd73b2
         break;
     }
 
     default:
-<<<<<<< HEAD
-        cerr << LOG_BADGE("Open") << LOG_DESC("Unknown Open encrypted DB TYPE")
-             << LOG_KV("name", _name) << endl;
-        raise(SIGTERM);
-=======
     {
         std::stringstream exitInfo;
         exitInfo << LOG_BADGE("Open") << LOG_DESC("Unknown Open encrypted DB TYPE")
                  << LOG_KV("name", _name) << endl;
         errorExit(exitInfo);
     }
->>>>>>> fdfd73b2
     }
 
     // Decrypt cipher key from keycenter
@@ -286,13 +252,8 @@
     }
     catch (Exception& e)
     {
-<<<<<<< HEAD
-        ENCDB_LOG(ERROR) << "[Put] Encrypt ERROR! [k/v]: " << _key.ToString() << "/ "
-                         << _value.ToString() << endl;
-=======
         ENCDB_LOG(ERROR) << LOG_BADGE("Put") << LOG_DESC(" Encrypt ERROR!")
                          << LOG_KV(_key.ToString(), _value.ToString());
->>>>>>> fdfd73b2
         BOOST_THROW_EXCEPTION(
             EncryptedLevelDBEncryptFailed() << errinfo_comment("EncryptedLevelDB encrypt error"));
     }
@@ -330,15 +291,6 @@
     string oldKey = getKeyOfDatabase();
     if (!oldKey.empty() && oldKey != _cipherDataKey)
     {
-<<<<<<< HEAD
-        cerr << LOG_BADGE("key")
-             << LOG_DESC(
-                    "Configure CipherDataKey ERROR! Configure CipherDataKey is not the key of the "
-                    "database")
-             << LOG_KV("name", m_name) << LOG_KV("oldKey", oldKey)
-             << LOG_KV("keyToSet", _cipherDataKey) << endl;
-        raise(SIGTERM);
-=======
         std::stringstream exitInfo;
         exitInfo
             << LOG_BADGE("key")
@@ -348,7 +300,6 @@
             << LOG_KV("name", m_name) << LOG_KV("oldKey", oldKey)
             << LOG_KV("keyToSet", _cipherDataKey) << endl;
         errorExit(exitInfo);
->>>>>>> fdfd73b2
     }
 
     auto status = m_db->Put(leveldb::WriteOptions(), leveldb::Slice(c_cipherDataKeyName),
@@ -356,16 +307,10 @@
 
     if (!status.ok())
     {
-<<<<<<< HEAD
-        cerr << LOG_BADGE("key") << LOG_DESC("Configure CipherDataKey ERROR! Write key failed.")
-             << LOG_KV("name", m_name) << endl;
-        raise(SIGTERM);
-=======
         std::stringstream exitInfo;
         exitInfo << LOG_BADGE("key") << LOG_DESC("Configure CipherDataKey ERROR! Write key failed.")
                  << LOG_KV("name", m_name) << endl;
         errorExit(exitInfo);
->>>>>>> fdfd73b2
     }
     else
         ENCDB_LOG(DEBUG) << LOG_BADGE("key") << LOG_DESC("Configure CipherDataKey")
