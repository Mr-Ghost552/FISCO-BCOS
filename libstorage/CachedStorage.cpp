/*
 * @CopyRight:
 * FISCO-BCOS is free software: you can redistribute it and/or modify
 * it under the terms of the GNU General Public License as published by
 * the Free Software Foundation, either version 3 of the License, or
 * (at your option) any later version.
 *
 * FISCO-BCOS is distributed in the hope that it will be useful,
 * but WITHOUT ANY WARRANTY; without even the implied warranty of
 * MERCHANTABILITY or FITNESS FOR A PARTICULAR PURPOSE.  See the
 * GNU General Public License for more details.
 *
 * You should have received a copy of the GNU General Public License
 * along with FISCO-BCOS.  If not, see <http://www.gnu.org/licenses/>
 * (c) 2016-2018 fisco-dev contributors.
 */
/** @file storage.h
 *  @author monan
 *  @date 20190409
 */

#include "CachedStorage.h"
#include "StorageException.h"
#include <libdevcore/Common.h>
#include <libdevcore/FixedHash.h>
#include <libdevcore/easylog.h>
#include <tbb/concurrent_unordered_set.h>
#include <tbb/concurrent_vector.h>
#include <tbb/parallel_for.h>
#include <tbb/parallel_sort.h>
#include <thread>

using namespace dev;
using namespace dev::storage;

std::string Caches::key()
{
    return m_key;
}

void Caches::setKey(const std::string& key)
{
    m_key = key;
}

Entries::Ptr Caches::entries()
{
    return m_entries;
}

void Caches::setEntries(Entries::Ptr entries)
{
    m_entries = entries;
}

int64_t Caches::num() const
{
    return m_num;
}

void Caches::setNum(int64_t num)
{
    m_num = num;
}

TableInfo::Ptr TableCaches::tableInfo()
{
    return m_tableInfo;
}

void TableCaches::setTableInfo(TableInfo::Ptr tableInfo)
{
    m_tableInfo = tableInfo;
}

Caches::Ptr TableCaches::findCache(const std::string& key)
{
    auto it = m_caches.find(key);
    if (it != m_caches.end())
    {
        return it->second;
    }
    else
    {
        return Caches::Ptr();
    }
}

std::pair<tbb::concurrent_unordered_map<std::string, Caches::Ptr>::iterator, bool>
TableCaches::addCache(const std::string& key, Caches::Ptr cache)
{
    auto it = m_caches.insert(std::make_pair(key, cache));
    return it;
}

void TableCaches::removeCache(const std::string& key)
{
    std::lock_guard<std::mutex> lock(m_mutex);
    auto it = m_caches.find(key);
    if (it != m_caches.end())
    {
        m_caches.unsafe_erase(it);
    }
}

tbb::concurrent_unordered_map<std::string, Caches::Ptr>* TableCaches::caches()
{
    return &m_caches;
}

CachedStorage::CachedStorage()
{
    CACHED_STORAGE_LOG(INFO) << "Init flushStorage thread";
    m_taskThreadPool = std::make_shared<dev::ThreadPool>("FlushStorage", 1);
    m_syncNum.store(0);
    m_commitNum.store(0);
    m_capacity.store(0);
}

CachedStorage::~CachedStorage()
{
    LOG(INFO) << "Stoping flushStorage thread";
    m_taskThreadPool->stop();
}

Entries::Ptr CachedStorage::select(
    h256 hash, int num, TableInfo::Ptr tableInfo, const std::string& key, Condition::Ptr condition)
{
    CACHED_STORAGE_LOG(TRACE) << "Query data from cachedStorage table: " << tableInfo->name
                              << " key: " << key;
    auto out = std::make_shared<Entries>();

    auto entries = selectNoCondition(hash, num, tableInfo, key, condition)->entries();

    if (entries)
    {
        for (size_t i = 0; i < entries->size(); ++i)
        {
            auto entry = entries->get(i);
            if (condition)
            {
                if (condition->process(entry))
                {
                    auto outEntry = std::make_shared<Entry>();
                    outEntry->copyFrom(entry);

                    out->addEntry(outEntry);
                }
            }
            else
            {
                auto outEntry = std::make_shared<Entry>();
                outEntry->copyFrom(entry);

                out->addEntry(outEntry);
            }
        }
    }

    return out;
}

Caches::Ptr CachedStorage::selectNoCondition(
    h256 hash, int num, TableInfo::Ptr tableInfo, const std::string& key, Condition::Ptr condition)
{
    (void)condition;

    ++m_queryTimes;
    auto tableIt = m_caches.find(tableInfo->name);
    if (tableIt != m_caches.end())
    {
        auto tableCaches = tableIt->second;
        auto caches = tableCaches->findCache(key);
        if (caches)
        {
            ++m_hitTimes;
            touchMRU(tableInfo->name, key);

            return caches;
        }
    }

    if (m_backend)
    {
        auto conditionKey = std::make_shared<Condition>();
        conditionKey->EQ(tableInfo->key, key);
        auto backendData = m_backend->select(hash, num, tableInfo, key, conditionKey);

        auto tableIt = m_caches.find(tableInfo->name);
        if (tableIt == m_caches.end())
        {
            tableIt =
                m_caches.insert(std::make_pair(tableInfo->name, std::make_shared<TableCaches>()))
                    .first;

            tableIt->second->setTableInfo(tableInfo);
        }

        CACHED_STORAGE_LOG(DEBUG) << tableInfo->name << "-" << key << " miss the cache";

        auto caches = std::make_shared<Caches>();
        caches->setKey(key);
        caches->setEntries(backendData);

        auto newIt = tableIt->second->addCache(key, caches);

        size_t totalCapacity = 0;
        for (auto it : *backendData)
        {
            totalCapacity += it->capacity();
        }

        CACHED_STORAGE_LOG(TRACE) << "backend capacity: " << tableInfo->name << "-" << key
                                  << ", capacity: " << totalCapacity;
        updateCapacity(0, totalCapacity);
        touchMRU(tableInfo->name, key);

        return newIt.first->second;
    }

    // no found in cache or backend
    STORAGE_LOG(TRACE) << "Key: " << key << " not found in cache or backend";
    tableIt = m_caches.find(tableInfo->name);
    if (tableIt == m_caches.end())
    {
        tableIt =
            m_caches.insert(std::make_pair(tableInfo->name, std::make_shared<TableCaches>())).first;

        tableIt->second->setTableInfo(tableInfo);
    }

    auto caches = std::make_shared<Caches>();
    caches->setKey(key);
    caches->setEntries(std::make_shared<Entries>());
    caches->setNum(num);

    auto newIt = tableIt->second->addCache(key, caches).first;

    return newIt->second;
}

size_t CachedStorage::commit(h256 hash, int64_t num, const std::vector<TableData::Ptr>& datas)
{
    CACHED_STORAGE_LOG(TRACE) << "CachedStorage commit: " << datas.size();

    tbb::atomic<size_t> total = 0;

    TIME_RECORD("Process dirty entries");
    std::shared_ptr<std::vector<TableData::Ptr> > commitDatas =
        std::make_shared<std::vector<TableData::Ptr> >();

    commitDatas->resize(datas.size());

    ssize_t currentStateIdx = -1;

    tbb::parallel_for(
        tbb::blocked_range<size_t>(0, datas.size()), [&](const tbb::blocked_range<size_t>& range) {
            for (size_t idx = range.begin(); idx < range.end(); ++idx)
            {
                auto requestData = datas[idx];
                auto commitData = std::make_shared<TableData>();
                commitData->info = requestData->info;
                commitData->dirtyEntries->resize(requestData->dirtyEntries->size());

                if (currentStateIdx < 0 && commitData->info->name == SYS_CURRENT_STATE)
                {
                    currentStateIdx = idx;
                }

                // addtion data
                tbb::concurrent_unordered_set<std::string> addtionKey;
                tbb::parallel_for(tbb::blocked_range<size_t>(0, requestData->dirtyEntries->size()),
                    [&](const tbb::blocked_range<size_t>& rangeEntries) {
                        for (size_t i = rangeEntries.begin(); i < rangeEntries.end(); ++i)
                        {
                            ++total;

                            auto entry = requestData->dirtyEntries->get(i);
                            auto key = entry->getField(requestData->info->key);
                            auto id = entry->getID();


                            if (id != 0)
                            {
                                auto caches =
                                    selectNoCondition(h256(), 0, requestData->info, key, nullptr);
                                auto entryIt = std::lower_bound(caches->entries()->begin(),
                                    caches->entries()->end(), entry,
                                    [](const Entry::Ptr& lhs, const Entry::Ptr& rhs) {
                                        return lhs->getID() < rhs->getID();
                                    });

                                if (entryIt != caches->entries()->end() &&
                                    (*entryIt)->getID() == id)
                                {
                                    auto oldSize = (*entryIt)->capacity();

                                    for (auto fieldIt : *entry->fields())
                                    {
                                        (*entryIt)->setField(fieldIt.first, fieldIt.second);
                                    }

<<<<<<< HEAD
                                    CACHED_STORAGE_LOG(TRACE)
=======
                                    STORAGE_LOG(TRACE)
>>>>>>> 3e026cdf
                                        << "update capacity: " << commitData->info->name << "-"
                                        << key << ", from capacity: " << oldSize
                                        << " to capacity: " << (*entryIt)->capacity();
                                    updateCapacity(oldSize, (*entryIt)->capacity());

                                    (*entryIt)->setNum(num);

                                    auto commitEntry = std::make_shared<Entry>();
                                    commitEntry->copyFrom(*entryIt);
                                    (*commitData->dirtyEntries)[i] = commitEntry;

                                    if (m_backend && !m_backend->onlyDirty())
                                    {
                                        auto inserted = addtionKey.insert(key).second;

                                        if (inserted)
                                        {
                                            for (auto it = caches->entries()->begin();
                                                 it != caches->entries()->end(); ++it)
                                            {
                                                if (it != entryIt)
                                                {
                                                    commitData->dirtyEntries->addEntry(*it);
                                                }
                                            }
                                        }
                                    }
                                }
                                else
                                {
<<<<<<< HEAD
                                    CACHED_STORAGE_LOG(ERROR)
=======
                                    STORAGE_LOG(FATAL)
>>>>>>> 3e026cdf
                                        << "Can not find entry in cache, id:" << entry->getID()
                                        << " key:" << key;

                                    // impossible
                                    BOOST_THROW_EXCEPTION(StorageException(
                                        -1, "Can not find entry in cache, id: " +
                                                boost::lexical_cast<std::string>(entry->getID())));
                                }
                            }

                            touchMRU(requestData->info->name, key);
                        }
                    });

                tbb::parallel_sort(commitData->dirtyEntries->begin(),
                    commitData->dirtyEntries->end(), EntryLess(requestData->info));

                commitData->newEntries->shallowFrom(requestData->newEntries);
                tbb::parallel_sort(commitData->newEntries->begin(), commitData->newEntries->end(),
                    EntryLess(requestData->info));

                (*commitDatas)[idx] = commitData;
            }
        });

    TIME_RECORD("Set ID");
    // Set ID
    for (size_t i = 0; i < commitDatas->size(); ++i)
    {
        auto commitData = (*commitDatas)[i];
        for (size_t j = 0; j < commitData->newEntries->size(); ++j)
        {
            auto commitEntry = commitData->newEntries->get(j);
            commitEntry->setID(++m_ID);

<<<<<<< HEAD
            CACHED_STORAGE_LOG(TRACE) << "Set new entry ID: " << m_ID;
=======
            STORAGE_LOG(TRACE) << "Set new entry ID: " << m_ID;
>>>>>>> 3e026cdf
        }
    }

    TIME_RECORD("Process new entries");
    tbb::parallel_for(tbb::blocked_range<size_t>(0, commitDatas->size()),
        [&](const tbb::blocked_range<size_t>& range) {
            for (size_t i = range.begin(); i < range.end(); ++i)
            {
                auto commitData = (*commitDatas)[i];
                tbb::parallel_for(tbb::blocked_range<size_t>(0, commitData->newEntries->size()),
                    [&](const tbb::blocked_range<size_t>& dataRange) {
                        for (size_t j = dataRange.begin(); j < dataRange.end(); ++j)
                        {
                            ++total;

                            auto commitEntry = commitData->newEntries->get(j);

                            auto key = commitEntry->getField(commitData->info->key);

                            auto cacheEntry = std::make_shared<Entry>();
                            cacheEntry->copyFrom(commitEntry);

                            if (cacheEntry->force())
                            {
                                auto tableIt = m_caches.find(commitData->info->name);
                                if (tableIt == m_caches.end())
                                {
                                    tableIt = m_caches
                                                  .insert(std::make_pair(commitData->info->name,
                                                      std::make_shared<TableCaches>()))
                                                  .first;
                                    tableIt->second->tableInfo()->name = commitData->info->name;
                                }

                                auto caches = std::make_shared<Caches>();
                                auto newEntries = std::make_shared<Entries>();
                                caches->setEntries(newEntries);
                                caches->setNum(num);

                                auto newIt = tableIt->second->addCache(key, caches);

                                newIt.first->second->entries()->addEntry(cacheEntry);
                            }
                            else
                            {
                                auto caches =
                                    selectNoCondition(h256(), 0, commitData->info, key, nullptr);
                                caches->entries()->addEntry(cacheEntry);
                                caches->setNum(num);
                            }

                            cacheEntry->setNum(num);
<<<<<<< HEAD
                            CACHED_STORAGE_LOG(TRACE)
                                << "new cached: " << commitData->info->name << "-" << key
                                << ", capacity: " << cacheEntry->capacity();
=======
                            STORAGE_LOG(TRACE) << "new cached: " << commitData->info->name << "-"
                                               << key << ", capacity: " << cacheEntry->capacity();
>>>>>>> 3e026cdf
                            updateCapacity(0, cacheEntry->capacity());
                            touchMRU(commitData->info->name, key);
                        }
                    });
            }
        });

    if (m_backend)
    {
        TIME_RECORD("Submit commit task");
        // new task write to backend
        Task::Ptr task = std::make_shared<Task>();
        task->hash = hash;
        task->num = num;
        task->datas = commitDatas;

        TableData::Ptr data;
        if (currentStateIdx < 0)
        {
            data = std::make_shared<TableData>();
            data->info->name = SYS_CURRENT_STATE;
            data->info->key = SYS_KEY;
            data->info->fields = std::vector<std::string>{"value"};
        }
        else
        {
            data = (*commitDatas)[currentStateIdx];
        }

        Entry::Ptr idEntry = std::make_shared<Entry>();
        idEntry->setID(1);
        idEntry->setNum(num);
        idEntry->setStatus(0);
        idEntry->setField(SYS_KEY, SYS_KEY_CURRENT_ID);
        idEntry->setField("value", boost::lexical_cast<std::string>(m_ID));

        data->dirtyEntries->addEntry(idEntry);

        task->datas->push_back(data);
        auto backend = m_backend;
        auto self = std::weak_ptr<CachedStorage>(
            std::dynamic_pointer_cast<CachedStorage>(shared_from_this()));

<<<<<<< HEAD
    m_commitNum.store(num);
    m_taskThreadPool->enqueue([backend, task, self]() {
        auto now = std::chrono::system_clock::now();
        STORAGE_LOG(INFO) << "Start commit block: " << task->num << " to backend storage";
        backend->commit(task->hash, task->num, *(task->datas));
        auto storage = self.lock();
        if (storage)
        {
            storage->setSyncNum(task->num);

            std::chrono::duration<double> elapsed = std::chrono::system_clock::now() - now;
            STORAGE_LOG(INFO)
                << LOG_BADGE("g:" + std::to_string(storage->groupID()))
                << "\n---------------------------------------------------------------------\n"
                << "Commit block: " << task->num
                << " to backend storage finished, current cached block: " << storage->m_commitNum
                << "\n"
                << "Flush elapsed time: " << elapsed.count() << "s"
                << "\n\n"
                << "Total query: " << storage->m_queryTimes << "\n"
                << "Total cache hit: " << storage->m_hitTimes << "\n"
                << "Total cache miss: " << storage->m_queryTimes - storage->m_hitTimes << "\n"
                << "Total hit ratio: " << std::setiosflags(std::ios::fixed) << std::setprecision(4)
                << ((double)storage->m_hitTimes / storage->m_queryTimes) * 100 << "%"
                << "\n\n"
                << "Cache capacity: " << storage->readableCapacity(storage->m_capacity) << "\n"
                << "Cache size: " << storage->m_mru.size()
                << "\n---------------------------------------------------------------------\n";
        }
    });

    CACHED_STORAGE_LOG(INFO) << "Submited block task: " << num
                             << ", current syncd block: " << m_syncNum;
    checkAndClear();
=======
        m_commitNum.store(num);
        m_taskThreadPool->enqueue([backend, task, self]() {
            auto now = std::chrono::system_clock::now();
            STORAGE_LOG(INFO) << "Start commit block: " << task->num << " to backend storage";
            backend->commit(task->hash, task->num, *(task->datas));

            auto storage = self.lock();
            if (storage)
            {
                storage->setSyncNum(task->num);

                std::chrono::duration<double> elapsed = std::chrono::system_clock::now() - now;
                STORAGE_LOG(INFO)
                    << "\n---------------------------------------------------------------------\n"
                    << "Commit block: " << task->num
                    << " to backend storage finished, current cached block: "
                    << storage->m_commitNum << "\n"
                    << "Flush elapsed time: " << std::setiosflags(std::ios::fixed)
                    << std::setprecision(4) << elapsed.count() << "s"
                    << "\n\n"
                    << "Total query: " << storage->m_queryTimes << "\n"
                    << "Total cache hit: " << storage->m_hitTimes << "\n"
                    << "Total cache miss: " << storage->m_queryTimes - storage->m_hitTimes << "\n"
                    << "Total hit ratio: " << std::setiosflags(std::ios::fixed)
                    << std::setprecision(4)
                    << ((double)storage->m_hitTimes / storage->m_queryTimes) * 100 << "%"
                    << "\n'n"
                    << "Cache capacity: " << storage->readableCapacity(storage->m_capacity) << "\n"
                    << "Cache size: " << storage->m_mru.size()
                    << "\n---------------------------------------------------------------------\n";
            }
        });

        STORAGE_LOG(INFO) << "Submited block task: " << num
                          << ", current syncd block: " << m_syncNum;
    }
    else
    {
        STORAGE_LOG(INFO) << "No backend storage, skip commit...";
    }
>>>>>>> 3e026cdf

    return total;
}

bool CachedStorage::onlyDirty()
{
    return true;
}

void CachedStorage::setBackend(Storage::Ptr backend)
{
    m_backend = backend;
}

void CachedStorage::init()
{
    auto tableInfo = std::make_shared<storage::TableInfo>();
    tableInfo->name = SYS_CURRENT_STATE;
    tableInfo->key = SYS_KEY;
    tableInfo->fields = std::vector<std::string>{"value"};

    auto condition = std::make_shared<Condition>();
    condition->EQ(SYS_KEY, SYS_KEY_CURRENT_ID);

    // get id from backend
    auto out = m_backend->select(h256(), 0, tableInfo, SYS_KEY_CURRENT_ID, condition);
    if (out->size() > 0)
    {
        auto entry = out->get(0);
        auto numStr = entry->getField(SYS_VALUE);
        m_ID = boost::lexical_cast<size_t>(numStr);
    }
}


int64_t CachedStorage::syncNum()
{
    return m_syncNum;
}

void CachedStorage::setSyncNum(int64_t syncNum)
{
    m_syncNum.store(syncNum);
}

void CachedStorage::setMaxCapacity(size_t maxCapacity)
{
    m_maxCapacity = maxCapacity;
}

void CachedStorage::setMaxForwardBlock(size_t maxForwardBlock)
{
    m_maxForwardBlock = maxForwardBlock;
}

size_t CachedStorage::ID()
{
    return m_ID;
}

void CachedStorage::touchMRU(std::string table, std::string key)
{
    tbb::mutex::scoped_lock lock(m_mutex);

    auto r = m_mru.push_back(std::make_pair(table, key));
    if (!r.second)
    {
        m_mru.relocate(m_mru.end(), r.first);
    }

    checkAndClear();
}

void CachedStorage::checkAndClear()
{
    bool needClear = false;
    size_t clearTimes = 0;

    auto currentCapacity = m_capacity;

    size_t clearCount = 0;
    size_t clearThrough = 0;
    do
    {
        needClear = false;

        // tbb::mutex::scoped_lock lock(m_mutex);

        if (clearTimes > 1)
        {
            size_t sleepTimes = clearTimes < 20 ? clearTimes * 100 : 20 * 100;
            std::this_thread::sleep_for(std::chrono::milliseconds(sleepTimes));
        }

        if ((size_t)(m_commitNum - m_syncNum) > m_maxForwardBlock)
        {
            CACHED_STORAGE_LOG(INFO)
                << "Current block number: " << m_commitNum
                << " greater than syncd block number: " << m_syncNum << ", waiting...";
            needClear = true;
        }
        else if (m_capacity > (int64_t)m_maxCapacity)
        {
<<<<<<< HEAD
            CACHED_STORAGE_LOG(INFO)
                << "Current capacity: " << m_capacity
                << " greater than max capacity: " << m_maxCapacity << ", waiting...";
=======
            STORAGE_LOG(TRACE) << "Current capacity: " << m_capacity
                               << " greater than max capacity: " << m_maxCapacity << ", waiting...";
>>>>>>> 3e026cdf
            needClear = true;
        }

        if (needClear)
        {
            for (auto it = m_mru.begin(); it != m_mru.end(); ++it)
            {
                ++clearThrough;
                auto tableIt = m_caches.find(it->first);
                if (tableIt != m_caches.end())
                {
                    auto cache = tableIt->second->findCache(it->second);
                    if (cache)
                    {
                        if ((size_t)cache->num() <= m_syncNum)
                        {
<<<<<<< HEAD
                            CACHED_STORAGE_LOG(DEBUG)
=======
                            STORAGE_LOG(TRACE)
>>>>>>> 3e026cdf
                                << "Clear last recent record: "
                                << tableIt->second->tableInfo()->name << "-" << it->second;

                            size_t totalCapacity = 0;
                            for (auto entryIt : *(cache->entries()))
                            {
                                CACHED_STORAGE_LOG(TRACE)
                                    << "entry remove capacity: "
                                    << tableIt->second->tableInfo()->name << "-" << it->second
                                    << ", capacity: " << entryIt->capacity();
                                for (auto fieldIt : *(entryIt->fields()))
                                {
                                    CACHED_STORAGE_LOG(TRACE) << "field: " << fieldIt.first
                                                              << ", value: " << fieldIt.second;
                                }
                                totalCapacity += entryIt->capacity();
                            }

                            ++clearCount;

<<<<<<< HEAD
                            CACHED_STORAGE_LOG(TRACE)
                                << "remove capacity: " << tableIt->second->tableInfo()->name << "-"
                                << it->second << ", capacity: " << totalCapacity;
=======
                            LOG(TRACE) << "remove capacity: " << tableIt->second->tableInfo()->name
                                       << "-" << it->second << ", capacity: " << totalCapacity
                                       << ", current cache size: " << m_mru.size();
>>>>>>> 3e026cdf
                            updateCapacity(totalCapacity, 0);

                            tableIt->second->removeCache(it->second);
                            it = m_mru.erase(it);
                        }
                    }
                    else
                    {
                        it = m_mru.erase(it);
                    }
                }
                else
                {
                    it = m_mru.erase(it);
                }

                if (tableIt->second->caches()->empty())
                {
                    m_caches.unsafe_erase(tableIt);
                }

                if (m_capacity <= (int64_t)m_maxCapacity)
                {
                    break;
                }
            }
            ++clearTimes;
        }
    } while (needClear);

    if (clearTimes > 0)
    {
<<<<<<< HEAD
        std::chrono::duration<double> elapsed = std::chrono::system_clock::now() - now;
        CACHED_STORAGE_LOG(INFO) << "Clear finished, total: " << clearCount << " entries, "
                                 << readableCapacity(currentCapacity - m_capacity)
                                 << " capacity, elapsed: " << elapsed.count() << "s\n"
                                 << "Current total cached entries: " << m_mru.size()
                                 << ", total capacaity: " << readableCapacity(m_capacity);
=======
        LOG(TRACE) << "Clear finished, total: " << clearCount << " entries, "
                   << "through: " << clearThrough << " entries, "
                   << readableCapacity(currentCapacity - m_capacity)
                   << "Current total cached entries: " << m_mru.size()
                   << ", total capacaity: " << readableCapacity(m_capacity);
>>>>>>> 3e026cdf
    }
}

void CachedStorage::updateCapacity(ssize_t oldSize, ssize_t newSize)
{
    // m_capacity += (newSize - oldSize);
    auto oldValue = m_capacity.fetch_and_add((newSize - oldSize));

    CACHED_STORAGE_LOG(TRACE) << "Capacity change by: " << (newSize - oldSize)
                              << " , from: " << oldValue << " to: " << m_capacity;
}

std::string CachedStorage::readableCapacity(size_t num)
{
    std::stringstream capacityNum;

    if (num > 1024 * 1024 * 1024)
    {
        capacityNum << std::setiosflags(std::ios::fixed) << std::setprecision(4)
                    << ((double)num / (1024 * 1024 * 1024)) << " GB";
    }
    else if (num > 1024 * 1024)
    {
        capacityNum << std::setiosflags(std::ios::fixed) << std::setprecision(4)
                    << ((double)num / (1024 * 1024)) << " MB";
    }
    else if (num > 1024)
    {
        capacityNum << std::setiosflags(std::ios::fixed) << std::setprecision(4)
                    << ((double)num / (1024)) << " KB";
    }
    else
    {
        capacityNum << num << " B";
    }

    return capacityNum.str();
}<|MERGE_RESOLUTION|>--- conflicted
+++ resolved
@@ -300,11 +300,7 @@
                                         (*entryIt)->setField(fieldIt.first, fieldIt.second);
                                     }
 
-<<<<<<< HEAD
                                     CACHED_STORAGE_LOG(TRACE)
-=======
-                                    STORAGE_LOG(TRACE)
->>>>>>> 3e026cdf
                                         << "update capacity: " << commitData->info->name << "-"
                                         << key << ", from capacity: " << oldSize
                                         << " to capacity: " << (*entryIt)->capacity();
@@ -335,11 +331,7 @@
                                 }
                                 else
                                 {
-<<<<<<< HEAD
-                                    CACHED_STORAGE_LOG(ERROR)
-=======
-                                    STORAGE_LOG(FATAL)
->>>>>>> 3e026cdf
+                                    CACHED_STORAGE_LOG(FATAL)
                                         << "Can not find entry in cache, id:" << entry->getID()
                                         << " key:" << key;
 
@@ -374,12 +366,7 @@
         {
             auto commitEntry = commitData->newEntries->get(j);
             commitEntry->setID(++m_ID);
-
-<<<<<<< HEAD
             CACHED_STORAGE_LOG(TRACE) << "Set new entry ID: " << m_ID;
-=======
-            STORAGE_LOG(TRACE) << "Set new entry ID: " << m_ID;
->>>>>>> 3e026cdf
         }
     }
 
@@ -432,14 +419,9 @@
                             }
 
                             cacheEntry->setNum(num);
-<<<<<<< HEAD
                             CACHED_STORAGE_LOG(TRACE)
                                 << "new cached: " << commitData->info->name << "-" << key
                                 << ", capacity: " << cacheEntry->capacity();
-=======
-                            STORAGE_LOG(TRACE) << "new cached: " << commitData->info->name << "-"
-                                               << key << ", capacity: " << cacheEntry->capacity();
->>>>>>> 3e026cdf
                             updateCapacity(0, cacheEntry->capacity());
                             touchMRU(commitData->info->name, key);
                         }
@@ -483,42 +465,7 @@
         auto self = std::weak_ptr<CachedStorage>(
             std::dynamic_pointer_cast<CachedStorage>(shared_from_this()));
 
-<<<<<<< HEAD
-    m_commitNum.store(num);
-    m_taskThreadPool->enqueue([backend, task, self]() {
-        auto now = std::chrono::system_clock::now();
-        STORAGE_LOG(INFO) << "Start commit block: " << task->num << " to backend storage";
-        backend->commit(task->hash, task->num, *(task->datas));
-        auto storage = self.lock();
-        if (storage)
-        {
-            storage->setSyncNum(task->num);
-
-            std::chrono::duration<double> elapsed = std::chrono::system_clock::now() - now;
-            STORAGE_LOG(INFO)
-                << LOG_BADGE("g:" + std::to_string(storage->groupID()))
-                << "\n---------------------------------------------------------------------\n"
-                << "Commit block: " << task->num
-                << " to backend storage finished, current cached block: " << storage->m_commitNum
-                << "\n"
-                << "Flush elapsed time: " << elapsed.count() << "s"
-                << "\n\n"
-                << "Total query: " << storage->m_queryTimes << "\n"
-                << "Total cache hit: " << storage->m_hitTimes << "\n"
-                << "Total cache miss: " << storage->m_queryTimes - storage->m_hitTimes << "\n"
-                << "Total hit ratio: " << std::setiosflags(std::ios::fixed) << std::setprecision(4)
-                << ((double)storage->m_hitTimes / storage->m_queryTimes) * 100 << "%"
-                << "\n\n"
-                << "Cache capacity: " << storage->readableCapacity(storage->m_capacity) << "\n"
-                << "Cache size: " << storage->m_mru.size()
-                << "\n---------------------------------------------------------------------\n";
-        }
-    });
-
-    CACHED_STORAGE_LOG(INFO) << "Submited block task: " << num
-                             << ", current syncd block: " << m_syncNum;
-    checkAndClear();
-=======
+
         m_commitNum.store(num);
         m_taskThreadPool->enqueue([backend, task, self]() {
             auto now = std::chrono::system_clock::now();
@@ -532,6 +479,7 @@
 
                 std::chrono::duration<double> elapsed = std::chrono::system_clock::now() - now;
                 STORAGE_LOG(INFO)
+                    << LOG_BADGE("g:" + std::to_string(storage->groupID()))
                     << "\n---------------------------------------------------------------------\n"
                     << "Commit block: " << task->num
                     << " to backend storage finished, current cached block: "
@@ -559,8 +507,6 @@
     {
         STORAGE_LOG(INFO) << "No backend storage, skip commit...";
     }
->>>>>>> 3e026cdf
-
     return total;
 }
 
@@ -663,14 +609,9 @@
         }
         else if (m_capacity > (int64_t)m_maxCapacity)
         {
-<<<<<<< HEAD
-            CACHED_STORAGE_LOG(INFO)
+            CACHED_STORAGE_LOG(TRACE)
                 << "Current capacity: " << m_capacity
                 << " greater than max capacity: " << m_maxCapacity << ", waiting...";
-=======
-            STORAGE_LOG(TRACE) << "Current capacity: " << m_capacity
-                               << " greater than max capacity: " << m_maxCapacity << ", waiting...";
->>>>>>> 3e026cdf
             needClear = true;
         }
 
@@ -687,11 +628,7 @@
                     {
                         if ((size_t)cache->num() <= m_syncNum)
                         {
-<<<<<<< HEAD
-                            CACHED_STORAGE_LOG(DEBUG)
-=======
-                            STORAGE_LOG(TRACE)
->>>>>>> 3e026cdf
+                            CACHED_STORAGE_LOG(TRACE)
                                 << "Clear last recent record: "
                                 << tableIt->second->tableInfo()->name << "-" << it->second;
 
@@ -712,15 +649,10 @@
 
                             ++clearCount;
 
-<<<<<<< HEAD
                             CACHED_STORAGE_LOG(TRACE)
                                 << "remove capacity: " << tableIt->second->tableInfo()->name << "-"
-                                << it->second << ", capacity: " << totalCapacity;
-=======
-                            LOG(TRACE) << "remove capacity: " << tableIt->second->tableInfo()->name
-                                       << "-" << it->second << ", capacity: " << totalCapacity
-                                       << ", current cache size: " << m_mru.size();
->>>>>>> 3e026cdf
+                                << it->second << ", capacity: " << totalCapacity
+                                << ", current cache size: " << m_mru.size();
                             updateCapacity(totalCapacity, 0);
 
                             tableIt->second->removeCache(it->second);
@@ -753,20 +685,11 @@
 
     if (clearTimes > 0)
     {
-<<<<<<< HEAD
-        std::chrono::duration<double> elapsed = std::chrono::system_clock::now() - now;
-        CACHED_STORAGE_LOG(INFO) << "Clear finished, total: " << clearCount << " entries, "
-                                 << readableCapacity(currentCapacity - m_capacity)
-                                 << " capacity, elapsed: " << elapsed.count() << "s\n"
-                                 << "Current total cached entries: " << m_mru.size()
-                                 << ", total capacaity: " << readableCapacity(m_capacity);
-=======
-        LOG(TRACE) << "Clear finished, total: " << clearCount << " entries, "
-                   << "through: " << clearThrough << " entries, "
-                   << readableCapacity(currentCapacity - m_capacity)
-                   << "Current total cached entries: " << m_mru.size()
-                   << ", total capacaity: " << readableCapacity(m_capacity);
->>>>>>> 3e026cdf
+        CACHED_STORAGE_LOG(TRACE) << "Clear finished, total: " << clearCount << " entries, "
+                                  << "through: " << clearThrough << " entries, "
+                                  << readableCapacity(currentCapacity - m_capacity)
+                                  << "Current total cached entries: " << m_mru.size()
+                                  << ", total capacaity: " << readableCapacity(m_capacity);
     }
 }
 
