--- conflicted
+++ resolved
@@ -32,17 +32,9 @@
 const char* const STATUS = "_status_";
 const char* const SYS_TABLES = "_sys_tables_";
 const char* const SYS_MINERS = "_sys_miners_";
-<<<<<<< HEAD
-const char* const SYS_ACCESS_TABLE = "_sys_table_access_";
-const char* const SYS_CURRENT_STATE = "_sys_current_state_";
-const char* const SYS_KEY_CURRENT_NUMBER = "current_number";
-const char* const SYS_KEY_TOTAL_TRANSACTION_COUNT = "total_current_transaction_count";
-const char* const SYS_VALUE = "value";
-const char* const SYS_TX_HASH_2_BLOCK = "_sys_tx_hash_2_block_";
-const char* const SYS_NUMBER_2_HASH = "_sys_number_2_hash_";
-const char* const SYS_HASH_2_BLOCK = "_sys_hash_2_block_";
-const char* const USER_TABLE_PREFIX = "_user_";
-=======
+const std::string STATUS = "_status_";
+const std::string SYS_TABLES = "_sys_tables_";
+const std::string SYS_MINERS = "_sys_miners_";
 const std::string SYS_CURRENT_STATE = "_sys_current_state_";
 const std::string SYS_KEY_CURRENT_NUMBER = "current_number";
 const std::string SYS_KEY_TOTAL_TRANSACTION_COUNT = "total_current_transaction_count";
@@ -52,6 +44,7 @@
 const std::string SYS_HASH_2_BLOCK = "_sys_hash_2_block_";
 const std::string SYS_CNS = "_sys_cns_";
 const std::string SYS_CONFIG = "_sys_config_";
->>>>>>> 0e89dc1f
+const std::string SYS_ACCESS_TABLE = "_sys_table_access_";
+const std::string USER_TABLE_PREFIX = "_user_";
 }  // namespace storage
 }  // namespace dev