--- conflicted
+++ resolved
@@ -30,7 +30,6 @@
 #define STORAGE_LEVELDB_LOG(LEVEL) LOG(LEVEL) << "[STORAGE] [LEVELDB]"
 
 /// \brief Sign of the DB key is valid or not
-<<<<<<< HEAD
 const char* const STATUS = "_status_";
 const char* const SYS_TABLES = "_sys_tables_";
 const char* const SYS_MINERS = "_sys_miners_";
@@ -47,25 +46,7 @@
 const char* const SYS_ACCESS_TABLE = "_sys_table_access_";
 const char* const USER_TABLE_PREFIX = "_user_";
 const char* const SYS_BLOCK_2_NONCES = "_sys_block_2_nonces_";
-=======
-const std::string STATUS = "_status_";
-const std::string SYS_TABLES = "_sys_tables_";
-const std::string SYS_MINERS = "_sys_miners_";
-const std::string SYS_CURRENT_STATE = "_sys_current_state_";
-const std::string SYS_KEY_CURRENT_NUMBER = "current_number";
-const std::string SYS_KEY_TOTAL_TRANSACTION_COUNT = "total_current_transaction_count";
-const std::string SYS_VALUE = "value";
-const std::string SYS_KEY = "key";
-const std::string SYS_TX_HASH_2_BLOCK = "_sys_tx_hash_2_block_";
-const std::string SYS_NUMBER_2_HASH = "_sys_number_2_hash_";
-const std::string SYS_HASH_2_BLOCK = "_sys_hash_2_block_";
-const std::string SYS_CNS = "_sys_cns_";
-const std::string SYS_CONFIG = "_sys_config_";
-const std::string SYS_ACCESS_TABLE = "_sys_table_access_";
-const std::string USER_TABLE_PREFIX = "_user_";
-const std::string SYS_BLOCK_2_NONCES = "_sys_block_2_nonces_";
 const std::string DAG_TRANSFER = "_dag_transfer_";
->>>>>>> 7d8414ed
 
 }  // namespace storage
 }  // namespace dev