--- conflicted
+++ resolved
@@ -32,14 +32,8 @@
 
 using namespace dev;
 using namespace dev::storage;
-<<<<<<< HEAD
 /*
 Entries::Ptr LevelDBStorage::select(h256, int, const std::string& table, const std::string& key)
-=======
-
-Entries::Ptr LevelDBStorage::select(
-    h256, int, const std::string& table, const std::string& key, Condition::Ptr condition)
->>>>>>> 9696b24f
 {
     (void)condition;
     try
