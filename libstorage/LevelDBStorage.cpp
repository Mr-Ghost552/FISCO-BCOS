/*
 * @CopyRight:
 * FISCO-BCOS is free software: you can redistribute it and/or modify
 * it under the terms of the GNU General Public License as published by
 * the Free Software Foundation, either version 3 of the License, or
 * (at your option) any later version.
 *
 * FISCO-BCOS is distributed in the hope that it will be useful,
 * but WITHOUT ANY WARRANTY; without even the implied warranty of
 * MERCHANTABILITY or FITNESS FOR A PARTICULAR PURPOSE.  See the
 * GNU General Public License for more details.
 *
 * You should have received a copy of the GNU General Public License
 * along with FISCO-BCOS.  If not, see <http://www.gnu.org/licenses/>
 * (c) 2016-2018 fisco-dev contributors.
 */
/** @file MinerPrecompiled.h
 *  @author ancelmo
 *  @date 20180921
 */

#include "LevelDBStorage.h"
#include "Table.h"
#include <leveldb/db.h>
#include <leveldb/write_batch.h>
#include <libdevcore/easylog.h>
#include <memory>

using namespace dev;
using namespace dev::storage;

Entries::Ptr LevelDBStorage::select(
    h256 hash, int num, const std::string& table, const std::string& key)
{
    try
    {
        std::string entryKey = table + "_" + key;
        std::string value;
        ReadGuard l(m_remoteDBMutex);
        auto s = m_db->Get(leveldb::ReadOptions(), leveldb::Slice(entryKey), &value);
        if (!s.ok() && !s.IsNotFound())
        {
            STORAGE_LEVELDB_LOG(ERROR) << "Query leveldb failed:" + s.ToString();

            BOOST_THROW_EXCEPTION(StorageException(-1, "Query leveldb exception:" + s.ToString()));
        }

        Entries::Ptr entries = std::make_shared<Entries>();
        if (!s.IsNotFound())
        {
            // parse json
            std::stringstream ssIn;
            ssIn << value;

            Json::Value valueJson;
            ssIn >> valueJson;

            Json::Value values = valueJson["values"];
            for (auto it = values.begin(); it != values.end(); ++it)
            {
                Entry::Ptr entry = std::make_shared<Entry>();

                for (auto valueIt = it->begin(); valueIt != it->end(); ++valueIt)
                {
                    entry->setField(valueIt.key().asString(), valueIt->asString());
                }

                if (entry->getStatus() == Entry::Status::NORMAL)
                {
                    entry->setDirty(false);
                    entries->addEntry(entry);
                }
            }
        }

        return entries;
    }
    catch (std::exception& e)
    {
        STORAGE_LEVELDB_LOG(ERROR)
            << "Query leveldb exception:" << boost::diagnostic_information(e);

        BOOST_THROW_EXCEPTION(e);
    }

    return Entries::Ptr();
}

size_t LevelDBStorage::commit(
    h256 hash, int64_t num, const std::vector<TableData::Ptr>& datas, h256 blockHash)
{
    try
    {
        STORAGE_LEVELDB_LOG(INFO) << "leveldb commit data. blockHash:" << blockHash
                                  << " num:" << num;
<<<<<<< HEAD
        std::shared_ptr<dev::db::LevelDBWriteBatch> batch = m_db->createWriteBatch();
=======
        leveldb::WriteBatch batch;
>>>>>>> 0c9972f0

        size_t total = 0;
        for (auto it : datas)
        {
            for (auto dataIt : it->data)
            {
                if (dataIt.second->size() == 0u)
                {
                    continue;
                }
                std::string entryKey = it->tableName + "_" + dataIt.first;
                Json::Value entry;

                for (size_t i = 0; i < dataIt.second->size(); ++i)
                {
                    Json::Value value;
                    for (auto fieldIt : *(dataIt.second->get(i)->fields()))
                    {
                        value[fieldIt.first] = fieldIt.second;
                    }
                    value["_hash_"] = hash.hex();
                    value["_num_"] = num;
                    entry["values"].append(value);
                }

                std::stringstream ssOut;
                ssOut << entry;

                batch->insertSlice(leveldb::Slice(entryKey), leveldb::Slice(ssOut.str()));
                ++total;
                STORAGE_LEVELDB_LOG(TRACE)
                    << "leveldb commit key:" << entryKey << " data size:" << ssOut.tellp();
            }
        }

        leveldb::WriteOptions writeOptions;
        writeOptions.sync = false;
        WriteGuard l(m_remoteDBMutex);
        auto s = m_db->Write(writeOptions, &(batch->writeBatch()));
        if (!s.ok())
        {
            STORAGE_LEVELDB_LOG(ERROR) << "Commit leveldb failed: " << s.ToString();

            BOOST_THROW_EXCEPTION(StorageException(-1, "Commit leveldb exception:" + s.ToString()));
        }

        return total;
    }
    catch (std::exception& e)
    {
        STORAGE_LEVELDB_LOG(ERROR) << "Commit leveldb exception" << e.what();

        BOOST_THROW_EXCEPTION(e);
    }

    return 0;
}

bool LevelDBStorage::onlyDirty()
{
    return false;
}

void LevelDBStorage::setDB(std::shared_ptr<dev::db::BasicLevelDB> db)
{
    m_db = db;
}<|MERGE_RESOLUTION|>--- conflicted
+++ resolved
@@ -93,11 +93,8 @@
     {
         STORAGE_LEVELDB_LOG(INFO) << "leveldb commit data. blockHash:" << blockHash
                                   << " num:" << num;
-<<<<<<< HEAD
+
         std::shared_ptr<dev::db::LevelDBWriteBatch> batch = m_db->createWriteBatch();
-=======
-        leveldb::WriteBatch batch;
->>>>>>> 0c9972f0
 
         size_t total = 0;
         for (auto it : datas)
