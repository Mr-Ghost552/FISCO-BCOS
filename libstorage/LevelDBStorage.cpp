/*
 * @CopyRight:
 * FISCO-BCOS is free software: you can redistribute it and/or modify
 * it under the terms of the GNU General Public License as published by
 * the Free Software Foundation, either version 3 of the License, or
 * (at your option) any later version.
 *
 * FISCO-BCOS is distributed in the hope that it will be useful,
 * but WITHOUT ANY WARRANTY; without even the implied warranty of
 * MERCHANTABILITY or FITNESS FOR A PARTICULAR PURPOSE.  See the
 * GNU General Public License for more details.
 *
 * You should have received a copy of the GNU General Public License
 * along with FISCO-BCOS.  If not, see <http://www.gnu.org/licenses/>
 * (c) 2016-2018 fisco-dev contributors.
 */
/** @file SealerPrecompiled.h
 *  @author ancelmo
 *  @date 20180921
 */

#include "LevelDBStorage.h"
#include "Table.h"
#include <leveldb/db.h>
#include <leveldb/write_batch.h>
#include <libdevcore/Guards.h>
#include <libdevcore/easylog.h>
#include <tbb/parallel_for.h>
#include <memory>
#include <thread>

using namespace dev;
using namespace dev::storage;

Entries::Ptr LevelDBStorage::select(h256, int, const std::string& table, const std::string& key)
{
    try
    {
        std::string entryKey = table;
        entryKey.append("_").append(key);

        std::string value;
        // ReadGuard l(m_remoteDBMutex);
        auto s = m_db->Get(leveldb::ReadOptions(), leveldb::Slice(entryKey), &value);
        // l.unlock();
        if (!s.ok() && !s.IsNotFound())
        {
            STORAGE_LEVELDB_LOG(ERROR)
                << LOG_DESC("Query leveldb failed") << LOG_KV("status", s.ToString());

            BOOST_THROW_EXCEPTION(StorageException(-1, "Query leveldb exception:" + s.ToString()));
        }

        Entries::Ptr entries = std::make_shared<Entries>();
        if (!s.IsNotFound())
        {
            // parse json
            std::stringstream ssIn;
            ssIn << value;

            Json::Value valueJson;
            ssIn >> valueJson;

            Json::Value values = valueJson["values"];
            for (auto it = values.begin(); it != values.end(); ++it)
            {
                Entry::Ptr entry = std::make_shared<Entry>();

                for (auto valueIt = it->begin(); valueIt != it->end(); ++valueIt)
                {
                    entry->setField(valueIt.key().asString(), valueIt->asString());
                }

                if (entry->getStatus() == Entry::Status::NORMAL)
                {
                    entry->setDirty(false);
                    entries->addEntry(entry);
                }
            }
        }

        return entries;
    }
    catch (std::exception& e)
    {
        STORAGE_LEVELDB_LOG(ERROR) << LOG_DESC("Query leveldb exception")
                                   << LOG_KV("msg", boost::diagnostic_information(e));

        BOOST_THROW_EXCEPTION(e);
    }

    return Entries::Ptr();
}

size_t LevelDBStorage::commitTableDataRange(std::shared_ptr<dev::db::LevelDBWriteBatch>& batch,
    TableData::Ptr tableData, h256 hash, int64_t num, size_t from, size_t to)
{
    // commit table data of given range, thread safe
    // range to commit: [from, to)
    if (from >= to)
        return 0;
    size_t total = 0;
    auto dataIt = tableData->data.begin();
    std::advance(dataIt, from);

    while (from < to && dataIt != tableData->data.end())
    {
        if (dataIt->second->size() == 0u)
        {
            dataIt++;
            from++;
            continue;
        }
        std::string entryKey = tableData->tableName + "_" + dataIt->first;
        Json::Value entry;

        for (size_t i = 0; i < dataIt->second->size(); ++i)
        {
            Json::Value value;
            for (auto& fieldIt : *(dataIt->second->get(i)->fields()))
            {
                value[fieldIt.first] = fieldIt.second;
            }
            value["_hash_"] = hash.hex();
            value["_num_"] = num;
            entry["values"].append(value);
        }

        std::stringstream ssOut;
        ssOut << entry;

        batch->insertSlice(leveldb::Slice(entryKey), leveldb::Slice(ssOut.str()));
        ++total;
        // ssOut.seekg(0, std::ios::end);
        STORAGE_LEVELDB_LOG(TRACE)
            << LOG_KV("commit key", entryKey) << LOG_KV("entries", dataIt->second->size());
        //<< LOG_KV("len", ssOut.tellg());
        dataIt++;
        from++;
    }

    return total;
}

static const size_t c_commitTableDataRangeEachThread = 128;  // 128 is good after testing
size_t LevelDBStorage::commit(
    h256 hash, int64_t num, const std::vector<TableData::Ptr>& datas, h256 const&)
{
    try
    {
        auto start_time = utcTime();
        auto record_time = utcTime();
        auto encode_time_cost = 0;
        auto writeDB_time_cost = 0;

        std::atomic<size_t> total;
        total = 0;

        for (size_t i = 0; i < datas.size(); ++i)
        {
            TableData::Ptr tableData = datas[i];
            size_t totalSize = tableData->data.size();

            // Parallel encode and batch
            size_t batchesSize = (totalSize + c_commitTableDataRangeEachThread - 1) /
                                 c_commitTableDataRangeEachThread;
<<<<<<< HEAD
            std::shared_ptr<dev::db::LevelDBWriteBatch> batch = nullptr;
            batch = m_db->createWriteBatch();

#pragma omp parallel for
            for (size_t j = 0; j < batchesSize; ++j)
            {
                size_t from = c_commitTableDataRangeEachThread * j;
                size_t to = std::min(c_commitTableDataRangeEachThread * (j + 1), totalSize);
                // size_t threadTotal =
                //    commitTableDataRange(batches[j], tableData, hash, num, from, to);
                size_t threadTotal = commitTableDataRange(batch, tableData, hash, num, from, to);
                total += threadTotal;
            }
=======
            std::vector<std::shared_ptr<dev::db::LevelDBWriteBatch>> batches(batchesSize, nullptr);
            tbb::parallel_for(tbb::blocked_range<size_t>(0, batchesSize),
                [&](const tbb::blocked_range<size_t>& _r) {
                    for (size_t j = _r.begin(); j != _r.end(); ++j)
                    {
                        size_t from = c_commitTableDataRangeEachThread * j;
                        size_t to = std::min(c_commitTableDataRangeEachThread * (j + 1), totalSize);
                        size_t threadTotal =
                            commitTableDataRange(batches[j], tableData, hash, num, from, to);
                        total += threadTotal;
                    }
                });
>>>>>>> 98529862
            encode_time_cost += utcTime() - record_time;
            record_time = utcTime();

            // write batch
            leveldb::WriteOptions writeOptions;
            writeOptions.sync = false;
            auto s = m_db->Write(writeOptions, &(batch->writeBatch()));

            if (!s.ok())
            {
                STORAGE_LEVELDB_LOG(ERROR) << LOG_DESC(
                                                  "Commit leveldb crashed! Please remove all "
                                                  "data and sync data from other nodes")
                                           << LOG_KV("status", s.ToString());

                BOOST_THROW_EXCEPTION(
                    StorageException(-1, "Commit leveldb exception:" + s.ToString()));
                return 0;
            }

            writeDB_time_cost += utcTime() - record_time;
            record_time = utcTime();
        }
        STORAGE_LEVELDB_LOG(DEBUG) << LOG_BADGE("Commit") << LOG_DESC("Write to db")
                                   << LOG_KV("encodeTimeCost", encode_time_cost)
                                   << LOG_KV("writeDBTimeCost", writeDB_time_cost)
                                   << LOG_KV("totalTimeCost", utcTime() - start_time);

        return total.load();
    }
    catch (std::exception& e)
    {
        STORAGE_LEVELDB_LOG(ERROR) << LOG_DESC("Commit leveldb exception")
                                   << LOG_KV("msg", boost::diagnostic_information(e));
        BOOST_THROW_EXCEPTION(e);
    }

    return 0;
}

bool LevelDBStorage::onlyDirty()
{
    return false;
}

void LevelDBStorage::setDB(std::shared_ptr<dev::db::BasicLevelDB> db)
{
    m_db = db;
}<|MERGE_RESOLUTION|>--- conflicted
+++ resolved
@@ -164,21 +164,9 @@
             // Parallel encode and batch
             size_t batchesSize = (totalSize + c_commitTableDataRangeEachThread - 1) /
                                  c_commitTableDataRangeEachThread;
-<<<<<<< HEAD
             std::shared_ptr<dev::db::LevelDBWriteBatch> batch = nullptr;
             batch = m_db->createWriteBatch();
 
-#pragma omp parallel for
-            for (size_t j = 0; j < batchesSize; ++j)
-            {
-                size_t from = c_commitTableDataRangeEachThread * j;
-                size_t to = std::min(c_commitTableDataRangeEachThread * (j + 1), totalSize);
-                // size_t threadTotal =
-                //    commitTableDataRange(batches[j], tableData, hash, num, from, to);
-                size_t threadTotal = commitTableDataRange(batch, tableData, hash, num, from, to);
-                total += threadTotal;
-            }
-=======
             std::vector<std::shared_ptr<dev::db::LevelDBWriteBatch>> batches(batchesSize, nullptr);
             tbb::parallel_for(tbb::blocked_range<size_t>(0, batchesSize),
                 [&](const tbb::blocked_range<size_t>& _r) {
@@ -187,11 +175,10 @@
                         size_t from = c_commitTableDataRangeEachThread * j;
                         size_t to = std::min(c_commitTableDataRangeEachThread * (j + 1), totalSize);
                         size_t threadTotal =
-                            commitTableDataRange(batches[j], tableData, hash, num, from, to);
+                            commitTableDataRange(batch, tableData, hash, num, from, to);
                         total += threadTotal;
                     }
                 });
->>>>>>> 98529862
             encode_time_cost += utcTime() - record_time;
             record_time = utcTime();
 
