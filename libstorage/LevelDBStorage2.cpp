--- conflicted
+++ resolved
@@ -153,16 +153,10 @@
     m_db = db;
 }
 
-<<<<<<< HEAD
-void LevelDBStorage2::processEntries(h256 hash, int64_t num,
+void LevelDBStorage2::processNewEntries(h256 hash, int64_t num,
     std::shared_ptr<std::map<std::string, std::vector<std::map<std::string, std::string>>>>
         key2value,
     TableInfo::Ptr tableInfo, Entries::Ptr entries)
-=======
-void LevelDBStorage2::processNewEntries(h256 hash, int64_t num,
-    std::shared_ptr<std::map<std::string, Json::Value> > key2value, TableInfo::Ptr tableInfo,
-    Entries::Ptr entries)
->>>>>>> aa7dcbd3
 {
     for (size_t j = 0; j < entries->size(); ++j)
     {
@@ -230,8 +224,9 @@
 }
 
 void LevelDBStorage2::processDirtyEntries(h256 hash, int64_t num,
-    std::shared_ptr<std::map<std::string, Json::Value> > key2value, TableInfo::Ptr tableInfo,
-    Entries::Ptr entries)
+    std::shared_ptr<std::map<std::string, std::vector<std::map<std::string, std::string>>>>
+        key2value,
+    TableInfo::Ptr tableInfo, Entries::Ptr entries)
 {
     for (size_t j = 0; j < entries->size(); ++j)
     {
@@ -244,10 +239,13 @@
             std::string entryKey = tableInfo->name;
             entryKey.append("_").append(key);
 
-            it = key2value->insert(std::make_pair(key, Json::Value())).first;
-        }
-
-        Json::Value value;
+            it =
+                key2value
+                    ->insert(std::make_pair(key, std::vector<std::map<std::string, std::string>>()))
+                    .first;
+        }
+
+        std::map<std::string, std::string> value;
         for (auto& fieldIt : *(entry->fields()))
         {
             value[fieldIt.first] = fieldIt.second;
@@ -255,6 +253,6 @@
         value["_hash_"] = hash.hex();
         value["_num_"] = boost::lexical_cast<std::string>(num);
 
-        it->second["values"].append(value);
+        it->second.push_back(value);
     }
 }