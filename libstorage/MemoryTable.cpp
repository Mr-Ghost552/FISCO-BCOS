/*
 * @CopyRight:
 * FISCO-BCOS is free software: you can redistribute it and/or modify
 * it under the terms of the GNU General Public License as published by
 * the Free Software Foundation, either version 3 of the License, or
 * (at your option) any later version.
 *
 * FISCO-BCOS is distributed in the hope that it will be useful,
 * but WITHOUT ANY WARRANTY; without even the implied warranty of
 * MERCHANTABILITY or FITNESS FOR A PARTICULAR PURPOSE.  See the
 * GNU General Public License for more details.
 *
 * You should have received a copy of the GNU General Public License
 * along with FISCO-BCOS.  If not, see <http://www.gnu.org/licenses/>
 * (c) 2016-2018 fisco-dev contributors.
 */
/** @file MemoryTable.cpp
 *  @author ancelmo
 *  @date 20180921
 */
#include "MemoryTable.h"
#include "Common.h"
#include "Table.h"
#include <json/json.h>
#include <libdevcore/easylog.h>
#include <libdevcrypto/Hash.h>
#include <libprecompiled/Common.h>
#include <boost/exception/diagnostic_information.hpp>
#include <boost/lexical_cast.hpp>

using namespace dev;
using namespace dev::storage;
using namespace dev::precompiled;

void dev::storage::MemoryTable::init(const std::string& tableName)
{
    STORAGE_LOG(TRACE) << LOG_BADGE("MemoryTable") << LOG_DESC("init")
                       << LOG_KV("tableName", tableName);
}

inline Entries::Ptr dev::storage::MemoryTable::select(
    const std::string& key, Condition::Ptr condition)
{
    try
    {
        Entries::Ptr entries = std::make_shared<Entries>();

        CacheItr it;
        {
            // ReadGuard l(x_cache);
            it = m_cache.find(key);
        }
        if (it == m_cache.end())
        {
            if (m_remoteDB)
            {
                entries = m_remoteDB->select(m_blockHash, m_blockNum, m_tableInfo->name, key);
<<<<<<< HEAD
                {
                    // WriteGuard l(x_cache);
                    m_cache.insert(std::make_pair(key, entries));
                }
                // STORAGE_LOG(DEBUG) << LOG_BADGE("MemoryTable") << LOG_DESC("remoteDB selects")
                //<< LOG_KV("records", entries->size());
=======
                m_cache.insert(std::make_pair(key, entries));
                // STORAGE_LOG(TRACE) << LOG_BADGE("MemoryTable") << LOG_DESC("remoteDB selects")
                //                    << LOG_KV("key", key) << LOG_KV("records", entries->size());
>>>>>>> d526b34a
            }
        }
        else
        {
            entries = it->second;
        }

        if (!entries)
        {
<<<<<<< HEAD
            // STORAGE_LOG(DEBUG) << LOG_BADGE("MemoryTable") << LOG_DESC("Can't find data");
=======
            STORAGE_LOG(TRACE) << LOG_BADGE("MemoryTable") << LOG_DESC("Can't find data")
                               << LOG_KV("key", key);
>>>>>>> d526b34a
            return std::make_shared<Entries>();
        }
        auto indexes = processEntries(entries, condition);
        Entries::Ptr resultEntries = std::make_shared<Entries>();
        for (auto& i : indexes)
        {
            resultEntries->addEntry(entries->get(i));
        }
        return resultEntries;
    }
    catch (std::exception& e)
    {
        // STORAGE_LOG(ERROR) << LOG_BADGE("MemoryTable") << LOG_DESC("Table select failed for")
        //                   << LOG_KV("msg", boost::diagnostic_information(e));
    }

    return std::make_shared<Entries>();
}

inline int dev::storage::MemoryTable::update(
    const std::string& key, Entry::Ptr entry, Condition::Ptr condition, AccessOptions::Ptr options)
{
    try
    {
        if (!checkAuthority(options->origin))
        {
            // STORAGE_LOG(WARNING) << LOG_BADGE("MemoryTable") << LOG_DESC("update non-authorized")
            //                     << LOG_KV("origin", options->origin.hex()) << LOG_KV("key", key);
            return CODE_NO_AUTHORIZED;
        }
<<<<<<< HEAD
        // STORAGE_LOG(DEBUG) << LOG_BADGE("MemoryTable") << LOG_DESC("update") << LOG_KV("key",
=======
        // STORAGE_LOG(TRACE) << LOG_BADGE("MemoryTable") << LOG_DESC("update") << LOG_KV("key",
>>>>>>> d526b34a
        // key);

        Entries::Ptr entries = std::make_shared<Entries>();

        CacheItr it;
        {
            // ReadGuard l(x_cache);
            it = m_cache.find(key);
        }
        if (it == m_cache.end())
        {
            if (m_remoteDB)
            {
                entries = m_remoteDB->select(m_blockHash, m_blockNum, m_tableInfo->name, key);
<<<<<<< HEAD
                {
                    // WriteGuard l(x_cache);
                    m_cache.insert(std::make_pair(key, entries));
                }
                // STORAGE_LOG(DEBUG) << LOG_BADGE("MemoryTable") << LOG_DESC("remoteDB selects")
                //                   << LOG_KV("records", entries->size());
=======
                m_cache.insert(std::make_pair(key, entries));
                // STORAGE_LOG(TRACE) << LOG_BADGE("MemoryTable") << LOG_DESC("remoteDB selects")
                //                    << LOG_KV("key", key) << LOG_KV("records", entries->size());
>>>>>>> d526b34a
            }
        }
        else
        {
            entries = it->second;
        }

        if (!entries)
        {
            // STORAGE_LOG(ERROR) << LOG_BADGE("MemoryTable") << LOG_DESC("Can't find data");
            return 0;
        }
        checkField(entry);
        auto indexes = processEntries(entries, condition);
        std::vector<Change::Record> records;

        for (auto& i : indexes)
        {
            Entry::Ptr updateEntry = entries->get(i);
            for (auto& it : *(entry->fields()))
            {
                records.emplace_back(i, it.first, updateEntry->getField(it.first));
                updateEntry->setField(it.first, it.second);
            }
        }
        m_recorder(shared_from_this(), Change::Update, key, records);

        entries->setDirty(true);

        return indexes.size();
    }
    catch (std::exception& e)
    {
        STORAGE_LOG(ERROR) << LOG_BADGE("MemoryTable") << LOG_DESC("Access MemoryTable failed for")
                           << LOG_KV("msg", boost::diagnostic_information(e));
    }

    return 0;
}

inline int dev::storage::MemoryTable::insert(
    const std::string& key, Entry::Ptr entry, AccessOptions::Ptr options)
{
    try
    {
        if (!checkAuthority(options->origin))
        {
            // STORAGE_LOG(WARNING) << LOG_BADGE("MemoryTable") << LOG_DESC("insert non-authorized")
            //                     << LOG_KV("origin", options->origin.hex()) << LOG_KV("key", key);
            return CODE_NO_AUTHORIZED;
        }
<<<<<<< HEAD
        // STORAGE_LOG(DEBUG) << LOG_BADGE("MemoryTable") << LOG_DESC("insert") << LOG_KV("key",
=======
        // STORAGE_LOG(TRACE) << LOG_BADGE("MemoryTable") << LOG_DESC("insert") << LOG_KV("key",
>>>>>>> d526b34a
        // key);

        Entries::Ptr entries = std::make_shared<Entries>();
        Condition::Ptr condition = std::make_shared<Condition>();

        CacheItr it;
        {
            // ReadGuard l(x_cache);
            it = m_cache.find(key);
        }
        if (it == m_cache.end())
        {
            if (m_remoteDB)
            {
                entries = m_remoteDB->select(m_blockHash, m_blockNum, m_tableInfo->name, key);
<<<<<<< HEAD
                {
                    // WriteGuard l(x_cache);
                    m_cache.insert(std::make_pair(key, entries));
                }
                // STORAGE_LOG(DEBUG) << LOG_BADGE("MemoryTable") << LOG_DESC("remoteDB selects")
                //                   << LOG_KV("records", entries->size());
=======
                m_cache.insert(std::make_pair(key, entries));
                // STORAGE_LOG(TRACE) << LOG_BADGE("MemoryTable") << LOG_DESC("remoteDB selects")
                //                    << LOG_KV("key", key) << LOG_KV("records", entries->size());
>>>>>>> d526b34a
            }
        }
        else
        {
            entries = it->second;
        }
        checkField(entry);
        Change::Record record(entries->size() + 1u);
        std::vector<Change::Record> value{record};
        m_recorder(shared_from_this(), Change::Insert, key, value);
        if (entries->size() == 0)
        {
            entries->addEntry(entry);
            {
                // WriteGuard l(x_cache);
                m_cache.insert(std::make_pair(key, entries));
            }
            return 1;
        }
        else
        {
            entries->addEntry(entry);
            return 1;
        }
    }
    catch (std::exception& e)
    {
        STORAGE_LOG(ERROR) << LOG_BADGE("MemoryTable") << LOG_DESC("Access MemoryTable failed for")
                           << LOG_KV("msg", boost::diagnostic_information(e));
    }

    return 1;
}

inline int dev::storage::MemoryTable::remove(
    const std::string& key, Condition::Ptr condition, AccessOptions::Ptr options)
{
    if (!checkAuthority(options->origin))
    {
        // STORAGE_LOG(WARNING) << LOG_BADGE("MemoryTable") << LOG_DESC("remove non-authorized")
        //                     << LOG_KV("origin", options->origin.hex()) << LOG_KV("key", key);
        return CODE_NO_AUTHORIZED;
    }
<<<<<<< HEAD
    // STORAGE_LOG(DEBUG) << LOG_BADGE("MemoryTable") << LOG_DESC("remove") << LOG_KV("key", key);
=======
    // STORAGE_LOG(TRACE) << LOG_BADGE("MemoryTable") << LOG_DESC("remove") << LOG_KV("key", key);
>>>>>>> d526b34a

    Entries::Ptr entries = std::make_shared<Entries>();

    CacheItr it;
    {
        // ReadGuard l(x_cache);
        it = m_cache.find(key);
    }
    if (it == m_cache.end())
    {
        if (m_remoteDB)
        {
            entries = m_remoteDB->select(m_blockHash, m_blockNum, m_tableInfo->name, key);
<<<<<<< HEAD
            {
                // WriteGuard l(x_cache);
                m_cache.insert(std::make_pair(key, entries));
            }
            // STORAGE_LOG(DEBUG) << LOG_BADGE("MemoryTable") << LOG_DESC("remoteDB selects")
            //                   << LOG_KV("records", entries->size());
=======
            m_cache.insert(std::make_pair(key, entries));
            // STORAGE_LOG(TRACE) << LOG_BADGE("MemoryTable") << LOG_DESC("remoteDB selects")
            //                    << LOG_KV("key", key) << LOG_KV("records", entries->size());
>>>>>>> d526b34a
        }
    }
    else
    {
        entries = it->second;
    }

    auto indexes = processEntries(entries, condition);

    std::vector<Change::Record> records;
    for (auto& i : indexes)
    {
        Entry::Ptr removeEntry = entries->get(i);

        removeEntry->setStatus(1);
        records.emplace_back(i);
    }
    m_recorder(shared_from_this(), Change::Remove, key, records);

    entries->setDirty(true);

    return indexes.size();
}

h256 dev::storage::MemoryTable::hash()
{
    bytes data;
<<<<<<< HEAD

    // Table
    for (auto it : m_cache)
=======
    for (auto& it : m_cache)
>>>>>>> d526b34a
    {
        if (it.second->dirty())
        {
            // Entries = vector<Entry>
            // LOG(DEBUG) << LOG_BADGE("Report") << LOG_DESC("Entries") << LOG_KV(it.first, "--->");
            data.insert(data.end(), it.first.begin(), it.first.end());
            for (size_t i = 0; i < it.second->size(); ++i)
            {
                if (it.second->get(i)->dirty())
                {
<<<<<<< HEAD
                    // Entry = map<name, fields>
                    // LOG(DEBUG) << LOG_BADGE("Report") << LOG_DESC("Entry") << LOG_KV("id", i);
                    for (auto fieldIt : *(it.second->get(i)->fields()))
=======
                    for (auto& fieldIt : *(it.second->get(i)->fields()))
>>>>>>> d526b34a
                    {
                        // Field
                        // LOG(DEBUG) << LOG_BADGE("Report") << LOG_DESC("Field")
                        //          << LOG_KV(fieldIt.first, toHex(fieldIt.second));
                        if (isHashField(fieldIt.first))
                        {
                            data.insert(data.end(), fieldIt.first.begin(), fieldIt.first.end());
                            data.insert(data.end(), fieldIt.second.begin(), fieldIt.second.end());
                        }
                    }
                }
            }
        }
    }

    if (data.empty())
    {
        return h256();
    }
    bytesConstRef bR(data.data(), data.size());
    h256 hash = dev::sha256(bR);

    return hash;
}

void dev::storage::MemoryTable::clear()
{
    {
        // WriteGuard l(x_cache);
        m_cache.clear();
    }
}

<<<<<<< HEAD
tbb::concurrent_unordered_map<std::string, Entries::Ptr>* dev::storage::MemoryTable::data()
=======
std::unordered_map<std::string, Entries::Ptr>* dev::storage::MemoryTable::data()
>>>>>>> d526b34a
{
    return &m_cache;
}

void dev::storage::MemoryTable::setStateStorage(Storage::Ptr amopDB)
{
    m_remoteDB = amopDB;
}

std::vector<size_t> MemoryTable::processEntries(Entries::Ptr entries, Condition::Ptr condition)
{
    std::vector<size_t> indexes;
    indexes.reserve(entries->size());
    if (condition->getConditions()->empty())
    {
        for (size_t i = 0; i < entries->size(); ++i)
            indexes.emplace_back(i);
        return indexes;
    }

    for (size_t i = 0; i < entries->size(); ++i)
    {
        Entry::Ptr entry = entries->get(i);
        if (processCondition(entry, condition))
        {
            indexes.push_back(i);
        }
    }

    return indexes;
}

bool dev::storage::MemoryTable::processCondition(Entry::Ptr entry, Condition::Ptr condition)
{
    try
    {
        for (auto& it : *condition->getConditions())
        {
            if (entry->getStatus() == Entry::Status::DELETED)
            {
                return false;
            }

            std::string lhs = entry->getField(it.first);
            std::string rhs = it.second.second;

            if (it.second.first == Condition::Op::eq)
            {
                if (lhs != rhs)
                {
                    return false;
                }
            }
            else if (it.second.first == Condition::Op::ne)
            {
                if (lhs == rhs)
                {
                    return false;
                }
            }
            else
            {
                if (lhs.empty())
                {
                    lhs = "0";
                }
                if (rhs.empty())
                {
                    rhs = "0";
                }

                int lhsNum = boost::lexical_cast<int>(lhs);
                int rhsNum = boost::lexical_cast<int>(rhs);

                switch (it.second.first)
                {
                case Condition::Op::eq:
                case Condition::Op::ne:
                {
                    break;
                }
                case Condition::Op::gt:
                {
                    if (lhsNum <= rhsNum)
                    {
                        return false;
                    }
                    break;
                }
                case Condition::Op::ge:
                {
                    if (lhsNum < rhsNum)
                    {
                        return false;
                    }
                    break;
                }
                case Condition::Op::lt:
                {
                    if (lhsNum >= rhsNum)
                    {
                        return false;
                    }
                    break;
                }
                case Condition::Op::le:
                {
                    if (lhsNum > rhsNum)
                    {
                        return false;
                    }
                    break;
                }
                }
            }
        }
    }
    catch (std::exception& e)
    {
        STORAGE_LOG(ERROR) << LOG_BADGE("MemoryTable") << LOG_DESC("Compare error")
                           << LOG_KV("msg", boost::diagnostic_information(e));
        return false;
    }

    return true;
}

void MemoryTable::setBlockHash(h256 blockHash)
{
    m_blockHash = blockHash;
}

void MemoryTable::setBlockNum(int blockNum)
{
    m_blockNum = blockNum;
}

bool MemoryTable::isHashField(const std::string& _key)
{
    if (!_key.empty())
    {
        return ((_key.substr(0, 1) != "_" && _key.substr(_key.size() - 1, 1) != "_") ||
                (_key == STATUS));
    }
    // STORAGE_LOG(ERROR) << LOG_BADGE("MemoryTable") << LOG_DESC("Empty key error");
    return false;
}

void MemoryTable::setTableInfo(TableInfo::Ptr _tableInfo)
{
    m_tableInfo = _tableInfo;
}

inline void MemoryTable::checkField(Entry::Ptr entry)
{
    for (auto& it : *(entry->fields()))
    {
        if (m_tableInfo->fields.end() ==
            find(m_tableInfo->fields.begin(), m_tableInfo->fields.end(), it.first))
        {
            // STORAGE_LOG(ERROR) << LOG_BADGE("MemoryTable") << LOG_DESC("field doen not exist")
            //                   << LOG_KV("table name", m_tableInfo->name)
            //                   << LOG_KV("field", it.first);
            throw std::invalid_argument("Invalid key.");
        }
    }
}

inline bool MemoryTable::checkAuthority(Address const& _origin) const
{
    if (m_tableInfo->authorizedAddress.empty())
        return true;
    auto it = find(
        m_tableInfo->authorizedAddress.cbegin(), m_tableInfo->authorizedAddress.cend(), _origin);
    return it != m_tableInfo->authorizedAddress.cend();
}<|MERGE_RESOLUTION|>--- conflicted
+++ resolved
@@ -55,18 +55,9 @@
             if (m_remoteDB)
             {
                 entries = m_remoteDB->select(m_blockHash, m_blockNum, m_tableInfo->name, key);
-<<<<<<< HEAD
-                {
-                    // WriteGuard l(x_cache);
-                    m_cache.insert(std::make_pair(key, entries));
-                }
-                // STORAGE_LOG(DEBUG) << LOG_BADGE("MemoryTable") << LOG_DESC("remoteDB selects")
-                //<< LOG_KV("records", entries->size());
-=======
                 m_cache.insert(std::make_pair(key, entries));
                 // STORAGE_LOG(TRACE) << LOG_BADGE("MemoryTable") << LOG_DESC("remoteDB selects")
                 //                    << LOG_KV("key", key) << LOG_KV("records", entries->size());
->>>>>>> d526b34a
             }
         }
         else
@@ -76,12 +67,7 @@
 
         if (!entries)
         {
-<<<<<<< HEAD
             // STORAGE_LOG(DEBUG) << LOG_BADGE("MemoryTable") << LOG_DESC("Can't find data");
-=======
-            STORAGE_LOG(TRACE) << LOG_BADGE("MemoryTable") << LOG_DESC("Can't find data")
-                               << LOG_KV("key", key);
->>>>>>> d526b34a
             return std::make_shared<Entries>();
         }
         auto indexes = processEntries(entries, condition);
@@ -112,11 +98,7 @@
             //                     << LOG_KV("origin", options->origin.hex()) << LOG_KV("key", key);
             return CODE_NO_AUTHORIZED;
         }
-<<<<<<< HEAD
-        // STORAGE_LOG(DEBUG) << LOG_BADGE("MemoryTable") << LOG_DESC("update") << LOG_KV("key",
-=======
         // STORAGE_LOG(TRACE) << LOG_BADGE("MemoryTable") << LOG_DESC("update") << LOG_KV("key",
->>>>>>> d526b34a
         // key);
 
         Entries::Ptr entries = std::make_shared<Entries>();
@@ -131,18 +113,9 @@
             if (m_remoteDB)
             {
                 entries = m_remoteDB->select(m_blockHash, m_blockNum, m_tableInfo->name, key);
-<<<<<<< HEAD
-                {
-                    // WriteGuard l(x_cache);
-                    m_cache.insert(std::make_pair(key, entries));
-                }
-                // STORAGE_LOG(DEBUG) << LOG_BADGE("MemoryTable") << LOG_DESC("remoteDB selects")
-                //                   << LOG_KV("records", entries->size());
-=======
                 m_cache.insert(std::make_pair(key, entries));
                 // STORAGE_LOG(TRACE) << LOG_BADGE("MemoryTable") << LOG_DESC("remoteDB selects")
                 //                    << LOG_KV("key", key) << LOG_KV("records", entries->size());
->>>>>>> d526b34a
             }
         }
         else
@@ -194,11 +167,7 @@
             //                     << LOG_KV("origin", options->origin.hex()) << LOG_KV("key", key);
             return CODE_NO_AUTHORIZED;
         }
-<<<<<<< HEAD
-        // STORAGE_LOG(DEBUG) << LOG_BADGE("MemoryTable") << LOG_DESC("insert") << LOG_KV("key",
-=======
         // STORAGE_LOG(TRACE) << LOG_BADGE("MemoryTable") << LOG_DESC("insert") << LOG_KV("key",
->>>>>>> d526b34a
         // key);
 
         Entries::Ptr entries = std::make_shared<Entries>();
@@ -214,18 +183,9 @@
             if (m_remoteDB)
             {
                 entries = m_remoteDB->select(m_blockHash, m_blockNum, m_tableInfo->name, key);
-<<<<<<< HEAD
-                {
-                    // WriteGuard l(x_cache);
-                    m_cache.insert(std::make_pair(key, entries));
-                }
-                // STORAGE_LOG(DEBUG) << LOG_BADGE("MemoryTable") << LOG_DESC("remoteDB selects")
-                //                   << LOG_KV("records", entries->size());
-=======
                 m_cache.insert(std::make_pair(key, entries));
                 // STORAGE_LOG(TRACE) << LOG_BADGE("MemoryTable") << LOG_DESC("remoteDB selects")
                 //                    << LOG_KV("key", key) << LOG_KV("records", entries->size());
->>>>>>> d526b34a
             }
         }
         else
@@ -269,11 +229,7 @@
         //                     << LOG_KV("origin", options->origin.hex()) << LOG_KV("key", key);
         return CODE_NO_AUTHORIZED;
     }
-<<<<<<< HEAD
-    // STORAGE_LOG(DEBUG) << LOG_BADGE("MemoryTable") << LOG_DESC("remove") << LOG_KV("key", key);
-=======
     // STORAGE_LOG(TRACE) << LOG_BADGE("MemoryTable") << LOG_DESC("remove") << LOG_KV("key", key);
->>>>>>> d526b34a
 
     Entries::Ptr entries = std::make_shared<Entries>();
 
@@ -287,18 +243,9 @@
         if (m_remoteDB)
         {
             entries = m_remoteDB->select(m_blockHash, m_blockNum, m_tableInfo->name, key);
-<<<<<<< HEAD
-            {
-                // WriteGuard l(x_cache);
-                m_cache.insert(std::make_pair(key, entries));
-            }
-            // STORAGE_LOG(DEBUG) << LOG_BADGE("MemoryTable") << LOG_DESC("remoteDB selects")
-            //                   << LOG_KV("records", entries->size());
-=======
             m_cache.insert(std::make_pair(key, entries));
             // STORAGE_LOG(TRACE) << LOG_BADGE("MemoryTable") << LOG_DESC("remoteDB selects")
             //                    << LOG_KV("key", key) << LOG_KV("records", entries->size());
->>>>>>> d526b34a
         }
     }
     else
@@ -326,13 +273,7 @@
 h256 dev::storage::MemoryTable::hash()
 {
     bytes data;
-<<<<<<< HEAD
-
-    // Table
-    for (auto it : m_cache)
-=======
     for (auto& it : m_cache)
->>>>>>> d526b34a
     {
         if (it.second->dirty())
         {
@@ -343,13 +284,7 @@
             {
                 if (it.second->get(i)->dirty())
                 {
-<<<<<<< HEAD
-                    // Entry = map<name, fields>
-                    // LOG(DEBUG) << LOG_BADGE("Report") << LOG_DESC("Entry") << LOG_KV("id", i);
-                    for (auto fieldIt : *(it.second->get(i)->fields()))
-=======
                     for (auto& fieldIt : *(it.second->get(i)->fields()))
->>>>>>> d526b34a
                     {
                         // Field
                         // LOG(DEBUG) << LOG_BADGE("Report") << LOG_DESC("Field")
@@ -383,11 +318,7 @@
     }
 }
 
-<<<<<<< HEAD
 tbb::concurrent_unordered_map<std::string, Entries::Ptr>* dev::storage::MemoryTable::data()
-=======
-std::unordered_map<std::string, Entries::Ptr>* dev::storage::MemoryTable::data()
->>>>>>> d526b34a
 {
     return &m_cache;
 }
