--- conflicted
+++ resolved
@@ -43,7 +43,7 @@
 public:
     using CacheType = typename std::conditional<Mode::value,
         tbb::concurrent_unordered_map<std::string, Entries::Ptr>,
-        std::unordered_map<std::string, Entries::Ptr>>::type;
+        std::map<std::string, Entries::Ptr>>::type;
     using CacheItr = typename CacheType::iterator;
     using Ptr = std::shared_ptr<MemoryTable<Mode>>;
 
@@ -296,7 +296,6 @@
         return indexes.size();
     }
 
-<<<<<<< HEAD
     virtual h256 hash() override
     {
         bytes data;
@@ -328,11 +327,6 @@
                 }
             }
         }
-=======
-    virtual h256 hash() override;
-    virtual void clear() override;
-    virtual std::map<std::string, Entries::Ptr>* data() override;
->>>>>>> d2176453
 
         if (data.empty())
         {
@@ -530,12 +524,7 @@
 
     Storage::Ptr m_remoteDB;
     TableInfo::Ptr m_tableInfo;
-<<<<<<< HEAD
     CacheType m_cache;
-=======
-    // this map can't be changed, hash() need ordered data
-    std::map<std::string, Entries::Ptr> m_cache;
->>>>>>> d2176453
     h256 m_blockHash;
     int m_blockNum = 0;
     std::function<void(Table::Ptr, Change::Kind, std::string const&, std::vector<Change::Record>&)>
