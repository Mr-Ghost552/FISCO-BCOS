--- conflicted
+++ resolved
@@ -47,11 +47,7 @@
 
     virtual h256 hash() override;
     virtual void clear() override;
-<<<<<<< HEAD
     virtual tbb::concurrent_unordered_map<std::string, Entries::Ptr>* data() override;
-=======
-    virtual std::unordered_map<std::string, Entries::Ptr>* data() override;
->>>>>>> d526b34a
 
     void setStateStorage(Storage::Ptr amopDB);
     void setBlockHash(h256 blockHash);
@@ -70,12 +66,8 @@
     void checkField(Entry::Ptr entry);
     Storage::Ptr m_remoteDB;
     TableInfo::Ptr m_tableInfo;
-<<<<<<< HEAD
     // std::map<std::string, Entries::Ptr> m_cache;
     tbb::concurrent_unordered_map<std::string, Entries::Ptr> m_cache;
-=======
-    std::unordered_map<std::string, Entries::Ptr> m_cache;
->>>>>>> d526b34a
     h256 m_blockHash;
     int m_blockNum = 0;
 
