/*
 * @CopyRight:
 * FISCO-BCOS is free software: you can redistribute it and/or modify
 * it under the terms of the GNU General Public License as published by
 * the Free Software Foundation, either version 3 of the License, or
 * (at your option) any later version.
 *
 * FISCO-BCOS is distributed in the hope that it will be useful,
 * but WITHOUT ANY WARRANTY; without even the implied warranty of
 * MERCHANTABILITY or FITNESS FOR A PARTICULAR PURPOSE.  See the
 * GNU General Public License for more details.
 *
 * You should have received a copy of the GNU General Public License
 * along with FISCO-BCOS.  If not, see <http://www.gnu.org/licenses/>
 * (c) 2016-2018 fisco-dev contributors.
 */
/** @file MemoryTable.h
 *  @author ancelmo
 *  @date 20180921
 */
#pragma once

#include "MemoryTable.h"
#include "Storage.h"
#include "Table.h"
#include <json/json.h>
#include <libdevcore/Guards.h>
#include <libdevcore/easylog.h>
#include <libdevcrypto/Hash.h>
#include <libprecompiled/Common.h>
#include <tbb/concurrent_unordered_map.h>
#include <boost/exception/diagnostic_information.hpp>
#include <boost/lexical_cast.hpp>
#include <type_traits>

namespace dev
{
namespace storage
{

class MemoryTable : public Table
{
public:
<<<<<<< HEAD
    using CacheType = std::map<std::string, Entries::Ptr>;
=======
    using CacheType = typename std::conditional<Mode::value,
        tbb::concurrent_unordered_map<std::string, Entries::Ptr>,
        std::map<std::string, Entries::Ptr>>::type;
>>>>>>> cf153737
    using CacheItr = typename CacheType::iterator;
    using Ptr = std::shared_ptr<MemoryTable>;

    MemoryTable();

<<<<<<< HEAD
    virtual ~MemoryTable(){};
=======
            CacheItr it;
            it = m_cache.find(key);
            // beacuse there is no interface to erase element in tbb::concurrent_unordered_map,
            // so we set a value to nullptr as a flag to tell table to update it later when a
            // key-value is invalid
            if (it == m_cache.end() || it->second == nullptr)
            {
                if (m_remoteDB)
                {
                    entries = m_remoteDB->select(m_blockHash, m_blockNum, m_tableInfo->name, key);
                    m_cache[key] = entries;
                }
            }
            else
            {
                entries = it->second;
            }

            if (!entries)
            {
                return std::make_shared<Entries>();
            }
            auto indexes = processEntries(entries, condition);
            typename Entries::Ptr resultEntries = std::make_shared<Entries>();
            for (auto& i : indexes)
            {
                resultEntries->addEntry(entries->get(i));
            }
            return resultEntries;
        }
        catch (std::exception& e)
        {
            STORAGE_LOG(ERROR) << LOG_BADGE("MemoryTable") << LOG_DESC("Table select failed for")
                               << LOG_KV("msg", boost::diagnostic_information(e));
        }
>>>>>>> cf153737

    virtual Entries::Ptr select(const std::string& key, Condition::Ptr condition) override;

    virtual int update(const std::string& key, Entry::Ptr entry, Condition::Ptr condition,
<<<<<<< HEAD
            AccessOptions::Ptr options = std::make_shared<AccessOptions>()) override;

    virtual int insert(const std::string& key, Entry::Ptr entry,
            AccessOptions::Ptr options = std::make_shared<AccessOptions>(),
            bool needSelect = true) override;

    virtual int remove(const std::string& key, Condition::Ptr condition,
            AccessOptions::Ptr options = std::make_shared<AccessOptions>()) override;
=======
        AccessOptions::Ptr options = std::make_shared<AccessOptions>()) override
    {
        try
        {
            if (options->check && !checkAuthority(options->origin))
            {
                return storage::CODE_NO_AUTHORIZED;
            }

            typename Entries::Ptr entries = std::make_shared<Entries>();

            CacheItr it;
            it = m_cache.find(key);
            // beacuse there is no interface to erase element in tbb::concurrent_unordered_map,
            // so we set a value to nullptr as a flag to tell table to update it later when a
            // key-value is invalid
            if (it == m_cache.end() || it->second == nullptr)
            {
                if (m_remoteDB)
                {
                    entries = m_remoteDB->select(m_blockHash, m_blockNum, m_tableInfo->name, key);
                    m_cache[key] = entries;
                }
            }
            else
            {
                entries = it->second;
            }

            if (!entries)
            {
                return 0;
            }

            checkField(entry);
            auto indexes = processEntries(entries, condition);
            std::vector<Change::Record> records;

            for (auto& i : indexes)
            {
                Entry::Ptr updateEntry = entries->get(i);
                for (auto& it : *(entry->fields()))
                {
                    records.emplace_back(i, it.first, updateEntry->getField(it.first));
                    updateEntry->setField(it.first, it.second);
                }
            }
            this->m_recorder(this->shared_from_this(), Change::Update, key, records);

            entries->setDirty(true);

            return indexes.size();
        }
        catch (std::exception& e)
        {
            STORAGE_LOG(ERROR) << LOG_BADGE("MemoryTable")
                               << LOG_DESC("Access MemoryTable failed for")
                               << LOG_KV("msg", boost::diagnostic_information(e));
        }

        return 0;
    }

    virtual int insert(const std::string& key, Entry::Ptr entry,
        AccessOptions::Ptr options = std::make_shared<AccessOptions>(),
        bool needSelect = true) override
    {
        try
        {
            if (options->check && !checkAuthority(options->origin))
            {
                return storage::CODE_NO_AUTHORIZED;
            }

            typename Entries::Ptr entries = std::make_shared<Entries>();
            Condition::Ptr condition = std::make_shared<Condition>();

            CacheItr it;
            it = m_cache.find(key);
            // beacuse there is no interface to erase element in tbb::concurrent_unordered_map,
            // so we set a value to nullptr as a flag to tell table to update it later when a
            // key-value is invalid
            if (it == m_cache.end() || it->second == nullptr)
            {
                if (m_remoteDB)
                {
                    if (needSelect)
                    {
                        entries =
                            m_remoteDB->select(m_blockHash, m_blockNum, m_tableInfo->name, key);
                        m_cache[key] = entries;
                    }
                }
            }
            else
            {
                entries = it->second;
            }
            checkField(entry);
            Change::Record record(entries->size());
            std::vector<Change::Record> value{record};
            this->m_recorder(this->shared_from_this(), Change::Insert, key, value);
            if (entries->size() == 0)
            {
                entries->addEntry(entry);
                m_cache[key] = entries;
                return 1;
            }
            else
            {
                entries->addEntry(entry);
                return 1;
            }
        }
        catch (std::exception& e)
        {
            STORAGE_LOG(ERROR) << LOG_BADGE("MemoryTable")
                               << LOG_DESC("Access MemoryTable failed for")
                               << LOG_KV("msg", boost::diagnostic_information(e));
        }

        return 1;
    }

    virtual int remove(const std::string& key, Condition::Ptr condition,
        AccessOptions::Ptr options = std::make_shared<AccessOptions>()) override
    {
        if (options->check && !checkAuthority(options->origin))
        {
            return storage::CODE_NO_AUTHORIZED;
        }
>>>>>>> cf153737

    virtual h256 hash() override;

<<<<<<< HEAD
=======
        CacheItr it;
        it = m_cache.find(key);
        // beacuse there is no interface to erase element in tbb::concurrent_unordered_map,
        // so we set a value to nullptr as a flag to tell table to update it later when a
        // key-value is invalid
        if (it == m_cache.end() || it->second == nullptr)
        {
            if (m_remoteDB)
            {
                entries = m_remoteDB->select(m_blockHash, m_blockNum, m_tableInfo->name, key);
                m_cache[key] = entries;
            }
        }
        else
        {
            entries = it->second;
        }

        auto indexes = processEntries(entries, condition);

        std::vector<Change::Record> records;
        for (auto& i : indexes)
        {
            Entry::Ptr removeEntry = entries->get(i);

            removeEntry->setStatus(1);
            records.emplace_back(i);
        }
        this->m_recorder(this->shared_from_this(), Change::Remove, key, records);

        entries->setDirty(true);

        return indexes.size();
    }

    virtual h256 hash() override
    {
        std::map<std::string, Entries::Ptr> tmpOrderedCache(m_cache.begin(), m_cache.end());
        bytes data;
        for (auto& it : tmpOrderedCache)
        {
            if (it.second->dirty())
            {
                data.insert(data.end(), it.first.begin(), it.first.end());
                for (size_t i = 0; i < it.second->size(); ++i)
                {
                    if (it.second->get(i)->dirty())
                    {
                        for (auto& fieldIt : *(it.second->get(i)->fields()))
                        {
                            if (isHashField(fieldIt.first))
                            {
                                data.insert(data.end(), fieldIt.first.begin(), fieldIt.first.end());
                                data.insert(
                                    data.end(), fieldIt.second.begin(), fieldIt.second.end());
                            }
                        }
                    }
                }
            }
        }

        if (data.empty())
        {
            return h256();
        }
        bytesConstRef bR(data.data(), data.size());
        h256 hash = dev::sha256(bR);

        return hash;
    }
>>>>>>> cf153737
    virtual void clear() override { m_cache.clear(); }
    virtual bool empty() override
    {
        for (auto iter : m_cache)
        {
            if (iter.second != nullptr)
            {
                return false;
            }
        }
        return true;
    }

    void setStateStorage(Storage::Ptr amopDB) override { m_remoteDB = amopDB; }
    void setBlockHash(h256 blockHash) override { m_blockHash = blockHash; }
    void setBlockNum(int blockNum) override { m_blockNum = blockNum; }
    void setTableInfo(TableInfo::Ptr tableInfo) override { m_tableInfo = tableInfo; }

    bool checkAuthority(Address const& _origin) const override
    {
        if (m_tableInfo->authorizedAddress.empty())
            return true;
        auto it = find(m_tableInfo->authorizedAddress.cbegin(),
            m_tableInfo->authorizedAddress.cend(), _origin);
        return it != m_tableInfo->authorizedAddress.cend();
    }

<<<<<<< HEAD
    virtual TableData::Ptr dump() override
	{
    	auto data = std::make_shared<TableData>();
=======
    virtual void setRecorder(std::function<void(
            Table::Ptr, Change::Kind, std::string const&, std::vector<Change::Record>&)>
            _recorder) override
    {
        m_recorder = _recorder;
    }
>>>>>>> cf153737

		data->info = m_tableInfo;
		data->entries = std::make_shared<Entries>();
		for (auto it : m_cache)
		{
			data->entries->addEntry(it.second);
		}

<<<<<<< HEAD
		for(size_t i=0; i<m_newEntries->size(); ++i) {
			data->entries->addEntry(m_newEntries->get(i));
		}
=======
            if (it.second->dirty())
            {
                dirtyTable = true;
            }
        }
        return dirtyTable;
    }

    virtual void rollback(const Change& _change) override
    {
        {
            switch (_change.kind)
            {
            case Change::Insert:
            {
                auto entries = m_cache[_change.key];
                entries->removeEntry(_change.value[0].index);
                if (entries->size() == 0u)
                {
                    m_cache[_change.key] = nullptr;
                }
                break;
            }
            case Change::Update:
            {
                auto entries = m_cache[_change.key];
                for (auto& record : _change.value)
                {
                    auto entry = entries->get(record.index);
                    entry->setField(record.key, record.oldValue);
                }
                break;
            }
            case Change::Remove:
            {
                auto entries = m_cache[_change.key];
                for (auto& record : _change.value)
                {
                    auto entry = entries->get(record.index);
                    entry->setStatus(0);
                }
                break;
            }
            case Change::Select:

            default:
                break;
            }
        }
    }
>>>>>>> cf153737

		return data;
    }

private:
    std::vector<size_t> processEntries(Entries::Ptr entries, Condition::Ptr condition)
    {
        std::vector<size_t> indexes;
        indexes.reserve(entries->size());
        if (condition->getConditions()->empty())
        {
            for (size_t i = 0; i < entries->size(); ++i)
                indexes.emplace_back(i);
            return indexes;
        }

        for (size_t i = 0; i < entries->size(); ++i)
        {
            Entry::Ptr entry = entries->get(i);
            if (processCondition(entry, condition))
            {
                indexes.push_back(i);
            }
        }

        return indexes;
    }

    bool processCondition(Entry::Ptr entry, Condition::Ptr condition)
    {
        try
        {
            for (auto& it : *condition->getConditions())
            {
                if (entry->getStatus() == Entry::Status::DELETED)
                {
                    return false;
                }

                std::string lhs = entry->getField(it.first);
                std::string rhs = it.second.second;

                if (it.second.first == Condition::Op::eq)
                {
                    if (lhs != rhs)
                    {
                        return false;
                    }
                }
                else if (it.second.first == Condition::Op::ne)
                {
                    if (lhs == rhs)
                    {
                        return false;
                    }
                }
                else
                {
                    if (lhs.empty())
                    {
                        lhs = "0";
                    }
                    if (rhs.empty())
                    {
                        rhs = "0";
                    }

                    int lhsNum = boost::lexical_cast<int>(lhs);
                    int rhsNum = boost::lexical_cast<int>(rhs);

                    switch (it.second.first)
                    {
                    case Condition::Op::eq:
                    case Condition::Op::ne:
                    {
                        break;
                    }
                    case Condition::Op::gt:
                    {
                        if (lhsNum <= rhsNum)
                        {
                            return false;
                        }
                        break;
                    }
                    case Condition::Op::ge:
                    {
                        if (lhsNum < rhsNum)
                        {
                            return false;
                        }
                        break;
                    }
                    case Condition::Op::lt:
                    {
                        if (lhsNum >= rhsNum)
                        {
                            return false;
                        }
                        break;
                    }
                    case Condition::Op::le:
                    {
                        if (lhsNum > rhsNum)
                        {
                            return false;
                        }
                        break;
                    }
                    }
                }
            }
        }
        catch (std::exception& e)
        {
            STORAGE_LOG(ERROR) << LOG_BADGE("MemoryTable") << LOG_DESC("Compare error")
                               << LOG_KV("msg", boost::diagnostic_information(e));
            return false;
        }

        return true;
    }

    bool isHashField(const std::string& _key)
    {
        if (!_key.empty())
        {
            return ((_key.substr(0, 1) != "_" && _key.substr(_key.size() - 1, 1) != "_") ||
                    (_key == STATUS));
        }
        return false;
    }

    void checkField(Entry::Ptr entry)
    {
        for (auto& it : *(entry->fields()))
        {
            if (m_tableInfo->fields.end() ==
                find(m_tableInfo->fields.begin(), m_tableInfo->fields.end(), it.first))
            {
<<<<<<< HEAD
                STORAGE_LOG(ERROR) << LOG_BADGE("MemoryTable") << LOG_DESC("field doen not exist")
                                  << LOG_KV("table name", m_tableInfo->name)
                                  << LOG_KV("field", it.first);
=======
>>>>>>> cf153737
                throw std::invalid_argument("Invalid key.");
            }
        }
    }

    Storage::Ptr m_remoteDB;
    TableInfo::Ptr m_tableInfo;
    std::map<uint32_t, Entry::Ptr> m_cache;
    Entries::Ptr m_newEntries;
    h256 m_blockHash;
    int m_blockNum = 0;
<<<<<<< HEAD
};  // namespace storage

=======
    std::function<void(Table::Ptr, Change::Kind, std::string const&, std::vector<Change::Record>&)>
        m_recorder;
};
>>>>>>> cf153737
}  // namespace storage
}  // namespace dev<|MERGE_RESOLUTION|>--- conflicted
+++ resolved
@@ -41,62 +41,17 @@
 class MemoryTable : public Table
 {
 public:
-<<<<<<< HEAD
     using CacheType = std::map<std::string, Entries::Ptr>;
-=======
-    using CacheType = typename std::conditional<Mode::value,
-        tbb::concurrent_unordered_map<std::string, Entries::Ptr>,
-        std::map<std::string, Entries::Ptr>>::type;
->>>>>>> cf153737
     using CacheItr = typename CacheType::iterator;
     using Ptr = std::shared_ptr<MemoryTable>;
 
     MemoryTable();
 
-<<<<<<< HEAD
     virtual ~MemoryTable(){};
-=======
-            CacheItr it;
-            it = m_cache.find(key);
-            // beacuse there is no interface to erase element in tbb::concurrent_unordered_map,
-            // so we set a value to nullptr as a flag to tell table to update it later when a
-            // key-value is invalid
-            if (it == m_cache.end() || it->second == nullptr)
-            {
-                if (m_remoteDB)
-                {
-                    entries = m_remoteDB->select(m_blockHash, m_blockNum, m_tableInfo->name, key);
-                    m_cache[key] = entries;
-                }
-            }
-            else
-            {
-                entries = it->second;
-            }
-
-            if (!entries)
-            {
-                return std::make_shared<Entries>();
-            }
-            auto indexes = processEntries(entries, condition);
-            typename Entries::Ptr resultEntries = std::make_shared<Entries>();
-            for (auto& i : indexes)
-            {
-                resultEntries->addEntry(entries->get(i));
-            }
-            return resultEntries;
-        }
-        catch (std::exception& e)
-        {
-            STORAGE_LOG(ERROR) << LOG_BADGE("MemoryTable") << LOG_DESC("Table select failed for")
-                               << LOG_KV("msg", boost::diagnostic_information(e));
-        }
->>>>>>> cf153737
 
     virtual Entries::Ptr select(const std::string& key, Condition::Ptr condition) override;
 
     virtual int update(const std::string& key, Entry::Ptr entry, Condition::Ptr condition,
-<<<<<<< HEAD
             AccessOptions::Ptr options = std::make_shared<AccessOptions>()) override;
 
     virtual int insert(const std::string& key, Entry::Ptr entry,
@@ -105,216 +60,9 @@
 
     virtual int remove(const std::string& key, Condition::Ptr condition,
             AccessOptions::Ptr options = std::make_shared<AccessOptions>()) override;
-=======
-        AccessOptions::Ptr options = std::make_shared<AccessOptions>()) override
-    {
-        try
-        {
-            if (options->check && !checkAuthority(options->origin))
-            {
-                return storage::CODE_NO_AUTHORIZED;
-            }
-
-            typename Entries::Ptr entries = std::make_shared<Entries>();
-
-            CacheItr it;
-            it = m_cache.find(key);
-            // beacuse there is no interface to erase element in tbb::concurrent_unordered_map,
-            // so we set a value to nullptr as a flag to tell table to update it later when a
-            // key-value is invalid
-            if (it == m_cache.end() || it->second == nullptr)
-            {
-                if (m_remoteDB)
-                {
-                    entries = m_remoteDB->select(m_blockHash, m_blockNum, m_tableInfo->name, key);
-                    m_cache[key] = entries;
-                }
-            }
-            else
-            {
-                entries = it->second;
-            }
-
-            if (!entries)
-            {
-                return 0;
-            }
-
-            checkField(entry);
-            auto indexes = processEntries(entries, condition);
-            std::vector<Change::Record> records;
-
-            for (auto& i : indexes)
-            {
-                Entry::Ptr updateEntry = entries->get(i);
-                for (auto& it : *(entry->fields()))
-                {
-                    records.emplace_back(i, it.first, updateEntry->getField(it.first));
-                    updateEntry->setField(it.first, it.second);
-                }
-            }
-            this->m_recorder(this->shared_from_this(), Change::Update, key, records);
-
-            entries->setDirty(true);
-
-            return indexes.size();
-        }
-        catch (std::exception& e)
-        {
-            STORAGE_LOG(ERROR) << LOG_BADGE("MemoryTable")
-                               << LOG_DESC("Access MemoryTable failed for")
-                               << LOG_KV("msg", boost::diagnostic_information(e));
-        }
-
-        return 0;
-    }
-
-    virtual int insert(const std::string& key, Entry::Ptr entry,
-        AccessOptions::Ptr options = std::make_shared<AccessOptions>(),
-        bool needSelect = true) override
-    {
-        try
-        {
-            if (options->check && !checkAuthority(options->origin))
-            {
-                return storage::CODE_NO_AUTHORIZED;
-            }
-
-            typename Entries::Ptr entries = std::make_shared<Entries>();
-            Condition::Ptr condition = std::make_shared<Condition>();
-
-            CacheItr it;
-            it = m_cache.find(key);
-            // beacuse there is no interface to erase element in tbb::concurrent_unordered_map,
-            // so we set a value to nullptr as a flag to tell table to update it later when a
-            // key-value is invalid
-            if (it == m_cache.end() || it->second == nullptr)
-            {
-                if (m_remoteDB)
-                {
-                    if (needSelect)
-                    {
-                        entries =
-                            m_remoteDB->select(m_blockHash, m_blockNum, m_tableInfo->name, key);
-                        m_cache[key] = entries;
-                    }
-                }
-            }
-            else
-            {
-                entries = it->second;
-            }
-            checkField(entry);
-            Change::Record record(entries->size());
-            std::vector<Change::Record> value{record};
-            this->m_recorder(this->shared_from_this(), Change::Insert, key, value);
-            if (entries->size() == 0)
-            {
-                entries->addEntry(entry);
-                m_cache[key] = entries;
-                return 1;
-            }
-            else
-            {
-                entries->addEntry(entry);
-                return 1;
-            }
-        }
-        catch (std::exception& e)
-        {
-            STORAGE_LOG(ERROR) << LOG_BADGE("MemoryTable")
-                               << LOG_DESC("Access MemoryTable failed for")
-                               << LOG_KV("msg", boost::diagnostic_information(e));
-        }
-
-        return 1;
-    }
-
-    virtual int remove(const std::string& key, Condition::Ptr condition,
-        AccessOptions::Ptr options = std::make_shared<AccessOptions>()) override
-    {
-        if (options->check && !checkAuthority(options->origin))
-        {
-            return storage::CODE_NO_AUTHORIZED;
-        }
->>>>>>> cf153737
 
     virtual h256 hash() override;
 
-<<<<<<< HEAD
-=======
-        CacheItr it;
-        it = m_cache.find(key);
-        // beacuse there is no interface to erase element in tbb::concurrent_unordered_map,
-        // so we set a value to nullptr as a flag to tell table to update it later when a
-        // key-value is invalid
-        if (it == m_cache.end() || it->second == nullptr)
-        {
-            if (m_remoteDB)
-            {
-                entries = m_remoteDB->select(m_blockHash, m_blockNum, m_tableInfo->name, key);
-                m_cache[key] = entries;
-            }
-        }
-        else
-        {
-            entries = it->second;
-        }
-
-        auto indexes = processEntries(entries, condition);
-
-        std::vector<Change::Record> records;
-        for (auto& i : indexes)
-        {
-            Entry::Ptr removeEntry = entries->get(i);
-
-            removeEntry->setStatus(1);
-            records.emplace_back(i);
-        }
-        this->m_recorder(this->shared_from_this(), Change::Remove, key, records);
-
-        entries->setDirty(true);
-
-        return indexes.size();
-    }
-
-    virtual h256 hash() override
-    {
-        std::map<std::string, Entries::Ptr> tmpOrderedCache(m_cache.begin(), m_cache.end());
-        bytes data;
-        for (auto& it : tmpOrderedCache)
-        {
-            if (it.second->dirty())
-            {
-                data.insert(data.end(), it.first.begin(), it.first.end());
-                for (size_t i = 0; i < it.second->size(); ++i)
-                {
-                    if (it.second->get(i)->dirty())
-                    {
-                        for (auto& fieldIt : *(it.second->get(i)->fields()))
-                        {
-                            if (isHashField(fieldIt.first))
-                            {
-                                data.insert(data.end(), fieldIt.first.begin(), fieldIt.first.end());
-                                data.insert(
-                                    data.end(), fieldIt.second.begin(), fieldIt.second.end());
-                            }
-                        }
-                    }
-                }
-            }
-        }
-
-        if (data.empty())
-        {
-            return h256();
-        }
-        bytesConstRef bR(data.data(), data.size());
-        h256 hash = dev::sha256(bR);
-
-        return hash;
-    }
->>>>>>> cf153737
     virtual void clear() override { m_cache.clear(); }
     virtual bool empty() override
     {
@@ -342,18 +90,9 @@
         return it != m_tableInfo->authorizedAddress.cend();
     }
 
-<<<<<<< HEAD
     virtual TableData::Ptr dump() override
 	{
     	auto data = std::make_shared<TableData>();
-=======
-    virtual void setRecorder(std::function<void(
-            Table::Ptr, Change::Kind, std::string const&, std::vector<Change::Record>&)>
-            _recorder) override
-    {
-        m_recorder = _recorder;
-    }
->>>>>>> cf153737
 
 		data->info = m_tableInfo;
 		data->entries = std::make_shared<Entries>();
@@ -362,65 +101,14 @@
 			data->entries->addEntry(it.second);
 		}
 
-<<<<<<< HEAD
 		for(size_t i=0; i<m_newEntries->size(); ++i) {
 			data->entries->addEntry(m_newEntries->get(i));
 		}
-=======
-            if (it.second->dirty())
-            {
-                dirtyTable = true;
-            }
-        }
-        return dirtyTable;
-    }
-
-    virtual void rollback(const Change& _change) override
-    {
-        {
-            switch (_change.kind)
-            {
-            case Change::Insert:
-            {
-                auto entries = m_cache[_change.key];
-                entries->removeEntry(_change.value[0].index);
-                if (entries->size() == 0u)
-                {
-                    m_cache[_change.key] = nullptr;
-                }
-                break;
-            }
-            case Change::Update:
-            {
-                auto entries = m_cache[_change.key];
-                for (auto& record : _change.value)
-                {
-                    auto entry = entries->get(record.index);
-                    entry->setField(record.key, record.oldValue);
-                }
-                break;
-            }
-            case Change::Remove:
-            {
-                auto entries = m_cache[_change.key];
-                for (auto& record : _change.value)
-                {
-                    auto entry = entries->get(record.index);
-                    entry->setStatus(0);
-                }
-                break;
-            }
-            case Change::Select:
-
-            default:
-                break;
-            }
-        }
-    }
->>>>>>> cf153737
 
 		return data;
     }
+
+    virtual void rollback(const Change& _change) override;
 
 private:
     std::vector<size_t> processEntries(Entries::Ptr entries, Condition::Ptr condition)
@@ -558,12 +246,10 @@
             if (m_tableInfo->fields.end() ==
                 find(m_tableInfo->fields.begin(), m_tableInfo->fields.end(), it.first))
             {
-<<<<<<< HEAD
                 STORAGE_LOG(ERROR) << LOG_BADGE("MemoryTable") << LOG_DESC("field doen not exist")
                                   << LOG_KV("table name", m_tableInfo->name)
                                   << LOG_KV("field", it.first);
-=======
->>>>>>> cf153737
+
                 throw std::invalid_argument("Invalid key.");
             }
         }
@@ -575,13 +261,7 @@
     Entries::Ptr m_newEntries;
     h256 m_blockHash;
     int m_blockNum = 0;
-<<<<<<< HEAD
 };  // namespace storage
 
-=======
-    std::function<void(Table::Ptr, Change::Kind, std::string const&, std::vector<Change::Record>&)>
-        m_recorder;
-};
->>>>>>> cf153737
 }  // namespace storage
 }  // namespace dev