--- conflicted
+++ resolved
@@ -320,9 +320,6 @@
         tableInfo->key = "key";
         tableInfo->fields = std::vector<std::string>{"value"};
     }
-<<<<<<< HEAD
-
-=======
     else if (tableName == SYS_CNS)
     {
         tableInfo->key = dev::SYS_CNS_FIELD_NAME;
@@ -335,7 +332,6 @@
         tableInfo->fields = std::vector<std::string>{
             dev::blockverifier::SYSTEM_CONFIG_VALUE, dev::blockverifier::SYSTEM_CONFIG_ENABLENUM};
     }
->>>>>>> 0e89dc1f
     return tableInfo;
 }
 
