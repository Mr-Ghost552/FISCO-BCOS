--- conflicted
+++ resolved
@@ -58,21 +58,13 @@
     void setBlockHash(h256 blockHash);
     void setBlockNum(int64_t blockNum);
 
-<<<<<<< HEAD
     virtual h256 hash() override;
     virtual size_t savepoint() override;
     virtual void rollback(size_t _savepoint) override;
+    virtual void commit() override;
     virtual void commitDB(h256 const& _blockHash, int64_t _blockNumber) override;
-    int getCreateTableCode() { return createTableCode; }
-=======
-    h256 hash();
-    size_t savepoint();
-    void rollback(size_t _savepoint);
-    void commit();
-    void commitDB(h256 const& _blockHash, int64_t _blockNumber);
     int getCreateTableCode() { return m_createTableCode; }
     std::vector<Change>& getChangeLog();
->>>>>>> 83b8cffa
 
 private:
     storage::TableInfo::Ptr getSysTableInfo(const std::string& tableName);
