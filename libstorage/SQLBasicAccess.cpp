--- conflicted
+++ resolved
@@ -1,413 +1,410 @@
-/*
- * @CopyRight:
- * FISCO-BCOS is free software: you can redistribute it and/or modify
- * it under the terms of the GNU General Public License as published by
- * the Free Software Foundation, either version 3 of the License, or
- * (at your option) any later version.
- *
- * FISCO-BCOS is distributed in the hope that it will be useful,
- * but WITHOUT ANY WARRANTY; without even the implied warranty of
- * MERCHANTABILITY or FITNESS FOR A PARTICULAR PURPOSE.  See the
- * GNU General Public License for more details.
- *
- * You should have received a copy of the GNU General Public License
- * along with FISCO-BCOS.  If not, see <http://www.gnu.org/licenses/>
- * (c) 2016-2019 fisco-dev contributors.
- */
-/** @file SQLBasicAccess.cpp
- *  @author darrenyin
- *  @date 2019-04-24
- */
-
-#include "SQLBasicAccess.h"
-#include "StorageException.h"
-#include <libdevcore/easylog.h>
-#include <boost/algorithm/string.hpp>
-#include <boost/algorithm/string/classification.hpp>
-#include <boost/algorithm/string/split.hpp>
-
-using namespace dev::storage;
-using namespace std;
-
-int SQLBasicAccess::Select(h256 hash, int num, const std::string& _table, const std::string& key,
-    Condition::Ptr condition, Json::Value& respJson)
-{
-    std::string strSql = this->BuildQuerySql(_table, condition);
-    LOG(DEBUG) << "hash:" << hash.hex() << " num:" << num << " table:" << _table << " key:" << key
-               << " query sql:" << strSql;
-    Connection_T oConn = m_connPool->GetConnection();
-    if (oConn == NULL)
-    {
-        LOG(DEBUG) << "table:" << _table << "sql:" << strSql << " threadid:" << pthread_self()
-                   << " get connection failed";
-    }
-    LOG(DEBUG) << "table:" << _table << "sql:" << strSql << " threadid:" << pthread_self();
-    TRY
-    {
-        ResultSet_T result = Connection_executeQuery(oConn, "%s", strSql.c_str());
-        string strColumnName;
-        int32_t iColumnCnt = ResultSet_getColumnCount(result);
-        for (int32_t iIndex = 1; iIndex <= iColumnCnt; ++iIndex)
-        {
-            strColumnName = ResultSet_getColumnName(result, iIndex);
-            respJson["result"]["columns"].append(strColumnName);
-        }
-
-        while (ResultSet_next(result))
-        {
-            Json::Value oValueJson;
-
-            for (int32_t iIndex = 1; iIndex <= iColumnCnt; ++iIndex)
-            {
-                oValueJson.append(ResultSet_getString(result, iIndex));
-            }
-            respJson["result"]["data"].append(oValueJson);
-        }
-    }
-    CATCH(SQLException)
-    {
-        respJson["result"]["columns"].resize(0);
-        LOG(ERROR) << "select exception:";
-        m_connPool->ReturnConnection(oConn);
-        return 0;
-    }
-    END_TRY;
-<<<<<<< HEAD
-=======
-    LOG(DEBUG) << "table:" << _table << "sql:" << strSql << " threadid:" << pthread_self()
-               << " resp:" << respJson.toStyledString();
->>>>>>> aa7dcbd3
-    LOG(DEBUG) << "commit now active connections:" << m_connPool->GetActiveConnections()
-               << " max connections:" << m_connPool->GetMaxConnections();
-    m_connPool->ReturnConnection(oConn);
-    return 0;
-}
-
-std::string SQLBasicAccess::BuildQuerySql(const std::string& _table, Condition::Ptr condition)
-{
-    std::string strSql = "select * from ";
-    strSql.append(_table);
-    if (condition)
-    {
-        uint32_t dwIndex = 0;
-        auto conditionmap = *(condition->getConditions());
-        auto it = conditionmap.begin();
-        for (; it != conditionmap.end(); ++it)
-        {
-            if (dwIndex == 0)
-            {
-                ++dwIndex;
-                strSql.append(GenerateConditionSql(" where", it, condition));
-            }
-            else
-            {
-                strSql.append(GenerateConditionSql(" and", it, condition));
-            }
-        }
-    }
-
-    return strSql;
-}
-
-std::string SQLBasicAccess::GenerateConditionSql(const std::string& strPrefix,
-    std::map<std::string, Condition::Range>::iterator& it, Condition::Ptr condition)
-{
-    string value = it->second.right.second;
-    boost::algorithm::replace_all_copy(value, "\\", "\\\\");
-    boost::algorithm::replace_all_copy(value, "`", "\\`");
-    string strConditionSql = strPrefix;
-    if (it->second.left.second == it->second.right.second && it->second.left.first &&
-        it->second.right.first)
-    {
-        strConditionSql.append(" `").append(it->first).append("`='").append(value).append("'");
-    }
-    else
-    {
-        if (it->second.left.second != condition->unlimitedField())
-        {
-            if (it->second.left.first)
-            {
-                strConditionSql.append(" `").append(it->first).append("`>=").append(value).append(
-                    "'");
-            }
-            else
-            {
-                strConditionSql.append(" `").append(it->first).append("`>").append(value).append(
-                    "'");
-            }
-        }
-
-        if (it->second.right.second != condition->unlimitedField())
-        {
-            if (it->second.right.first)
-            {
-                strConditionSql.append(" `").append(it->first).append("`<=").append(value).append(
-                    "'");
-            }
-            else
-            {
-                strConditionSql.append(" `").append(it->first).append("`<").append(value).append(
-                    "'");
-            }
-        }
-    }
-    return strConditionSql;
-}
-
-
-std::string SQLBasicAccess::BuildCreateTableSql(
-    const std::string& tablename, const std::string& keyfield, const std::string& valuefield)
-{
-    boost::algorithm::replace_all_copy(tablename, "\\", "\\\\");
-    boost::algorithm::replace_all_copy(tablename, "`", "\\`");
-
-    boost::algorithm::replace_all_copy(keyfield, "\\", "\\\\");
-    boost::algorithm::replace_all_copy(keyfield, "`", "\\`");
-
-    stringstream ss;
-    ss << "CREATE TABLE IF NOT EXISTS `" << tablename << "`(\n";
-    ss << " `_id_` int unsigned auto_increment,\n";
-    ss << " `_hash_` varchar(128) not null,\n";
-    ss << " `_num_` int not null,\n";
-    ss << " `_status_` int not null,\n";
-    ss << "`" << keyfield << "` varchar(128) default '',\n";
-
-    LOG(DEBUG) << "valuefield:" << valuefield;
-    std::vector<std::string> vecSplit;
-    boost::split(vecSplit, valuefield, boost::is_any_of(","));
-    auto it = vecSplit.begin();
-    for (; it != vecSplit.end(); ++it)
-    {
-        boost::algorithm::replace_all_copy(*it, "\\", "\\\\");
-        boost::algorithm::replace_all_copy(*it, "`", "\\`");
-        ss << "`" << *it << "` text default '',\n";
-    }
-    LOG(DEBUG) << "valuefield:" << valuefield;
-
-    ss << " PRIMARY KEY( `_id_` ),\n";
-    ss << " KEY(`" << keyfield << "`),\n";
-    ss << " KEY(`_num_`)\n";
-    ss << ")ENGINE=InnoDB default charset=utf8mb4;";
-
-    return ss.str();
-}
-
-
-std::string SQLBasicAccess::GetCreateTableSql(const Entry::Ptr& entry)
-{
-    auto fields = *entry->fields();
-    string table_name(fields["table_name"]);
-    string key_field(fields["key_field"]);
-    string value_field(fields["value_field"]);
-    /*generate create table sql*/
-    string _sql = BuildCreateTableSql(table_name, key_field, value_field);
-    LOG(DEBUG) << "create table:" << table_name << " keyfield:" << key_field
-               << " value field:" << value_field << " sql:" << _sql;
-    return _sql;
-}
-
-
-void SQLBasicAccess::GetCommitFieldNameAndValue(const Entries::Ptr& data, h256 hash,
-    const std::string& _num, std::vector<std::string>& _fieldName,
-    std::vector<std::string>& _fieldValue, bool& _hasGetField)
-{
-    for (size_t i = 0; i < data->size(); ++i)
-    {
-        Entry::Ptr entry = data->get(i);
-        /*different fields*/
-        for (auto fieldIt : *entry->fields())
-        {
-            if (fieldIt.first == "_num_" || fieldIt.first == "_hash_")
-            {
-                continue;
-            }
-            if (i == 0 && !_hasGetField)
-            {
-                _fieldName.push_back(fieldIt.first);
-            }
-            _fieldValue.push_back(fieldIt.second);
-            LOG(DEBUG) << "new entry key:" << fieldIt.first << " value:" << fieldIt.second;
-        }
-        _fieldValue.push_back(hash.hex());
-        _fieldValue.push_back(_num);
-    }
-
-    if (_fieldName.size() > 0 && !_hasGetField)
-    {
-        _fieldName.push_back("_hash_");
-        _fieldName.push_back("_num_");
-        _hasGetField = true;
-    }
-}
-
-int SQLBasicAccess::Commit(h256 hash, int num, const std::vector<TableData::Ptr>& datas)
-{
-    LOG(DEBUG) << " commit hash:" << hash.hex() << " num:" << num;
-    string strNum = to_string(num);
-    if (datas.size() == 0)
-    {
-        LOG(DEBUG) << "Empty data just return";
-        return 0;
-    }
-
-    /*execute commit operation*/
-
-    Connection_T oConn = m_connPool->GetConnection();
-    TRY
-    {
-        for (auto it : datas)
-        {
-            auto tableInfo = it->info;
-            std::string strTableName = tableInfo->name;
-
-            if (strTableName == "_sys_tables_")
-            {
-                for (size_t i = 0; i < it->dirtyEntries->size(); ++i)
-                {
-                    Entry::Ptr entry = it->dirtyEntries->get(i);
-                    string strSql = GetCreateTableSql(entry);
-                    Connection_execute(oConn, "%s", strSql.c_str());
-                }
-
-                for (size_t i = 0; i < it->newEntries->size(); ++i)
-                {
-                    Entry::Ptr entry = it->newEntries->get(i);
-                    string strSql = GetCreateTableSql(entry);
-                    Connection_execute(oConn, "%s", strSql.c_str());
-                }
-            }
-        }
-    }
-    CATCH(SQLException)
-    {
-        LOG(ERROR) << "create table exception:";
-        m_connPool->ReturnConnection(oConn);
-        return 0;
-    }
-    END_TRY;
-
-    volatile int32_t dwRowCount = 0;
-    m_connPool->BeginTransaction(oConn);
-    TRY
-    {
-        for (auto it : datas)
-        {
-            auto tableInfo = it->info;
-            std::string strTableName = tableInfo->name;
-            std::vector<std::string> _fieldName;
-            std::vector<std::string> _fieldValue;
-            bool _hasGetField = false;
-
-            this->GetCommitFieldNameAndValue(
-                it->dirtyEntries, hash, strNum, _fieldName, _fieldValue, _hasGetField);
-            this->GetCommitFieldNameAndValue(
-                it->newEntries, hash, strNum, _fieldName, _fieldValue, _hasGetField);
-            /*build commit sql*/
-            string strSql = this->BuildCommitSql(strTableName, _fieldName, _fieldValue);
-            LOG(DEBUG) << " commit hash:" << hash.hex() << " num:" << num
-                       << " commit sql:" << strSql;
-            PreparedStatement_T oPreSatement =
-                Connection_prepareStatement(oConn, "%s", strSql.c_str());
-            int32_t dwIndex = 0;
-            auto itValue = _fieldValue.begin();
-            for (; itValue != _fieldValue.end(); ++itValue)
-            {
-                PreparedStatement_setString(oPreSatement, ++dwIndex, itValue->c_str());
-                LOG(DEBUG) << " index:" << dwIndex << " num:" << num
-                           << " setString:" << itValue->c_str();
-            }
-            PreparedStatement_execute(oPreSatement);
-
-            dwRowCount += (int32_t)PreparedStatement_rowsChanged(oPreSatement);
-        }
-    }
-    CATCH(SQLException)
-    {
-        LOG(ERROR) << "insert data exception:";
-        m_connPool->RollBack(oConn);
-        m_connPool->ReturnConnection(oConn);
-        return 0;
-    }
-    END_TRY;
-
-    LOG(DEBUG) << "commit now active connections:" << m_connPool->GetActiveConnections()
-               << " max connections:" << m_connPool->GetMaxConnections();
-    m_connPool->Commit(oConn);
-    m_connPool->ReturnConnection(oConn);
-    return dwRowCount;
-}
-
-
-std::string SQLBasicAccess::BuildCommitSql(const std::string& _table,
-    const std::vector<std::string>& _fieldName, const std::vector<std::string>& _fieldValue)
-{
-    if (_fieldName.size() == 0 || _fieldValue.size() == 0 ||
-        (_fieldValue.size() % _fieldName.size()))
-    {
-        /*throw execption*/
-        LOG(ERROR) << "field size:" << _fieldName.size() << " value size:" << _fieldValue.size()
-                   << " field size and value should be greate than 0";
-        THROW(SQLException, "PreparedStatement_executeQuery");
-    }
-    uint32_t dwColumnSize = _fieldName.size();
-    std::string strSql = "replace into ";
-    strSql.append(_table).append("(");
-    auto it = _fieldName.begin();
-    for (; it != _fieldName.end(); ++it)
-    {
-        strSql.append("`").append(*it).append("`").append(",");
-    }
-    strSql = strSql.substr(0, strSql.size() - 1);
-    strSql.append(") values");
-
-    LOG(DEBUG) << "field size:" << _fieldName.size() << " value size:" << _fieldValue.size();
-
-    uint32_t dwSize = _fieldValue.size();
-    for (uint32_t dwIndex = 0; dwIndex < dwSize; ++dwIndex)
-    {
-        if (dwIndex % dwColumnSize == 0)
-        {
-            strSql.append("(?,");
-        }
-        else
-        {
-            strSql.append("?,");
-        }
-        if (dwIndex % dwColumnSize == (dwColumnSize - 1))
-        {
-            strSql = strSql.substr(0, strSql.size() - 1);
-            strSql.append("),");
-        }
-    }
-    strSql = strSql.substr(0, strSql.size() - 1);
-    return strSql;
-}
-
-void SQLBasicAccess::setConnPool(SQLConnectionPool::Ptr& _connPool)
-{
-    this->m_connPool = _connPool;
-}
-
-void SQLBasicAccess::ExecuteSql(const std::string& _sql)
-{
-    Connection_T conn = m_connPool->GetConnection();
-    if (conn == NULL)
-    {
-        LOG(DEBUG) << "get connection failed sql:" << _sql;
-        THROW(SQLException, "PreparedStatement_executeQuery");
-    }
-
-    TRY { Connection_execute(conn, "%s", _sql.c_str()); }
-    CATCH(SQLException)
-    {
-        LOG(ERROR) << "execute sql failed sql:" << _sql;
-        m_connPool->ReturnConnection(conn);
-        throw StorageException(-1, "execute sql failed sql:" + _sql);
-    }
-    END_TRY;
-    LOG(DEBUG) << "execute sql success sql:" << _sql
-               << " now active connection:" << m_connPool->GetActiveConnections()
-               << " max connection :" << m_connPool->GetMaxConnections();
-
-    m_connPool->ReturnConnection(conn);
-}
+/*
+ * @CopyRight:
+ * FISCO-BCOS is free software: you can redistribute it and/or modify
+ * it under the terms of the GNU General Public License as published by
+ * the Free Software Foundation, either version 3 of the License, or
+ * (at your option) any later version.
+ *
+ * FISCO-BCOS is distributed in the hope that it will be useful,
+ * but WITHOUT ANY WARRANTY; without even the implied warranty of
+ * MERCHANTABILITY or FITNESS FOR A PARTICULAR PURPOSE.  See the
+ * GNU General Public License for more details.
+ *
+ * You should have received a copy of the GNU General Public License
+ * along with FISCO-BCOS.  If not, see <http://www.gnu.org/licenses/>
+ * (c) 2016-2019 fisco-dev contributors.
+ */
+/** @file SQLBasicAccess.cpp
+ *  @author darrenyin
+ *  @date 2019-04-24
+ */
+
+#include "SQLBasicAccess.h"
+#include "StorageException.h"
+#include <libdevcore/easylog.h>
+#include <boost/algorithm/string.hpp>
+#include <boost/algorithm/string/classification.hpp>
+#include <boost/algorithm/string/split.hpp>
+
+using namespace dev::storage;
+using namespace std;
+
+int SQLBasicAccess::Select(h256 hash, int num, const std::string& _table, const std::string& key,
+    Condition::Ptr condition, Json::Value& respJson)
+{
+    std::string strSql = this->BuildQuerySql(_table, condition);
+    LOG(DEBUG) << "hash:" << hash.hex() << " num:" << num << " table:" << _table << " key:" << key
+               << " query sql:" << strSql;
+    Connection_T oConn = m_connPool->GetConnection();
+    if (oConn == NULL)
+    {
+        LOG(DEBUG) << "table:" << _table << "sql:" << strSql << " threadid:" << pthread_self()
+                   << " get connection failed";
+    }
+    LOG(DEBUG) << "table:" << _table << "sql:" << strSql << " threadid:" << pthread_self();
+    TRY
+    {
+        ResultSet_T result = Connection_executeQuery(oConn, "%s", strSql.c_str());
+        string strColumnName;
+        int32_t iColumnCnt = ResultSet_getColumnCount(result);
+        for (int32_t iIndex = 1; iIndex <= iColumnCnt; ++iIndex)
+        {
+            strColumnName = ResultSet_getColumnName(result, iIndex);
+            respJson["result"]["columns"].append(strColumnName);
+        }
+
+        while (ResultSet_next(result))
+        {
+            Json::Value oValueJson;
+
+            for (int32_t iIndex = 1; iIndex <= iColumnCnt; ++iIndex)
+            {
+                oValueJson.append(ResultSet_getString(result, iIndex));
+            }
+            respJson["result"]["data"].append(oValueJson);
+        }
+    }
+    CATCH(SQLException)
+    {
+        respJson["result"]["columns"].resize(0);
+        LOG(ERROR) << "select exception:";
+        m_connPool->ReturnConnection(oConn);
+        return 0;
+    }
+    END_TRY;
+    LOG(DEBUG) << "table:" << _table << "sql:" << strSql << " threadid:" << pthread_self()
+               << " resp:" << respJson.toStyledString();
+    LOG(DEBUG) << "commit now active connections:" << m_connPool->GetActiveConnections()
+               << " max connections:" << m_connPool->GetMaxConnections();
+    m_connPool->ReturnConnection(oConn);
+    return 0;
+}
+
+std::string SQLBasicAccess::BuildQuerySql(const std::string& _table, Condition::Ptr condition)
+{
+    std::string strSql = "select * from ";
+    strSql.append(_table);
+    if (condition)
+    {
+        uint32_t dwIndex = 0;
+        auto conditionmap = *(condition->getConditions());
+        auto it = conditionmap.begin();
+        for (; it != conditionmap.end(); ++it)
+        {
+            if (dwIndex == 0)
+            {
+                ++dwIndex;
+                strSql.append(GenerateConditionSql(" where", it, condition));
+            }
+            else
+            {
+                strSql.append(GenerateConditionSql(" and", it, condition));
+            }
+        }
+    }
+
+    return strSql;
+}
+
+std::string SQLBasicAccess::GenerateConditionSql(const std::string& strPrefix,
+    std::map<std::string, Condition::Range>::iterator& it, Condition::Ptr condition)
+{
+    string value = it->second.right.second;
+    boost::algorithm::replace_all_copy(value, "\\", "\\\\");
+    boost::algorithm::replace_all_copy(value, "`", "\\`");
+    string strConditionSql = strPrefix;
+    if (it->second.left.second == it->second.right.second && it->second.left.first &&
+        it->second.right.first)
+    {
+        strConditionSql.append(" `").append(it->first).append("`='").append(value).append("'");
+    }
+    else
+    {
+        if (it->second.left.second != condition->unlimitedField())
+        {
+            if (it->second.left.first)
+            {
+                strConditionSql.append(" `").append(it->first).append("`>=").append(value).append(
+                    "'");
+            }
+            else
+            {
+                strConditionSql.append(" `").append(it->first).append("`>").append(value).append(
+                    "'");
+            }
+        }
+
+        if (it->second.right.second != condition->unlimitedField())
+        {
+            if (it->second.right.first)
+            {
+                strConditionSql.append(" `").append(it->first).append("`<=").append(value).append(
+                    "'");
+            }
+            else
+            {
+                strConditionSql.append(" `").append(it->first).append("`<").append(value).append(
+                    "'");
+            }
+        }
+    }
+    return strConditionSql;
+}
+
+
+std::string SQLBasicAccess::BuildCreateTableSql(
+    const std::string& tablename, const std::string& keyfield, const std::string& valuefield)
+{
+    boost::algorithm::replace_all_copy(tablename, "\\", "\\\\");
+    boost::algorithm::replace_all_copy(tablename, "`", "\\`");
+
+    boost::algorithm::replace_all_copy(keyfield, "\\", "\\\\");
+    boost::algorithm::replace_all_copy(keyfield, "`", "\\`");
+
+    stringstream ss;
+    ss << "CREATE TABLE IF NOT EXISTS `" << tablename << "`(\n";
+    ss << " `_id_` int unsigned auto_increment,\n";
+    ss << " `_hash_` varchar(128) not null,\n";
+    ss << " `_num_` int not null,\n";
+    ss << " `_status_` int not null,\n";
+    ss << "`" << keyfield << "` varchar(128) default '',\n";
+
+    LOG(DEBUG) << "valuefield:" << valuefield;
+    std::vector<std::string> vecSplit;
+    boost::split(vecSplit, valuefield, boost::is_any_of(","));
+    auto it = vecSplit.begin();
+    for (; it != vecSplit.end(); ++it)
+    {
+        boost::algorithm::replace_all_copy(*it, "\\", "\\\\");
+        boost::algorithm::replace_all_copy(*it, "`", "\\`");
+        ss << "`" << *it << "` text default '',\n";
+    }
+    LOG(DEBUG) << "valuefield:" << valuefield;
+
+    ss << " PRIMARY KEY( `_id_` ),\n";
+    ss << " KEY(`" << keyfield << "`),\n";
+    ss << " KEY(`_num_`)\n";
+    ss << ")ENGINE=InnoDB default charset=utf8mb4;";
+
+    return ss.str();
+}
+
+
+std::string SQLBasicAccess::GetCreateTableSql(const Entry::Ptr& entry)
+{
+    auto fields = *entry->fields();
+    string table_name(fields["table_name"]);
+    string key_field(fields["key_field"]);
+    string value_field(fields["value_field"]);
+    /*generate create table sql*/
+    string _sql = BuildCreateTableSql(table_name, key_field, value_field);
+    LOG(DEBUG) << "create table:" << table_name << " keyfield:" << key_field
+               << " value field:" << value_field << " sql:" << _sql;
+    return _sql;
+}
+
+
+void SQLBasicAccess::GetCommitFieldNameAndValue(const Entries::Ptr& data, h256 hash,
+    const std::string& _num, std::vector<std::string>& _fieldName,
+    std::vector<std::string>& _fieldValue, bool& _hasGetField)
+{
+    for (size_t i = 0; i < data->size(); ++i)
+    {
+        Entry::Ptr entry = data->get(i);
+        /*different fields*/
+        for (auto fieldIt : *entry->fields())
+        {
+            if (fieldIt.first == "_num_" || fieldIt.first == "_hash_")
+            {
+                continue;
+            }
+            if (i == 0 && !_hasGetField)
+            {
+                _fieldName.push_back(fieldIt.first);
+            }
+            _fieldValue.push_back(fieldIt.second);
+            LOG(DEBUG) << "new entry key:" << fieldIt.first << " value:" << fieldIt.second;
+        }
+        _fieldValue.push_back(hash.hex());
+        _fieldValue.push_back(_num);
+    }
+
+    if (_fieldName.size() > 0 && !_hasGetField)
+    {
+        _fieldName.push_back("_hash_");
+        _fieldName.push_back("_num_");
+        _hasGetField = true;
+    }
+}
+
+int SQLBasicAccess::Commit(h256 hash, int num, const std::vector<TableData::Ptr>& datas)
+{
+    LOG(DEBUG) << " commit hash:" << hash.hex() << " num:" << num;
+    string strNum = to_string(num);
+    if (datas.size() == 0)
+    {
+        LOG(DEBUG) << "Empty data just return";
+        return 0;
+    }
+
+    /*execute commit operation*/
+
+    Connection_T oConn = m_connPool->GetConnection();
+    TRY
+    {
+        for (auto it : datas)
+        {
+            auto tableInfo = it->info;
+            std::string strTableName = tableInfo->name;
+
+            if (strTableName == "_sys_tables_")
+            {
+                for (size_t i = 0; i < it->dirtyEntries->size(); ++i)
+                {
+                    Entry::Ptr entry = it->dirtyEntries->get(i);
+                    string strSql = GetCreateTableSql(entry);
+                    Connection_execute(oConn, "%s", strSql.c_str());
+                }
+
+                for (size_t i = 0; i < it->newEntries->size(); ++i)
+                {
+                    Entry::Ptr entry = it->newEntries->get(i);
+                    string strSql = GetCreateTableSql(entry);
+                    Connection_execute(oConn, "%s", strSql.c_str());
+                }
+            }
+        }
+    }
+    CATCH(SQLException)
+    {
+        LOG(ERROR) << "create table exception:";
+        m_connPool->ReturnConnection(oConn);
+        return 0;
+    }
+    END_TRY;
+
+    volatile int32_t dwRowCount = 0;
+    m_connPool->BeginTransaction(oConn);
+    TRY
+    {
+        for (auto it : datas)
+        {
+            auto tableInfo = it->info;
+            std::string strTableName = tableInfo->name;
+            std::vector<std::string> _fieldName;
+            std::vector<std::string> _fieldValue;
+            bool _hasGetField = false;
+
+            this->GetCommitFieldNameAndValue(
+                it->dirtyEntries, hash, strNum, _fieldName, _fieldValue, _hasGetField);
+            this->GetCommitFieldNameAndValue(
+                it->newEntries, hash, strNum, _fieldName, _fieldValue, _hasGetField);
+            /*build commit sql*/
+            string strSql = this->BuildCommitSql(strTableName, _fieldName, _fieldValue);
+            LOG(DEBUG) << " commit hash:" << hash.hex() << " num:" << num
+                       << " commit sql:" << strSql;
+            PreparedStatement_T oPreSatement =
+                Connection_prepareStatement(oConn, "%s", strSql.c_str());
+            int32_t dwIndex = 0;
+            auto itValue = _fieldValue.begin();
+            for (; itValue != _fieldValue.end(); ++itValue)
+            {
+                PreparedStatement_setString(oPreSatement, ++dwIndex, itValue->c_str());
+                LOG(DEBUG) << " index:" << dwIndex << " num:" << num
+                           << " setString:" << itValue->c_str();
+            }
+            PreparedStatement_execute(oPreSatement);
+
+            dwRowCount += (int32_t)PreparedStatement_rowsChanged(oPreSatement);
+        }
+    }
+    CATCH(SQLException)
+    {
+        LOG(ERROR) << "insert data exception:";
+        m_connPool->RollBack(oConn);
+        m_connPool->ReturnConnection(oConn);
+        return 0;
+    }
+    END_TRY;
+
+    LOG(DEBUG) << "commit now active connections:" << m_connPool->GetActiveConnections()
+               << " max connections:" << m_connPool->GetMaxConnections();
+    m_connPool->Commit(oConn);
+    m_connPool->ReturnConnection(oConn);
+    return dwRowCount;
+}
+
+
+std::string SQLBasicAccess::BuildCommitSql(const std::string& _table,
+    const std::vector<std::string>& _fieldName, const std::vector<std::string>& _fieldValue)
+{
+    if (_fieldName.size() == 0 || _fieldValue.size() == 0 ||
+        (_fieldValue.size() % _fieldName.size()))
+    {
+        /*throw execption*/
+        LOG(ERROR) << "field size:" << _fieldName.size() << " value size:" << _fieldValue.size()
+                   << " field size and value should be greate than 0";
+        THROW(SQLException, "PreparedStatement_executeQuery");
+    }
+    uint32_t dwColumnSize = _fieldName.size();
+    std::string strSql = "replace into ";
+    strSql.append(_table).append("(");
+    auto it = _fieldName.begin();
+    for (; it != _fieldName.end(); ++it)
+    {
+        strSql.append("`").append(*it).append("`").append(",");
+    }
+    strSql = strSql.substr(0, strSql.size() - 1);
+    strSql.append(") values");
+
+    LOG(DEBUG) << "field size:" << _fieldName.size() << " value size:" << _fieldValue.size();
+
+    uint32_t dwSize = _fieldValue.size();
+    for (uint32_t dwIndex = 0; dwIndex < dwSize; ++dwIndex)
+    {
+        if (dwIndex % dwColumnSize == 0)
+        {
+            strSql.append("(?,");
+        }
+        else
+        {
+            strSql.append("?,");
+        }
+        if (dwIndex % dwColumnSize == (dwColumnSize - 1))
+        {
+            strSql = strSql.substr(0, strSql.size() - 1);
+            strSql.append("),");
+        }
+    }
+    strSql = strSql.substr(0, strSql.size() - 1);
+    return strSql;
+}
+
+void SQLBasicAccess::setConnPool(SQLConnectionPool::Ptr& _connPool)
+{
+    this->m_connPool = _connPool;
+}
+
+void SQLBasicAccess::ExecuteSql(const std::string& _sql)
+{
+    Connection_T conn = m_connPool->GetConnection();
+    if (conn == NULL)
+    {
+        LOG(DEBUG) << "get connection failed sql:" << _sql;
+        THROW(SQLException, "PreparedStatement_executeQuery");
+    }
+
+    TRY { Connection_execute(conn, "%s", _sql.c_str()); }
+    CATCH(SQLException)
+    {
+        LOG(ERROR) << "execute sql failed sql:" << _sql;
+        m_connPool->ReturnConnection(conn);
+        throw StorageException(-1, "execute sql failed sql:" + _sql);
+    }
+    END_TRY;
+    LOG(DEBUG) << "execute sql success sql:" << _sql
+               << " now active connection:" << m_connPool->GetActiveConnections()
+               << " max connection :" << m_connPool->GetMaxConnections();
+
+    m_connPool->ReturnConnection(conn);
+}