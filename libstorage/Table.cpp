--- conflicted
+++ resolved
@@ -474,20 +474,12 @@
     }
 }
 
-<<<<<<< HEAD
-void Condition::limit(int count)
-=======
 void Condition::limit(int64_t count)
->>>>>>> 82b99c5b
 {
     limit(0, count);
 }
 
-<<<<<<< HEAD
-void Condition::limit(int offset, int count)
-=======
 void Condition::limit(int64_t offset, int64_t count)
->>>>>>> 82b99c5b
 {
     m_offset = offset;
     m_count = count;
