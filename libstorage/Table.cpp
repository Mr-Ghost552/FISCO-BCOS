--- conflicted
+++ resolved
@@ -415,7 +415,6 @@
     m_count = count;
 }
 
-<<<<<<< HEAD
 int Condition::getOffset()
 {
     return m_offset;
@@ -426,10 +425,7 @@
     return m_count;
 }
 
-std::map<std::string, std::pair<Condition::Op, std::string> >* Condition::getConditions()
-=======
 std::map<std::string, Condition::Range>* Condition::getConditions()
->>>>>>> bed1980c
 {
     return &m_conditions;
 }
