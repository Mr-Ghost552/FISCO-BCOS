--- conflicted
+++ resolved
@@ -191,12 +191,8 @@
     }
     virtual h256 hash() = 0;
     virtual void clear() = 0;
-<<<<<<< HEAD
-    virtual std::map<std::string, Entries::Ptr>* data() { return NULL; }
+    virtual std::unordered_map<std::string, Entries::Ptr>* data() { return NULL; }
     virtual bool checkAuthority(Address const& _origin) const = 0;
-=======
-    virtual std::unordered_map<std::string, Entries::Ptr>* data() { return NULL; }
->>>>>>> 48c8f3a7
 
 protected:
     std::function<void(Ptr, Change::Kind, std::string const&, std::vector<Change::Record>&)>
