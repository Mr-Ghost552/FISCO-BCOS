/*
 * @CopyRight:
 * FISCO-BCOS is free software: you can redistribute it and/or modify
 * it under the terms of the GNU General Public License as published by
 * the Free Software Foundation, either version 3 of the License, or
 * (at your option) any later version.
 *
 * FISCO-BCOS is distributed in the hope that it will be useful,
 * but WITHOUT ANY WARRANTY; without even the implied warranty of
 * MERCHANTABILITY or FITNESS FOR A PARTICULAR PURPOSE.  See the
 * GNU General Public License for more details.
 *
 * You should have received a copy of the GNU General Public License
 * along with FISCO-BCOS.  If not, see <http://www.gnu.org/licenses/>
 * (c) 2016-2018 fisco-dev contributors.
 */

#pragma once

#include "Common.h"
#include <libdevcore/Address.h>
#include <libdevcore/FixedHash.h>
#include <libdevcore/Guards.h>
#include <tbb/concurrent_unordered_map.h>
#include <tbb/concurrent_vector.h>
#include <tbb/tbb_allocator.h>
#include <atomic>
#include <map>
#include <memory>
#include <type_traits>
#include <vector>

namespace dev
{
namespace storage
{
struct TableInfo : public std::enable_shared_from_this<TableInfo>
{
    typedef std::shared_ptr<TableInfo> Ptr;

    std::string name;
    std::string key;
    std::vector<std::string> fields;
    std::vector<Address> authorizedAddress;
    std::vector<std::string> indices;
};

struct AccessOptions : public std::enable_shared_from_this<AccessOptions>
{
    typedef std::shared_ptr<AccessOptions> Ptr;
    AccessOptions() = default;
    AccessOptions(Address _origin, bool _check = true) : origin(_origin), check(_check) {}
    Address origin;
    bool check = true;
};

class Entry : public std::enable_shared_from_this<Entry>
{
public:
    typedef std::shared_ptr<Entry> Ptr;
    typedef std::shared_ptr<const Entry> ConstPtr;

    enum Status
    {
        NORMAL = 0,
        DELETED
    };

    Entry();
    virtual ~Entry() {}

    virtual uint32_t getID() const;
    virtual void setID(uint32_t id);

    virtual std::string getField(const std::string& key) const;
    virtual void setField(const std::string& key, const std::string& value);

    virtual size_t getTempIndex() const;
    virtual void setTempIndex(size_t index);

    virtual const std::map<std::string, std::string>* fields() const;

    virtual uint32_t getStatus() const;
    virtual void setStatus(int status);

    virtual uint32_t num() const;
    virtual void setNum(uint32_t num);

    virtual bool dirty() const;
    virtual void setDirty(bool dirty);

    // set the force flag will force insert the entry without query
    virtual bool force() const;
    virtual void setForce(bool force);

    virtual bool deleted() const;
    virtual void setDeleted(bool deleted);

    virtual void copyFrom(Entry::Ptr entry);

private:
    size_t m_tempIndex = 0;
    std::map<std::string, std::string> m_fields;
    bool m_dirty = false;
    bool m_force = false;
    bool m_deleted = false;
};

class Entries : public std::enable_shared_from_this<Entries>
{
public:
    typedef std::shared_ptr<Entries> Ptr;
    typedef std::shared_ptr<const Entries> ConstPtr;
    virtual ~Entries(){};

    virtual Entry::ConstPtr get(size_t i) const;
    virtual Entry::Ptr get(size_t i);
    virtual size_t size() const;
    virtual void addEntry(Entry::Ptr entry);
    virtual bool dirty() const;
    virtual void setDirty(bool dirty);
    virtual void removeEntry(size_t index);

    virtual tbb::concurrent_vector<Entry::Ptr, tbb::zero_allocator<Entry::Ptr>>* entries();

private:
    tbb::concurrent_vector<Entry::Ptr, tbb::zero_allocator<Entry::Ptr>> m_entries;
    bool m_dirty = false;
    std::mutex m_mutex;
};

class ConcurrentEntries : public std::enable_shared_from_this<ConcurrentEntries>
{
public:
    using Ptr = std::shared_ptr<ConcurrentEntries>;

    /*
    tbb::concurrent_vector class DOES NOT support a thread traverse across a tbb::concurrent_vector
    instance safely in parallel to growth operations of other threads, nether using simple C-style
    for-loop with "i < v.size()" or "iter != v.end()" nor C++-11-style for-loop "for(auto i: v)",
    please visit:
    https://software.intel.com/en-us/blogs/2009/04/09/delusion-of-tbbconcurrent_vectors-size-or-3-ways-to-traverse-in-parallel-correctly
    to get an insight about this problem and the solution.
    */
    using EntriesContainer =
        tbb::concurrent_vector<typename Entry::Ptr, tbb::zero_allocator<typename Entry::Ptr>>;
    using EntriesIter = typename EntriesContainer::iterator;

    typename Entry::Ptr get(size_t i);
    size_t size() const;
    EntriesIter addEntry(Entry::Ptr entry);
    bool dirty() const;
    void setDirty(bool dirty);

    /*
    To support grow in parallel, tbb::concurrent_vector DOES NOT represent a contiguous array/memory
    region for storing its elements. In Reference Manual for developers, it says:

    Unlike a std::vector, a concurrent_vector never moves existing elements when it grows.
    The container allocates a series of contiguous arrays. ...

    So the iterator begin() method returns will never change.
    */
    EntriesIter begin() { return m_entries.begin(); }
    EntriesIter end() { return m_entries.end(); }

private:
    EntriesContainer m_entries;
    std::atomic_bool m_dirty;
};

class Condition : public std::enable_shared_from_this<Condition>
{
public:
    typedef std::shared_ptr<Condition> Ptr;

    enum Op
    {
        eq = 0,
        ne,
        gt,
        ge,
        lt,
        le
    };


    class Range
    {
    public:
        Range(std::pair<bool, std::string> _left, std::pair<bool, std::string> _right)
          : left(_left), right(_right){};

        // false is close range '<', true is open range '<='
        std::pair<bool, std::string> left;
        std::pair<bool, std::string> right;
    };

    virtual ~Condition() {}

    virtual void EQ(const std::string& key, const std::string& value);
    virtual void NE(const std::string& key, const std::string& value);

    virtual void GT(const std::string& key, const std::string& value);
    virtual void GE(const std::string& key, const std::string& value);

    virtual void LT(const std::string& key, const std::string& value);
    virtual void LE(const std::string& key, const std::string& value);

    virtual void limit(int count);
    virtual void limit(int offset, int count);

    virtual std::map<std::string, Range>* getConditions();

    virtual bool process(Entry::Ptr entry);
    virtual bool graterThan(Condition::Ptr condition);
    virtual bool related(Condition::Ptr condition);

    virtual std::string unlimitedField() { return UNLIMITED; }

    virtual int getOffset();
    virtual int getCount();


private:
<<<<<<< HEAD
    std::map<std::string, std::pair<Op, std::string>> m_conditions;
    int m_offset = -1;
    int m_count = -1;
=======
    std::map<std::string, Range> m_conditions;
    // std::map<std::string, std::pair<Op, std::string>> m_conditions;
    size_t m_offset = 0;
    size_t m_count = 0;
    const std::string UNLIMITED = "_VALUE_UNLIMITED_";
>>>>>>> bed1980c
};

using Parallel = std::true_type;
using Serial = std::false_type;

class Table;

struct Change
{
    enum Kind : int
    {
        /// Change::key contains the insert key,
        /// Change::value the insert entry.
        Insert,
        Update,
        Remove,
        Select
    };
    std::shared_ptr<Table> table;
    Kind kind;  ///< The kind of the change.
    std::string key;
    struct Record
    {
        size_t index;
        std::string key;
        std::string oldValue;
        size_t id;
        Record(size_t _index, std::string _key = std::string(),
            std::string _oldValue = std::string(), size_t _id = 0)
          : index(_index), key(_key), oldValue(_oldValue), id(_id)
        {}
    };
    std::vector<Record> value;
    Change(std::shared_ptr<Table> _table, Kind _kind, std::string const& _key,
        std::vector<Record>& _value)
      : table(_table), kind(_kind), key(_key), value(std::move(_value))
    {}
};

class TableData
{
public:
    typedef std::shared_ptr<TableData> Ptr;

    TableData()
    {
        info = std::make_shared<TableInfo>();
        entries = std::make_shared<Entries>();
    }

    // for memorytable2
    TableInfo::Ptr info;
    Entries::Ptr entries;

    // for memorytable
    std::string tableName;
    std::map<std::string, Entries::Ptr> data;
};

// Construction of transaction execution
class Storage;
class Table : public std::enable_shared_from_this<Table>
{
public:
    typedef std::shared_ptr<Table> Ptr;

    virtual ~Table() = default;

    virtual Entry::Ptr newEntry() { return std::make_shared<Entry>(); }
    virtual Condition::Ptr newCondition() { return std::make_shared<Condition>(); }
    virtual Entries::ConstPtr select(const std::string& key, Condition::Ptr condition) = 0;
    virtual int update(const std::string& key, Entry::Ptr entry, Condition::Ptr condition,
        AccessOptions::Ptr options = std::make_shared<AccessOptions>()) = 0;
    virtual int insert(const std::string& key, Entry::Ptr entry,
        AccessOptions::Ptr options = std::make_shared<AccessOptions>(), bool needSelect = true) = 0;
    virtual int remove(const std::string& key, Condition::Ptr condition,
        AccessOptions::Ptr options = std::make_shared<AccessOptions>()) = 0;
    virtual bool checkAuthority(Address const& _origin) const = 0;
    virtual h256 hash() = 0;
    virtual void clear() = 0;

    virtual bool dump(dev::storage::TableData::Ptr _data) = 0;
    virtual void rollback(const Change& _change) = 0;
    virtual bool empty() = 0;
    virtual void setRecorder(
        std::function<void(Ptr, Change::Kind, std::string const&, std::vector<Change::Record>&)>
            _recorder)
    {
        m_recorder = _recorder;
    }

    virtual void setStateStorage(std::shared_ptr<Storage> amopDB) = 0;
    virtual void setBlockHash(h256 blockHash) = 0;
    virtual void setBlockNum(int blockNum) = 0;
    virtual void setTableInfo(TableInfo::Ptr tableInfo) { m_tableInfo = tableInfo; };
    virtual size_t cacheSize() { return 0; }

protected:
    std::function<void(Ptr, Change::Kind, std::string const&, std::vector<Change::Record>&)>
        m_recorder;
    TableInfo::Ptr m_tableInfo;
};

// Block execution time construction by TableFactoryFactory
class TableFactory : public std::enable_shared_from_this<TableFactory>
{
public:
    typedef std::shared_ptr<TableFactory> Ptr;

    virtual ~TableFactory() {}

    virtual Table::Ptr openTable(
        const std::string& table, bool authorityFlag = true, bool isPara = true) = 0;
    virtual Table::Ptr createTable(const std::string& tableName, const std::string& keyField,
        const std::string& valueField, bool authorityFlag, Address const& _origin = Address(),
        bool isPara = true) = 0;

    virtual h256 hash() = 0;
    virtual size_t savepoint() = 0;
    virtual void rollback(size_t _savepoint) = 0;
    virtual void commit() = 0;
    virtual void commitDB(h256 const& _blockHash, int64_t _blockNumber) = 0;
};

class TableFactoryFactory : public std::enable_shared_from_this<TableFactoryFactory>
{
public:
    typedef std::shared_ptr<TableFactoryFactory> Ptr;

    virtual ~TableFactoryFactory(){};

    virtual TableFactory::Ptr newTableFactory(dev::h256 hash, int64_t number) = 0;
};

}  // namespace storage
}  // namespace dev<|MERGE_RESOLUTION|>--- conflicted
+++ resolved
@@ -223,17 +223,10 @@
 
 
 private:
-<<<<<<< HEAD
-    std::map<std::string, std::pair<Op, std::string>> m_conditions;
     int m_offset = -1;
     int m_count = -1;
-=======
     std::map<std::string, Range> m_conditions;
-    // std::map<std::string, std::pair<Op, std::string>> m_conditions;
-    size_t m_offset = 0;
-    size_t m_count = 0;
     const std::string UNLIMITED = "_VALUE_UNLIMITED_";
->>>>>>> bed1980c
 };
 
 using Parallel = std::true_type;
