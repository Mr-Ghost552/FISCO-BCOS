--- conflicted
+++ resolved
@@ -140,17 +140,10 @@
     virtual void limit(size_t count);
     virtual void limit(size_t offset, size_t count);
 
-<<<<<<< HEAD
-    virtual std::unordered_map<std::string, std::pair<Op, std::string>>* getConditions();
-
-private:
-    std::unordered_map<std::string, std::pair<Op, std::string>> m_conditions;
-=======
     virtual std::map<std::string, std::pair<Op, std::string> >* getConditions();
 
 private:
     std::map<std::string, std::pair<Op, std::string> > m_conditions;
->>>>>>> d2176453
     size_t m_offset = 0;
     size_t m_count = 0;
 };
@@ -227,9 +220,6 @@
     virtual bool empty() = 0;
     virtual void setRecorder(
         std::function<void(Ptr, Change::Kind, std::string const&, std::vector<Change::Record>&)>
-<<<<<<< HEAD
-            _recorder) = 0;
-=======
             _recorder)
     {
         m_recorder = _recorder;
@@ -239,7 +229,6 @@
     // this map can't be changed, hash() need ordered data
     virtual std::map<std::string, Entries::Ptr>* data() { return NULL; }
     virtual bool checkAuthority(Address const& _origin) const = 0;
->>>>>>> d2176453
 
     virtual void setStateStorage(std::shared_ptr<Storage> amopDB) = 0;
     virtual void setBlockHash(h256 blockHash) = 0;
