--- conflicted
+++ resolved
@@ -226,14 +226,8 @@
     virtual void LT(const std::string& key, const std::string& value);
     virtual void LE(const std::string& key, const std::string& value);
 
-<<<<<<< HEAD
-    virtual void limit(int count);
-    virtual void limit(int offset, int count);
-=======
     virtual void limit(int64_t count);
     virtual void limit(int64_t offset, int64_t count);
->>>>>>> 82b99c5b
-
     virtual std::map<std::string, Range>* getConditions();
 
     virtual bool process(Entry::Ptr entry);
@@ -249,13 +243,8 @@
 
 
 private:
-<<<<<<< HEAD
-    int m_offset = -1;
-    int m_count = -1;
-=======
     int64_t m_offset = -1;
     int64_t m_count = -1;
->>>>>>> 82b99c5b
     std::map<std::string, Range> m_conditions;
     const std::string UNLIMITED = "_VALUE_UNLIMITED_";
 };
