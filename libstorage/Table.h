/*
 * @CopyRight:
 * FISCO-BCOS is free software: you can redistribute it and/or modify
 * it under the terms of the GNU General Public License as published by
 * the Free Software Foundation, either version 3 of the License, or
 * (at your option) any later version.
 *
 * FISCO-BCOS is distributed in the hope that it will be useful,
 * but WITHOUT ANY WARRANTY; without even the implied warranty of
 * MERCHANTABILITY or FITNESS FOR A PARTICULAR PURPOSE.  See the
 * GNU General Public License for more details.
 *
 * You should have received a copy of the GNU General Public License
 * along with FISCO-BCOS.  If not, see <http://www.gnu.org/licenses/>
 * (c) 2016-2018 fisco-dev contributors.
 */

#pragma once

#include "Common.h"
#include <libdevcore/Address.h>
#include <libdevcore/FixedHash.h>
<<<<<<< HEAD
#include <libdevcore/Guards.h>
#include <tbb/concurrent_unordered_map.h>
#include <tbb/concurrent_vector.h>
#include <map>
=======
>>>>>>> d526b34a
#include <memory>
#include <vector>

namespace dev
{
namespace storage
{
struct TableInfo : public std::enable_shared_from_this<TableInfo>
{
    typedef std::shared_ptr<TableInfo> Ptr;

    std::string name;
    std::string key;
    std::vector<std::string> fields;
    std::vector<Address> authorizedAddress;
};

struct AccessOptions : public std::enable_shared_from_this<AccessOptions>
{
    typedef std::shared_ptr<AccessOptions> Ptr;
    AccessOptions() = default;
    AccessOptions(Address _origin) { origin = _origin; }
    Address origin;
};

class Entry : public std::enable_shared_from_this<Entry>
{
public:
    struct MyHashCompare
    {
        static size_t hash(const std::string& x)
        {
            size_t h = 0;
            for (const char* s = x.c_str(); *s; ++s)
                h = (h * 17) ^ *s;
            return h;
        }
        //! True if strings are equal
        static bool equal(const std::string& x, const std::string& y) { return x == y; }
    };

    using FieldsMap = tbb::concurrent_unordered_map<std::string, std::string>;
    typedef std::shared_ptr<Entry> Ptr;

    enum Status
    {
        NORMAL = 0,
        DELETED
    };

    Entry();
    virtual ~Entry() {}

    virtual std::string getField(const std::string& key) const;
    virtual void setField(const std::string& key, const std::string& value);
<<<<<<< HEAD
    virtual FieldsMap* fields();
=======
    virtual std::unordered_map<std::string, std::string>* fields();
>>>>>>> d526b34a

    virtual uint32_t getStatus();
    virtual void setStatus(int status);

    bool dirty() const;
    void setDirty(bool dirty);

private:
<<<<<<< HEAD
    /// std::map<std::string, std::string> m_fields;
    FieldsMap m_fields;

=======
    std::unordered_map<std::string, std::string> m_fields;
>>>>>>> d526b34a
    bool m_dirty = false;

    // mutable dev::SharedMutex x_fields;
};

class Entries : public std::enable_shared_from_this<Entries>
{
public:
    typedef std::shared_ptr<Entries> Ptr;

    virtual ~Entries() {}

    virtual Entry::Ptr get(size_t i);

    virtual size_t size() const;

    virtual void addEntry(Entry::Ptr entry);
    virtual void removeEntry(size_t index);

    bool dirty() const;
    void setDirty(bool dirty);

private:
    // std::vector<Entry::Ptr> m_entries;
    tbb::concurrent_vector<Entry::Ptr> m_entries;
    bool m_dirty = false;
    // mutable dev::SharedMutex x_entries;
};

class Condition : public std::enable_shared_from_this<Condition>
{
public:
    typedef std::shared_ptr<Condition> Ptr;

    enum Op
    {
        eq = 0,
        ne,
        gt,
        ge,
        lt,
        le
    };

    virtual ~Condition() {}

    virtual void EQ(const std::string& key, const std::string& value);
    virtual void NE(const std::string& key, const std::string& value);

    virtual void GT(const std::string& key, const std::string& value);
    virtual void GE(const std::string& key, const std::string& value);

    virtual void LT(const std::string& key, const std::string& value);
    virtual void LE(const std::string& key, const std::string& value);

    virtual void limit(size_t count);
    virtual void limit(size_t offset, size_t count);

    virtual std::unordered_map<std::string, std::pair<Op, std::string> >* getConditions();

private:
    std::unordered_map<std::string, std::pair<Op, std::string> > m_conditions;
    size_t m_offset = 0;
    size_t m_count = 0;
};

class Table;
struct Change
{
    enum Kind : int
    {
        /// Change::key contains the insert key,
        /// Change::value the insert entry.
        Insert,
        Update,
        Remove,
        Select
    };
    std::shared_ptr<Table> table;
    Kind kind;  ///< The kind of the change.
    std::string key;
    struct Record
    {
        size_t index;
        std::string key;
        std::string oldValue;
        Record(
            size_t _index, std::string _key = std::string(), std::string _oldValue = std::string())
          : index(_index), key(_key), oldValue(_oldValue)
        {}
    };
    std::vector<Record> value;
    Change(std::shared_ptr<Table> _table, Kind _kind, std::string const& _key,
        std::vector<Record>& _value)
      : table(_table), kind(_kind), key(_key), value(std::move(_value))
    {}
};

// Construction of transaction execution
class Table : public std::enable_shared_from_this<Table>
{
public:
    typedef std::shared_ptr<Table> Ptr;

    virtual ~Table() {}

    virtual Entries::Ptr select(const std::string& key, Condition::Ptr condition) = 0;
    virtual int update(const std::string& key, Entry::Ptr entry, Condition::Ptr condition,
        AccessOptions::Ptr options = std::make_shared<AccessOptions>()) = 0;
    virtual int insert(const std::string& key, Entry::Ptr entry,
        AccessOptions::Ptr options = std::make_shared<AccessOptions>()) = 0;
    virtual int remove(const std::string& key, Condition::Ptr condition,
        AccessOptions::Ptr options = std::make_shared<AccessOptions>()) = 0;

    virtual Entry::Ptr newEntry();
    virtual Condition::Ptr newCondition();
    virtual void setRecorder(
        std::function<void(Ptr, Change::Kind, std::string const&, std::vector<Change::Record>&)>
            _recorder)
    {
        m_recorder = _recorder;
    }
    virtual h256 hash() = 0;
    virtual void clear() = 0;
<<<<<<< HEAD
    virtual tbb::concurrent_unordered_map<std::string, Entries::Ptr>* data() { return NULL; }
=======
    virtual std::unordered_map<std::string, Entries::Ptr>* data() { return NULL; }
>>>>>>> d526b34a
    virtual bool checkAuthority(Address const& _origin) const = 0;

protected:
    std::function<void(Ptr, Change::Kind, std::string const&, std::vector<Change::Record>&)>
        m_recorder;
};

// Block execution time construction
class StateDBFactory : public std::enable_shared_from_this<StateDBFactory>
{
public:
    typedef std::shared_ptr<StateDBFactory> Ptr;

    virtual ~StateDBFactory() {}

    virtual Table::Ptr openTable(const std::string& table, bool authorityFlag = true) = 0;
    virtual Table::Ptr createTable(const std::string& tableName, const std::string& keyField,
        const std::string& valueField, bool authorigytFlag, Address const& _origin = Address()) = 0;
};

}  // namespace storage

}  // namespace dev<|MERGE_RESOLUTION|>--- conflicted
+++ resolved
@@ -20,13 +20,10 @@
 #include "Common.h"
 #include <libdevcore/Address.h>
 #include <libdevcore/FixedHash.h>
-<<<<<<< HEAD
 #include <libdevcore/Guards.h>
-#include <tbb/concurrent_unordered_map.h>
-#include <tbb/concurrent_vector.h>
+#include "tbb/concurrent_unordered_map.h"
+#include "tbb/concurrent_vector.h"
 #include <map>
-=======
->>>>>>> d526b34a
 #include <memory>
 #include <vector>
 
@@ -82,11 +79,7 @@
 
     virtual std::string getField(const std::string& key) const;
     virtual void setField(const std::string& key, const std::string& value);
-<<<<<<< HEAD
     virtual FieldsMap* fields();
-=======
-    virtual std::unordered_map<std::string, std::string>* fields();
->>>>>>> d526b34a
 
     virtual uint32_t getStatus();
     virtual void setStatus(int status);
@@ -95,13 +88,9 @@
     void setDirty(bool dirty);
 
 private:
-<<<<<<< HEAD
     /// std::map<std::string, std::string> m_fields;
     FieldsMap m_fields;
 
-=======
-    std::unordered_map<std::string, std::string> m_fields;
->>>>>>> d526b34a
     bool m_dirty = false;
 
     // mutable dev::SharedMutex x_fields;
@@ -226,11 +215,7 @@
     }
     virtual h256 hash() = 0;
     virtual void clear() = 0;
-<<<<<<< HEAD
     virtual tbb::concurrent_unordered_map<std::string, Entries::Ptr>* data() { return NULL; }
-=======
-    virtual std::unordered_map<std::string, Entries::Ptr>* data() { return NULL; }
->>>>>>> d526b34a
     virtual bool checkAuthority(Address const& _origin) const = 0;
 
 protected:
