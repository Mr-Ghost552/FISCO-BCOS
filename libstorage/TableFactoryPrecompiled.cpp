/*
 * @CopyRight:
 * FISCO-BCOS is free software: you can redistribute it and/or modify
 * it under the terms of the GNU General Public License as published by
 * the Free Software Foundation, either version 3 of the License, or
 * (at your option) any later version.
 *
 * FISCO-BCOS is distributed in the hope that it will be useful,
 * but WITHOUT ANY WARRANTY; without even the implied warranty of
 * MERCHANTABILITY or FITNESS FOR A PARTICULAR PURPOSE.  See the
 * GNU General Public License for more details.
 *
 * You should have received a copy of the GNU General Public License
 * along with FISCO-BCOS.  If not, see <http://www.gnu.org/licenses/>
 * (c) 2016-2018 fisco-dev contributors.
 */
/** @file TableFactoryPrecompiled.h
 *  @author ancelmo
 *  @date 20180921
 */
#include "TableFactoryPrecompiled.h"
#include "MemoryTable.h"
#include "TablePrecompiled.h"
#include <libdevcore/easylog.h>
#include <libdevcrypto/Common.h>
#include <libdevcrypto/Hash.h>
#include <libethcore/ABI.h>
#include <boost/algorithm/string.hpp>
#include <boost/algorithm/string/classification.hpp>
#include <boost/algorithm/string/split.hpp>

using namespace dev;
using namespace dev::blockverifier;
using namespace std;
using namespace dev::storage;

const char* const TABLE_METHOD_OPT_STR = "openTable(string)";
const char* const TABLE_METHOD_CRT_STR_STR = "createTable(string,string,string)";

TableFactoryPrecompiled::TableFactoryPrecompiled()
{
    name2Selector[TABLE_METHOD_OPT_STR] = getFuncSelector(TABLE_METHOD_OPT_STR);
    name2Selector[TABLE_METHOD_CRT_STR_STR] = getFuncSelector(TABLE_METHOD_CRT_STR_STR);
}

std::string TableFactoryPrecompiled::toString(std::shared_ptr<ExecutiveContext>)
{
    return "TableFactory";
}

bytes TableFactoryPrecompiled::call(
    ExecutiveContext::Ptr context, bytesConstRef param, Address const& origin)
{
    STORAGE_LOG(DEBUG) << "this: " << this << " call TableFactory:" << toHex(param);


    uint32_t func = getParamFunc(param);
    bytesConstRef data = getParamData(param);

    STORAGE_LOG(DEBUG) << "func:" << hex << func;

    dev::eth::ContractABI abi;
    bytes out;

    if (func == name2Selector[TABLE_METHOD_OPT_STR])
    {  // openTable(string)
        string tableName;
        abi.abiOut(data, tableName);

        STORAGE_LOG(DEBUG) << "DBFactory open table:" << tableName;
        tableName = storage::USER_TABLE_PREFIX + tableName;
        Address address;
        auto table = m_memoryTableFactory->openTable(tableName);
        if (table)
        {
            TablePrecompiled::Ptr tablePrecompiled = make_shared<TablePrecompiled>();
            tablePrecompiled->setTable(table);
            address = context->registerPrecompiled(tablePrecompiled);
        }
        else
        {
            STORAGE_LOG(DEBUG) << "Open new table:" << tableName << " failed.";
        }

        out = abi.abiIn("", address);
    }
    else if (func == name2Selector[TABLE_METHOD_CRT_STR_STR])
    {  // createTable(string,string,string)
        string tableName;
        string keyField;
        string valueFiled;

        abi.abiOut(data, tableName, keyField, valueFiled);
        vector<string> fieldNameList;
        boost::split(fieldNameList, valueFiled, boost::is_any_of(","));
        for (auto& str : fieldNameList)
            boost::trim(str);
        valueFiled = boost::join(fieldNameList, ",");
<<<<<<< HEAD
        auto table = m_memoryTableFactory->createTable(tableName, keyField, valueFiled);
        // tableName already exist
        unsigned errorCode = 0;
        if (!table == 0u)
        {
            STORAGE_LOG(ERROR) << "table:" << tableName << " conflict.";
            errorCode = 1;
        }
        out = abi.abiIn("", errorCode);
=======
        tableName = storage::USER_TABLE_PREFIX + tableName;
        auto table =
            m_memoryTableFactory->createTable(tableName, keyField, valueFiled, true, origin);
        // set createTableCode
        int errorCode = m_memoryTableFactory->getCreateTableCode();
        out = abi.abiIn("", u256(errorCode));
        break;
    }
    default:
    {
        break;
    }
>>>>>>> 01b11604
    }

    return out;
}

h256 TableFactoryPrecompiled::hash()
{
    return m_memoryTableFactory->hash();
}<|MERGE_RESOLUTION|>--- conflicted
+++ resolved
@@ -96,32 +96,13 @@
         for (auto& str : fieldNameList)
             boost::trim(str);
         valueFiled = boost::join(fieldNameList, ",");
-<<<<<<< HEAD
-        auto table = m_memoryTableFactory->createTable(tableName, keyField, valueFiled);
-        // tableName already exist
-        unsigned errorCode = 0;
-        if (!table == 0u)
-        {
-            STORAGE_LOG(ERROR) << "table:" << tableName << " conflict.";
-            errorCode = 1;
-        }
-        out = abi.abiIn("", errorCode);
-=======
         tableName = storage::USER_TABLE_PREFIX + tableName;
         auto table =
             m_memoryTableFactory->createTable(tableName, keyField, valueFiled, true, origin);
         // set createTableCode
         int errorCode = m_memoryTableFactory->getCreateTableCode();
         out = abi.abiIn("", u256(errorCode));
-        break;
     }
-    default:
-    {
-        break;
-    }
->>>>>>> 01b11604
-    }
-
     return out;
 }
 
