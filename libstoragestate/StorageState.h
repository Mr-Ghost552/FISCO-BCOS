/*
 * @CopyRight:
 * FISCO-BCOS is free software: you can redistribute it and/or modify
 * it under the terms of the GNU General Public License as published by
 * the Free Software Foundation, either version 3 of the License, or
 * (at your option) any later version.
 *
 * FISCO-BCOS is distributed in the hope that it will be useful,
 * but WITHOUT ANY WARRANTY; without even the implied warranty of
 * MERCHANTABILITY or FITNESS FOR A PARTICULAR PURPOSE.  See the
 * GNU General Public License for more details.
 *
 * You should have received a copy of the GNU General Public License
 * along with FISCO-BCOS.  If not, see <http://www.gnu.org/licenses/>
 * (c) 2016-2018 fisco-dev contributors.
 */
/**
 * @AMDB Storage interface for EVM
 *
 * @file StorageState.h
 * @author xingqiangbai
 * @date 2018-10-22
 */

#pragma once
#include "libexecutive/StateFace.h"

namespace dev
{
namespace storage
{
class Table;
class MemoryTableFactory;
}  // namespace storage
namespace storagestate
{
const char* const STORAGE_KEY = "key";
const char* const STORAGE_VALUE = "value";
const char* const ACCOUNT_BALANCE = "balance";
const char* const ACCOUNT_CODE_HASH = "codeHash";
const char* const ACCOUNT_CODE = "code";
const char* const ACCOUNT_NONCE = "nonce";
const char* const ACCOUNT_ALIVE = "alive";
class StorageState : public dev::executive::StateFace
{
public:
    explicit StorageState(u256 const& _accountStartNonce)
      : m_accountStartNonce(_accountStartNonce), m_memoryTableFactory(nullptr){};
    virtual ~StorageState() = default;
    /// Check if the address is in use.
    virtual bool addressInUse(Address const& _address) const override;

    /// Check if the account exists in the state and is non empty (nonce > 0 || balance > 0 || code
    /// nonempty and suiside != 1). These two notions are equivalent after EIP158.
    virtual bool accountNonemptyAndExisting(Address const& _address) const override;

    /// Check if the address contains executable code.
    virtual bool addressHasCode(Address const& _address) const override;

    /// Get an account's balance.
    /// @returns 0 if the address has never been used.
    virtual u256 balance(Address const& _address) const override;

    /// Add some amount to balance.
    /// Will initialise the address if it has never been used.
    virtual void addBalance(Address const& _address, u256 const& _amount) override;

    /// Subtract the @p _value amount from the balance of @p _address account.
    /// @throws NotEnoughCash if the balance of the account is less than the
    /// amount to be subtrackted (also in case the account does not exist).
    virtual void subBalance(Address const& _address, u256 const& _value) override;

    /// Set the balance of @p _address to @p _value.
    /// Will instantiate the address if it has never been used.
    virtual void setBalance(Address const& _address, u256 const& _value) override;

    /**
     * @brief Transfers "the balance @a _value between two accounts.
     * @param _from Account from which @a _value will be deducted.
     * @param _to Account to which @a _value will be added.
     * @param _value Amount to be transferred.
     */
    virtual void transferBalance(
        Address const& _from, Address const& _to, u256 const& _value) override;

    /// Get the root of the storage of an account.
    virtual h256 storageRoot(Address const& _contract) const override;

    /// Get the value of a storage position of an account.
    /// @returns 0 if no account exists at that address.
    virtual u256 storage(Address const& _contract, u256 const& _memory) override;

    /// Set the value of a storage position of an account.
    virtual void setStorage(
        Address const& _contract, u256 const& _location, u256 const& _value) override;

    /// Clear the storage root hash of an account to the hash of the empty trie.
    virtual void clearStorage(Address const& _contract) override;

    /// Create a contract at the given address (with unset code and unchanged balance).
    virtual void createContract(Address const& _address) override;

    /// Sets the code of the account. Must only be called during / after contract creation.
    virtual void setCode(Address const& _address, bytes&& _code) override;

    /// Delete an account (used for processing suicides). (set suicides key = 1 when use AMDB)
    virtual void kill(Address _a) override;

    /// Get the storage of an account.
    /// @note This is expensive. Don't use it unless you need to.
    /// @returns map of hashed keys to key-value pairs or empty map if no account exists at that
    /// address.
    // virtual std::map<h256, std::pair<u256, u256>> storage(Address const& _contract) const
    // override;

    /// Get the code of an account.
    /// @returns bytes() if no account exists at that address.
    /// @warning The reference to the code is only valid until the access to
    ///          other account. Do not keep it.
    virtual bytes const& code(Address const& _address) const override;

    /// Get the code hash of an account.
    /// @returns EmptySHA3 if no account exists at that address or if there is no code associated
    /// with the address.
    virtual h256 codeHash(Address const& _contract) const override;

    /// Get the byte-size of the code of an account.
    /// @returns code(_contract).size(), but utilizes CodeSizeHash.
    virtual size_t codeSize(Address const& _contract) const override;

    /// Increament the account nonce.
    virtual void incNonce(Address const& _address) override;

    /// Set the account nonce.
    virtual void setNonce(Address const& _address, u256 const& _newNonce) override;

    /// Get the account nonce -- the number of transactions it has sent.
    /// @returns 0 if the address has never been used.
    virtual u256 getNonce(Address const& _address) const override;

    /// The hash of the root of our state tree.
<<<<<<< HEAD
    virtual h256 rootHash(bool _needCal = true) const override;
=======
    virtual h256 rootHash(bool needCalculate = true) const override;
>>>>>>> cdd32f2f

    /// Commit all changes waiting in the address cache to the DB.
    /// @param _commitBehaviour whether or not to remove empty accounts during commit.
    virtual void commit() override;

    /// Commit levelDB data into hardisk or commit AMDB data into database (Called after commit())
    /// @param _commitBehaviour whether or not to remove empty accounts during commit.
    virtual void dbCommit(h256 const& _blockHash, int64_t _blockNumber) override;

    /// Resets any uncommitted changes to the cache. Return a new root in params &root
    virtual void setRoot(h256 const& _root) override;

    /// Get the account start nonce. May be required.
    virtual u256 const& accountStartNonce() const override;
    virtual u256 const& requireAccountStartNonce() const override;
    virtual void noteAccountStartNonce(u256 const& _actual) override;

    /// Create a savepoint in the state changelog.	///
    /// @return The savepoint index that can be used in rollback() function.
    virtual size_t savepoint() const override;

    /// Revert all recent changes up to the given @p _savepoint savepoint.
    virtual void rollback(size_t _savepoint) override;

    /// Clear state's cache
    virtual void clear() override;

    virtual bool checkAuthority(Address const& _origin, Address const& _contract) const override;

    void setMemoryTableFactory(
        std::shared_ptr<dev::storage::MemoryTableFactory> _memoryTableFactory)
    {
        m_memoryTableFactory = _memoryTableFactory;
    }

private:
    mutable std::unordered_map<Address, bytes> m_cache;
    void createAccount(Address const& _address, u256 const& _nonce, u256 const& _amount = u256());
    std::shared_ptr<dev::storage::Table> getTable(Address const& _address) const;
    /// check authority by caller
    u256 m_accountStartNonce;
    std::shared_ptr<dev::storage::MemoryTableFactory> m_memoryTableFactory;
};
}  // namespace storagestate
}  // namespace dev<|MERGE_RESOLUTION|>--- conflicted
+++ resolved
@@ -139,11 +139,7 @@
     virtual u256 getNonce(Address const& _address) const override;
 
     /// The hash of the root of our state tree.
-<<<<<<< HEAD
-    virtual h256 rootHash(bool _needCal = true) const override;
-=======
     virtual h256 rootHash(bool needCalculate = true) const override;
->>>>>>> cdd32f2f
 
     /// Commit all changes waiting in the address cache to the DB.
     /// @param _commitBehaviour whether or not to remove empty accounts during commit.
