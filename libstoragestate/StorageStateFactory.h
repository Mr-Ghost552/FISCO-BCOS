--- conflicted
+++ resolved
@@ -23,11 +23,9 @@
 
 
 #pragma once
-#include "libexecutive/StateFactoryInterface.h"
 
-<<<<<<< HEAD
 #include <libexecutive/StateFactoryInterface.h>
-=======
+
 namespace dev
 {
 namespace storagestate
@@ -42,5 +40,4 @@
     u256 m_accountStartNonce;
 };
 }  // namespace storagestate
-}  // namespace dev
->>>>>>> 0f0b7b47
+}  // namespace dev