--- conflicted
+++ resolved
@@ -1,95 +1,91 @@
-/*
- * @CopyRight:
- * FISCO-BCOS is free software: you can redistribute it and/or modify
- * it under the terms of the GNU General Public License as published by
- * the Free Software Foundation, either version 3 of the License, or
- * (at your option) any later version.
- *
- * FISCO-BCOS is distributed in the hope that it will be useful,
- * but WITHOUT ANY WARRANTY; without even the implied warranty of
- * MERCHANTABILITY or FITNESS FOR A PARTICULAR PURPOSE.  See the
- * GNU General Public License for more details.
- *
- * You should have received a copy of the GNU General Public License
- * along with FISCO-BCOS.  If not, see <http://www.gnu.org/licenses/>
- * (c) 2016-2018 fisco-dev contributors.
- */
-
-/**
- * @brief : common functions and types of Blocksync modules
- * @author: yujiechen
- * @date: 2018-09-21
- */
-
-/**
- * @brief : common functions and types of Blocksync modules
- * @author: jimmyshi
- * @date: 2018-10-15
- */
-#pragma once
-#include <libnetwork/Common.h>
-#include <libp2p/P2PMessage.h>
-
-#include <libdevcore/Exceptions.h>
-#include <libdevcore/FixedHash.h>
-#include <libethcore/Block.h>
-
-
-#include <set>
-
-namespace dev
-{
-namespace sync
-{
-static unsigned const c_maxSendTransactions = 128;
-
-// Every c_downloadingRequestTimeout request:
-// c_maxRequestBlocks(each peer) * c_maxRequestShards(peer num) = blocks
-static int64_t const c_maxRequestBlocks = 128;
-static size_t const c_maxRequestShards = 4;
-static uint64_t const c_downloadingRequestTimeout = 500;  // ms
-<<<<<<< HEAD
-static size_t const c_maxPayload = dev::p2p::P2PMessage::MAX_LENGTH - 2048;
-=======
-
-static size_t const c_maxDownloadingBlockQueueSize = 4096;
-static size_t const c_maxDownloadingBlockQueueBufferSize = c_maxRequestShards * 2;
-
-static unsigned const c_syncPacketIDBase = 1;
-static size_t const c_maxPayload = dev::p2p::Message::MAX_LENGTH - 2048;
->>>>>>> a87b1628
-
-using NodeList = std::set<dev::p2p::NodeID>;
-using NodeID = dev::p2p::NodeID;
-using NodeIDs = std::vector<dev::p2p::NodeID>;
-using BlockPtr = std::shared_ptr<dev::eth::Block>;
-using BlockPtrVec = std::vector<BlockPtr>;
-
-#define SYNCLOG(_OBV) LOG(_OBV) << " [SYNC] [" << m_protocolId << "] "
-
-enum SyncPacketType : byte
-{
-    StatusPacket = 0x00,
-    TransactionsPacket = 0x01,
-    BlocksPacket = 0x02,
-    ReqBlocskPacket = 0x03,
-    PacketCount
-};
-
-enum class SyncState
-{
-    Idle,         ///< Initial chain sync complete. Waiting for new packets
-    Downloading,  ///< Downloading blocks
-    Size          /// Must be kept last
-};
-
-struct SyncPeerInfo
-{
-    NodeID nodeId;
-    int64_t number;
-    h256 genesisHash;
-    h256 latestHash;
-};
-
-}  // namespace sync
-}  // namespace dev
+/*
+ * @CopyRight:
+ * FISCO-BCOS is free software: you can redistribute it and/or modify
+ * it under the terms of the GNU General Public License as published by
+ * the Free Software Foundation, either version 3 of the License, or
+ * (at your option) any later version.
+ *
+ * FISCO-BCOS is distributed in the hope that it will be useful,
+ * but WITHOUT ANY WARRANTY; without even the implied warranty of
+ * MERCHANTABILITY or FITNESS FOR A PARTICULAR PURPOSE.  See the
+ * GNU General Public License for more details.
+ *
+ * You should have received a copy of the GNU General Public License
+ * along with FISCO-BCOS.  If not, see <http://www.gnu.org/licenses/>
+ * (c) 2016-2018 fisco-dev contributors.
+ */
+
+/**
+ * @brief : common functions and types of Blocksync modules
+ * @author: yujiechen
+ * @date: 2018-09-21
+ */
+
+/**
+ * @brief : common functions and types of Blocksync modules
+ * @author: jimmyshi
+ * @date: 2018-10-15
+ */
+#pragma once
+#include <libnetwork/Common.h>
+#include <libp2p/P2PMessage.h>
+
+#include <libdevcore/Exceptions.h>
+#include <libdevcore/FixedHash.h>
+#include <libethcore/Block.h>
+
+
+#include <set>
+
+namespace dev
+{
+namespace sync
+{
+static unsigned const c_maxSendTransactions = 128;
+
+// Every c_downloadingRequestTimeout request:
+// c_maxRequestBlocks(each peer) * c_maxRequestShards(peer num) = blocks
+static int64_t const c_maxRequestBlocks = 128;
+static size_t const c_maxRequestShards = 4;
+static uint64_t const c_downloadingRequestTimeout = 500;  // ms
+
+static size_t const c_maxDownloadingBlockQueueSize = 4096;
+static size_t const c_maxDownloadingBlockQueueBufferSize = c_maxRequestShards * 2;
+
+static unsigned const c_syncPacketIDBase = 1;
+static size_t const c_maxPayload = dev::p2p::Message::MAX_LENGTH - 2048;
+
+using NodeList = std::set<dev::p2p::NodeID>;
+using NodeID = dev::p2p::NodeID;
+using NodeIDs = std::vector<dev::p2p::NodeID>;
+using BlockPtr = std::shared_ptr<dev::eth::Block>;
+using BlockPtrVec = std::vector<BlockPtr>;
+
+#define SYNCLOG(_OBV) LOG(_OBV) << " [SYNC] [" << m_protocolId << "] "
+
+enum SyncPacketType : byte
+{
+    StatusPacket = 0x00,
+    TransactionsPacket = 0x01,
+    BlocksPacket = 0x02,
+    ReqBlocskPacket = 0x03,
+    PacketCount
+};
+
+enum class SyncState
+{
+    Idle,         ///< Initial chain sync complete. Waiting for new packets
+    Downloading,  ///< Downloading blocks
+    Size          /// Must be kept last
+};
+
+struct SyncPeerInfo
+{
+    NodeID nodeId;
+    int64_t number;
+    h256 genesisHash;
+    h256 latestHash;
+};
+
+}  // namespace sync
+}  // namespace dev