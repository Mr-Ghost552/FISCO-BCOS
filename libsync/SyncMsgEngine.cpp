--- conflicted
+++ resolved
@@ -1,329 +1,324 @@
-/*
- * @CopyRight:
- * FISCO-BCOS is free software: you can redistribute it and/or modify
- * it under the terms of the GNU General Public License as published by
- * the Free Software Foundation, either version 3 of the License, or
- * (at your option) any later version.
- *
- * FISCO-BCOS is distributed in the hope that it will be useful,
- * but WITHOUT ANY WARRANTY; without even the implied warranty of
- * MERCHANTABILITY or FITNESS FOR A PARTICULAR PURPOSE.  See the
- * GNU General Public License for more details.
- *
- * You should have received a copy of the GNU General Public License
- * along with FISCO-BCOS.  If not, see <http://www.gnu.org/licenses/>
- * (c) 2016-2018 fisco-dev contributors.
- */
-/**
- * @brief : The implementation of callback from p2p
- * @author: jimmyshi
- * @date: 2018-10-17
- */
-#include "SyncMsgEngine.h"
-
-using namespace std;
-using namespace dev;
-using namespace dev::eth;
-using namespace dev::sync;
-using namespace dev::p2p;
-using namespace dev::blockchain;
-using namespace dev::txpool;
-
-static size_t const c_maxPayload = dev::p2p::P2PMessage::MAX_LENGTH - 2048;
-
-void SyncMsgEngine::messageHandler(
-    NetworkException, std::shared_ptr<dev::p2p::P2PSession> _session, P2PMessage::Ptr _msg)
-{
-<<<<<<< HEAD
-    SYNC_LOG(TRACE) << LOG_BADGE("Rcv") << LOG_BADGE("Packet") << LOG_DESC("Receive packet from")
-                    << LOG_KV("peer", _session->nodeID().abridged());
-
-=======
-    SYNCLOG(TRACE) << "[Rcv] [Packet] Receive packet from: " << _session->nodeID().abridged();
->>>>>>> 48c8f3a7
-    if (!checkSession(_session) || !checkMessage(_msg))
-    {
-        SYNC_LOG(WARNING) << LOG_BADGE("Rcv") << LOG_BADGE("Packet")
-                          << LOG_DESC("Reject packet: [reason]: session/msg/group illegal");
-        _session->stop(dev::network::LocalIdentity);
-        return;
-    }
-
-    SyncMsgPacket packet;
-    if (!packet.decode(_session, _msg))
-    {
-        SYNC_LOG(WARNING) << LOG_BADGE("Rcv") << LOG_BADGE("Packet") << LOG_DESC("Reject packet")
-                          << LOG_KV("reason", "decode failed")
-                          << LOG_KV("nodeId", _session->nodeID().abridged())
-                          << LOG_KV("size", _msg->buffer()->size())
-                          << LOG_KV("message", toHex(*_msg->buffer()));
-        _session->stop(dev::network::BadProtocol);
-        return;
-    }
-
-    bool ok = interpret(packet);
-    if (!ok)
-        SYNC_LOG(WARNING) << LOG_BADGE("Rcv") << LOG_BADGE("Packet") << LOG_DESC("Reject packet")
-                          << LOG_KV("reason", "illegal packet type")
-                          << LOG_KV("packetType", int(packet.packetType));
-}
-
-bool SyncMsgEngine::checkSession(std::shared_ptr<dev::p2p::P2PSession> _session)
-{
-    /// TODO: denine LocalIdentity after SyncPeer finished
-    if (_session->nodeID() == m_nodeId)
-        return false;
-
-    /// Drop packets comes from other groups
-    if (!m_syncStatus->hasPeer(_session->nodeID()))
-        return false;
-    return true;
-}
-
-bool SyncMsgEngine::checkMessage(P2PMessage::Ptr _msg)
-{
-    bytesConstRef msgBytes = ref(*_msg->buffer());
-    if (msgBytes.size() < 2 || msgBytes[0] > 0x7f)
-        return false;
-    if (RLP(msgBytes.cropped(1)).actualSize() + 1 != msgBytes.size())
-        return false;
-    return true;
-}
-
-bool SyncMsgEngine::interpret(SyncMsgPacket const& _packet)
-{
-    SYNC_LOG(TRACE) << LOG_BADGE("Rcv") << LOG_BADGE("Packet") << LOG_DESC("interpret packet type")
-                    << LOG_KV("type", int(_packet.packetType));
-    try
-    {
-        switch (_packet.packetType)
-        {
-        case StatusPacket:
-            onPeerStatus(_packet);
-            break;
-        case TransactionsPacket:
-            onPeerTransactions(_packet);
-            break;
-        case BlocksPacket:
-            onPeerBlocks(_packet);
-            break;
-        case ReqBlocskPacket:
-            onPeerRequestBlocks(_packet);
-            break;
-        default:
-            return false;
-        }
-    }
-    catch (std::exception& e)
-    {
-        SYNC_LOG(WARNING) << LOG_BADGE("Rcv") << LOG_BADGE("Packet")
-                          << LOG_DESC("Interpret error for") << LOG_KV("reason", e.what());
-        return false;
-    }
-    return true;
-}
-
-void SyncMsgEngine::onPeerStatus(SyncMsgPacket const& _packet)
-{
-    shared_ptr<SyncPeerStatus> status = m_syncStatus->peerStatus(_packet.nodeId);
-
-    RLP const& rlps = _packet.rlp();
-
-    if (rlps.itemCount() != 3)
-    {
-        SYNC_LOG(TRACE) << LOG_BADGE("Status") << LOG_DESC("Receive invalid status packet format")
-                        << LOG_KV("peer", _packet.nodeId.abridged());
-        return;
-    }
-
-    SyncPeerInfo info{
-        _packet.nodeId, rlps[0].toInt<int64_t>(), rlps[1].toHash<h256>(), rlps[2].toHash<h256>()};
-
-    if (info.genesisHash != m_genesisHash)
-    {
-        SYNC_LOG(TRACE) << LOG_BADGE("Status")
-                        << LOG_DESC("Receive invalid status packet with different genesis hash")
-                        << LOG_KV("peer", _packet.nodeId.abridged())
-                        << LOG_KV("genesisHash", info.genesisHash);
-        return;
-    }
-
-    struct SyncPeerInfo
-    {
-        NodeID nodeId;
-        int64_t number;
-        h256 genesisHash;
-        h256 latestHash;
-    };
-
-    if (status == nullptr)
-    {
-        SYNC_LOG(DEBUG) << LOG_BADGE("Status") << LOG_DESC("Receive status from new peer")
-                        << LOG_KV("peer", info.nodeId.abridged())
-                        << LOG_KV("peerNumber", info.number)
-                        << LOG_KV("genesisHash", info.genesisHash)
-                        << LOG_KV("latestHash", info.latestHash);
-        m_syncStatus->newSyncPeerStatus(info);
-    }
-    else
-    {
-        SYNC_LOG(DEBUG) << LOG_BADGE("Status") << LOG_DESC("Receive status from peer")
-                        << LOG_KV("peerNodeId", info.nodeId.abridged())
-                        << LOG_KV("peerNumber", info.number)
-                        << LOG_KV("genesisHash", info.genesisHash)
-                        << LOG_KV("latestHash", info.latestHash);
-        status->update(info);
-    }
-}
-
-void SyncMsgEngine::onPeerTransactions(SyncMsgPacket const& _packet)
-{
-    if (m_syncStatus->state == SyncState::Downloading)
-    {
-        SYNC_LOG(TRACE) << LOG_BADGE("Tx")
-                        << LOG_DESC("Drop peer transactions when dowloading blocks")
-                        << LOG_KV("fromNodeId", _packet.nodeId.abridged());
-        return;
-    }
-
-    RLP const& rlps = _packet.rlp();
-    unsigned itemCount = rlps.itemCount();
-
-    size_t successCnt = 0;
-    std::vector<dev::h256> knownTxHash;
-    for (unsigned i = 0; i < itemCount; ++i)
-    {
-        try
-        {
-            Transaction tx;
-            tx.decode(rlps[i]);
-
-            auto importResult = m_txPool->import(tx);
-            if (ImportResult::Success == importResult)
-                successCnt++;
-            else if (ImportResult::AlreadyKnown == importResult)
-            {
-                SYNC_LOG(TRACE) << LOG_BADGE("Tx")
-                                << LOG_DESC(
-                                       "Import peer transaction into txPool DUPLICATED from peer")
-                                << LOG_KV("reason", int(importResult))
-                                << LOG_KV("txHash", _packet.nodeId.abridged())
-                                << LOG_KV("peer", move(tx.sha3()));
-            }
-            else
-            {
-                SYNC_LOG(TRACE) << LOG_BADGE("Tx")
-                                << LOG_DESC("Import peer transaction into txPool FAILED from peer")
-                                << LOG_KV("reason", int(importResult))
-                                << LOG_KV("txHash", _packet.nodeId.abridged())
-                                << LOG_KV("peer", move(tx.sha3()));
-            }
-            knownTxHash.push_back(tx.sha3());
-        }
-        catch (std::exception& e)
-        {
-            SYNC_LOG(WARNING) << LOG_BADGE("Tx") << LOG_DESC("Invalid transaction RLP recieved")
-                              << LOG_KV("reason", e.what())
-                              << LOG_KV("rlp", toHex(rlps[i].toBytes()));
-            continue;
-        }
-        if (knownTxHash.size() > 0)
-        {
-            m_txPool->setTransactionsAreKnownBy(knownTxHash, _packet.nodeId);
-        }
-    }
-
-    auto pengdingSize = m_txPool->pendingSize();
-    SYNC_LOG(DEBUG) << LOG_BADGE("Tx") << LOG_DESC("Import peer transactions")
-                    << LOG_KV("import", successCnt) << LOG_KV("rcv", itemCount)
-                    << LOG_KV("txPool", pengdingSize) << LOG_KV("peer", _packet.nodeId.abridged());
-}
-
-void SyncMsgEngine::onPeerBlocks(SyncMsgPacket const& _packet)
-{
-    RLP const& rlps = _packet.rlp();
-
-    SYNC_LOG(DEBUG) << LOG_BADGE("Download") << LOG_BADGE("BlockSync")
-                    << LOG_DESC("Receive peer block packet")
-                    << LOG_KV("packetSize(B)", rlps.data().size());
-
-    m_syncStatus->bq().push(rlps);
-}
-
-void SyncMsgEngine::onPeerRequestBlocks(SyncMsgPacket const& _packet)
-{
-    RLP const& rlp = _packet.rlp();
-
-    if (rlp.itemCount() != 2)
-    {
-        SYNC_LOG(TRACE) << LOG_BADGE("Download") << LOG_BADGE("Request")
-                        << LOG_DESC("Receive invalid request blocks packet format")
-                        << LOG_KV("peer", _packet.nodeId.abridged());
-        return;
-    }
-
-    // request
-    int64_t from = rlp[0].toInt<int64_t>();
-    unsigned size = rlp[1].toInt<unsigned>();
-
-    SYNC_LOG(TRACE) << LOG_BADGE("Download") << LOG_BADGE("Request")
-                    << LOG_DESC("Receive block request")
-                    << LOG_KV("peer", _packet.nodeId.abridged()) << LOG_KV("from", from)
-                    << LOG_KV("to", from + size - 1);
-
-    auto peerStatus = m_syncStatus->peerStatus(_packet.nodeId);
-    if (peerStatus != nullptr && peerStatus)
-        peerStatus->reqQueue.push(from, (int64_t)size);
-}
-
-void DownloadBlocksContainer::batchAndSend(BlockPtr _block)
-{
-    // TODO: thread safe
-    bytes blockRLP = _block->rlp();
-
-    if (blockRLP.size() > c_maxPayload)
-    {
-        sendBigBlock(blockRLP);
-        return;
-    }
-
-    // Clear and send batch if full
-    if (m_currentBatchSize + blockRLP.size() > c_maxPayload)
-        clearBatchAndSend();
-
-    // emplace back block in batch
-    m_blockRLPsBatch.emplace_back(blockRLP);
-    m_currentBatchSize += blockRLP.size();
-}
-
-void DownloadBlocksContainer::clearBatchAndSend()
-{
-    // TODO: thread safe
-    if (0 == m_blockRLPsBatch.size())
-        return;
-
-    SyncBlocksPacket retPacket;
-    retPacket.encode(m_blockRLPsBatch);
-
-    auto msg = retPacket.toMessage(m_protocolId);
-    m_service->asyncSendMessageByNodeID(m_nodeId, msg, CallbackFuncWithSession(), Options());
-    SYNC_LOG(TRACE) << LOG_BADGE("Download") << LOG_BADGE("Request") << LOG_BADGE("BlockSync")
-                    << LOG_DESC("Send block packet") << LOG_KV("peer", m_nodeId.abridged())
-                    << LOG_KV("blocks", m_blockRLPsBatch.size())
-                    << LOG_KV("bytes(V)", msg->buffer()->size());
-
-    m_blockRLPsBatch.clear();
-    m_currentBatchSize = 0;
-}
-
-void DownloadBlocksContainer::sendBigBlock(bytes const& _blockRLP)
-{
-    SyncBlocksPacket retPacket;
-    retPacket.singleEncode(_blockRLP);
-
-    auto msg = retPacket.toMessage(m_protocolId);
-    m_service->asyncSendMessageByNodeID(m_nodeId, msg, CallbackFuncWithSession(), Options());
-    SYNC_LOG(TRACE) << LOG_BADGE("Rcv") << LOG_BADGE("Send") << LOG_BADGE("Download")
-                    << LOG_DESC("Block back") << LOG_KV("peer", m_nodeId.abridged())
-                    << LOG_KV("blocks", 1) << LOG_KV("bytes(B)", msg->buffer()->size());
-}
+/*
+ * @CopyRight:
+ * FISCO-BCOS is free software: you can redistribute it and/or modify
+ * it under the terms of the GNU General Public License as published by
+ * the Free Software Foundation, either version 3 of the License, or
+ * (at your option) any later version.
+ *
+ * FISCO-BCOS is distributed in the hope that it will be useful,
+ * but WITHOUT ANY WARRANTY; without even the implied warranty of
+ * MERCHANTABILITY or FITNESS FOR A PARTICULAR PURPOSE.  See the
+ * GNU General Public License for more details.
+ *
+ * You should have received a copy of the GNU General Public License
+ * along with FISCO-BCOS.  If not, see <http://www.gnu.org/licenses/>
+ * (c) 2016-2018 fisco-dev contributors.
+ */
+/**
+ * @brief : The implementation of callback from p2p
+ * @author: jimmyshi
+ * @date: 2018-10-17
+ */
+#include "SyncMsgEngine.h"
+
+using namespace std;
+using namespace dev;
+using namespace dev::eth;
+using namespace dev::sync;
+using namespace dev::p2p;
+using namespace dev::blockchain;
+using namespace dev::txpool;
+
+static size_t const c_maxPayload = dev::p2p::P2PMessage::MAX_LENGTH - 2048;
+
+void SyncMsgEngine::messageHandler(
+    NetworkException, std::shared_ptr<dev::p2p::P2PSession> _session, P2PMessage::Ptr _msg)
+{
+    SYNC_LOG(TRACE) << LOG_BADGE("Rcv") << LOG_BADGE("Packet") << LOG_DESC("Receive packet from")
+                    << LOG_KV("peer", _session->nodeID().abridged());
+    if (!checkSession(_session) || !checkMessage(_msg))
+    {
+        SYNC_LOG(WARNING) << LOG_BADGE("Rcv") << LOG_BADGE("Packet")
+                          << LOG_DESC("Reject packet: [reason]: session/msg/group illegal");
+        _session->stop(dev::network::LocalIdentity);
+        return;
+    }
+
+    SyncMsgPacket packet;
+    if (!packet.decode(_session, _msg))
+    {
+        SYNC_LOG(WARNING) << LOG_BADGE("Rcv") << LOG_BADGE("Packet") << LOG_DESC("Reject packet")
+                          << LOG_KV("reason", "decode failed")
+                          << LOG_KV("nodeId", _session->nodeID().abridged())
+                          << LOG_KV("size", _msg->buffer()->size())
+                          << LOG_KV("message", toHex(*_msg->buffer()));
+        _session->stop(dev::network::BadProtocol);
+        return;
+    }
+
+    bool ok = interpret(packet);
+    if (!ok)
+        SYNC_LOG(WARNING) << LOG_BADGE("Rcv") << LOG_BADGE("Packet") << LOG_DESC("Reject packet")
+                          << LOG_KV("reason", "illegal packet type")
+                          << LOG_KV("packetType", int(packet.packetType));
+}
+
+bool SyncMsgEngine::checkSession(std::shared_ptr<dev::p2p::P2PSession> _session)
+{
+    /// TODO: denine LocalIdentity after SyncPeer finished
+    if (_session->nodeID() == m_nodeId)
+        return false;
+
+    /// Drop packets comes from other groups
+    if (!m_syncStatus->hasPeer(_session->nodeID()))
+        return false;
+    return true;
+}
+
+bool SyncMsgEngine::checkMessage(P2PMessage::Ptr _msg)
+{
+    bytesConstRef msgBytes = ref(*_msg->buffer());
+    if (msgBytes.size() < 2 || msgBytes[0] > 0x7f)
+        return false;
+    if (RLP(msgBytes.cropped(1)).actualSize() + 1 != msgBytes.size())
+        return false;
+    return true;
+}
+
+bool SyncMsgEngine::interpret(SyncMsgPacket const& _packet)
+{
+    SYNC_LOG(TRACE) << LOG_BADGE("Rcv") << LOG_BADGE("Packet") << LOG_DESC("interpret packet type")
+                    << LOG_KV("type", int(_packet.packetType));
+    try
+    {
+        switch (_packet.packetType)
+        {
+        case StatusPacket:
+            onPeerStatus(_packet);
+            break;
+        case TransactionsPacket:
+            onPeerTransactions(_packet);
+            break;
+        case BlocksPacket:
+            onPeerBlocks(_packet);
+            break;
+        case ReqBlocskPacket:
+            onPeerRequestBlocks(_packet);
+            break;
+        default:
+            return false;
+        }
+    }
+    catch (std::exception& e)
+    {
+        SYNC_LOG(WARNING) << LOG_BADGE("Rcv") << LOG_BADGE("Packet")
+                          << LOG_DESC("Interpret error for") << LOG_KV("reason", e.what());
+        return false;
+    }
+    return true;
+}
+
+void SyncMsgEngine::onPeerStatus(SyncMsgPacket const& _packet)
+{
+    shared_ptr<SyncPeerStatus> status = m_syncStatus->peerStatus(_packet.nodeId);
+
+    RLP const& rlps = _packet.rlp();
+
+    if (rlps.itemCount() != 3)
+    {
+        SYNC_LOG(TRACE) << LOG_BADGE("Status") << LOG_DESC("Receive invalid status packet format")
+                        << LOG_KV("peer", _packet.nodeId.abridged());
+        return;
+    }
+
+    SyncPeerInfo info{
+        _packet.nodeId, rlps[0].toInt<int64_t>(), rlps[1].toHash<h256>(), rlps[2].toHash<h256>()};
+
+    if (info.genesisHash != m_genesisHash)
+    {
+        SYNC_LOG(TRACE) << LOG_BADGE("Status")
+                        << LOG_DESC("Receive invalid status packet with different genesis hash")
+                        << LOG_KV("peer", _packet.nodeId.abridged())
+                        << LOG_KV("genesisHash", info.genesisHash);
+        return;
+    }
+
+    struct SyncPeerInfo
+    {
+        NodeID nodeId;
+        int64_t number;
+        h256 genesisHash;
+        h256 latestHash;
+    };
+
+    if (status == nullptr)
+    {
+        SYNC_LOG(DEBUG) << LOG_BADGE("Status") << LOG_DESC("Receive status from new peer")
+                        << LOG_KV("peer", info.nodeId.abridged())
+                        << LOG_KV("peerNumber", info.number)
+                        << LOG_KV("genesisHash", info.genesisHash)
+                        << LOG_KV("latestHash", info.latestHash);
+        m_syncStatus->newSyncPeerStatus(info);
+    }
+    else
+    {
+        SYNC_LOG(DEBUG) << LOG_BADGE("Status") << LOG_DESC("Receive status from peer")
+                        << LOG_KV("peerNodeId", info.nodeId.abridged())
+                        << LOG_KV("peerNumber", info.number)
+                        << LOG_KV("genesisHash", info.genesisHash)
+                        << LOG_KV("latestHash", info.latestHash);
+        status->update(info);
+    }
+}
+
+void SyncMsgEngine::onPeerTransactions(SyncMsgPacket const& _packet)
+{
+    if (m_syncStatus->state == SyncState::Downloading)
+    {
+        SYNC_LOG(TRACE) << LOG_BADGE("Tx")
+                        << LOG_DESC("Drop peer transactions when dowloading blocks")
+                        << LOG_KV("fromNodeId", _packet.nodeId.abridged());
+        return;
+    }
+
+    RLP const& rlps = _packet.rlp();
+    unsigned itemCount = rlps.itemCount();
+
+    size_t successCnt = 0;
+    std::vector<dev::h256> knownTxHash;
+    for (unsigned i = 0; i < itemCount; ++i)
+    {
+        try
+        {
+            Transaction tx;
+            tx.decode(rlps[i]);
+
+            auto importResult = m_txPool->import(tx);
+            if (ImportResult::Success == importResult)
+                successCnt++;
+            else if (ImportResult::AlreadyKnown == importResult)
+            {
+                SYNC_LOG(TRACE) << LOG_BADGE("Tx")
+                                << LOG_DESC(
+                                       "Import peer transaction into txPool DUPLICATED from peer")
+                                << LOG_KV("reason", int(importResult))
+                                << LOG_KV("txHash", _packet.nodeId.abridged())
+                                << LOG_KV("peer", move(tx.sha3()));
+            }
+            else
+            {
+                SYNC_LOG(TRACE) << LOG_BADGE("Tx")
+                                << LOG_DESC("Import peer transaction into txPool FAILED from peer")
+                                << LOG_KV("reason", int(importResult))
+                                << LOG_KV("txHash", _packet.nodeId.abridged())
+                                << LOG_KV("peer", move(tx.sha3()));
+            }
+            knownTxHash.push_back(tx.sha3());
+        }
+        catch (std::exception& e)
+        {
+            SYNC_LOG(WARNING) << LOG_BADGE("Tx") << LOG_DESC("Invalid transaction RLP recieved")
+                              << LOG_KV("reason", e.what())
+                              << LOG_KV("rlp", toHex(rlps[i].toBytes()));
+            continue;
+        }
+        if (knownTxHash.size() > 0)
+        {
+            m_txPool->setTransactionsAreKnownBy(knownTxHash, _packet.nodeId);
+        }
+    }
+
+    auto pengdingSize = m_txPool->pendingSize();
+    SYNC_LOG(DEBUG) << LOG_BADGE("Tx") << LOG_DESC("Import peer transactions")
+                    << LOG_KV("import", successCnt) << LOG_KV("rcv", itemCount)
+                    << LOG_KV("txPool", pengdingSize) << LOG_KV("peer", _packet.nodeId.abridged());
+}
+
+void SyncMsgEngine::onPeerBlocks(SyncMsgPacket const& _packet)
+{
+    RLP const& rlps = _packet.rlp();
+
+    SYNC_LOG(DEBUG) << LOG_BADGE("Download") << LOG_BADGE("BlockSync")
+                    << LOG_DESC("Receive peer block packet")
+                    << LOG_KV("packetSize(B)", rlps.data().size());
+
+    m_syncStatus->bq().push(rlps);
+}
+
+void SyncMsgEngine::onPeerRequestBlocks(SyncMsgPacket const& _packet)
+{
+    RLP const& rlp = _packet.rlp();
+
+    if (rlp.itemCount() != 2)
+    {
+        SYNC_LOG(TRACE) << LOG_BADGE("Download") << LOG_BADGE("Request")
+                        << LOG_DESC("Receive invalid request blocks packet format")
+                        << LOG_KV("peer", _packet.nodeId.abridged());
+        return;
+    }
+
+    // request
+    int64_t from = rlp[0].toInt<int64_t>();
+    unsigned size = rlp[1].toInt<unsigned>();
+
+    SYNC_LOG(TRACE) << LOG_BADGE("Download") << LOG_BADGE("Request")
+                    << LOG_DESC("Receive block request")
+                    << LOG_KV("peer", _packet.nodeId.abridged()) << LOG_KV("from", from)
+                    << LOG_KV("to", from + size - 1);
+
+    auto peerStatus = m_syncStatus->peerStatus(_packet.nodeId);
+    if (peerStatus != nullptr && peerStatus)
+        peerStatus->reqQueue.push(from, (int64_t)size);
+}
+
+void DownloadBlocksContainer::batchAndSend(BlockPtr _block)
+{
+    // TODO: thread safe
+    bytes blockRLP = _block->rlp();
+
+    if (blockRLP.size() > c_maxPayload)
+    {
+        sendBigBlock(blockRLP);
+        return;
+    }
+
+    // Clear and send batch if full
+    if (m_currentBatchSize + blockRLP.size() > c_maxPayload)
+        clearBatchAndSend();
+
+    // emplace back block in batch
+    m_blockRLPsBatch.emplace_back(blockRLP);
+    m_currentBatchSize += blockRLP.size();
+}
+
+void DownloadBlocksContainer::clearBatchAndSend()
+{
+    // TODO: thread safe
+    if (0 == m_blockRLPsBatch.size())
+        return;
+
+    SyncBlocksPacket retPacket;
+    retPacket.encode(m_blockRLPsBatch);
+
+    auto msg = retPacket.toMessage(m_protocolId);
+    m_service->asyncSendMessageByNodeID(m_nodeId, msg, CallbackFuncWithSession(), Options());
+    SYNC_LOG(TRACE) << LOG_BADGE("Download") << LOG_BADGE("Request") << LOG_BADGE("BlockSync")
+                    << LOG_DESC("Send block packet") << LOG_KV("peer", m_nodeId.abridged())
+                    << LOG_KV("blocks", m_blockRLPsBatch.size())
+                    << LOG_KV("bytes(V)", msg->buffer()->size());
+
+    m_blockRLPsBatch.clear();
+    m_currentBatchSize = 0;
+}
+
+void DownloadBlocksContainer::sendBigBlock(bytes const& _blockRLP)
+{
+    SyncBlocksPacket retPacket;
+    retPacket.singleEncode(_blockRLP);
+
+    auto msg = retPacket.toMessage(m_protocolId);
+    m_service->asyncSendMessageByNodeID(m_nodeId, msg, CallbackFuncWithSession(), Options());
+    SYNC_LOG(TRACE) << LOG_BADGE("Rcv") << LOG_BADGE("Send") << LOG_BADGE("Download")
+                    << LOG_DESC("Block back") << LOG_KV("peer", m_nodeId.abridged())
+                    << LOG_KV("blocks", 1) << LOG_KV("bytes(B)", msg->buffer()->size());
+}