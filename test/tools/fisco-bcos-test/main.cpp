--- conflicted
+++ resolved
@@ -21,11 +21,6 @@
  * @date 2018-08-24
  */
 #define BOOST_TEST_MODULE FISCO_BCOS_Tests
-<<<<<<< HEAD
-#include <libdevcore/easylog.h>
-#include <boost/test/unit_test.hpp>
-INITIALIZE_EASYLOGGINGPP
-=======
 #define BOOST_TEST_NO_MAIN
 #include <libdevcore/easylog.h>
 #include <boost/test/included/unit_test.hpp>
@@ -36,5 +31,4 @@
     auto fakeInit = [](int, char* []) -> boost::unit_test::test_suite* { return nullptr; };
     int result = boost::unit_test::unit_test_main(fakeInit, argc, const_cast<char**>(argv));
     return result;
-}
->>>>>>> 7643ca9d
+}