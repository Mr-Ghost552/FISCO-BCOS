/*
 * @CopyRight:
 * FISCO-BCOS is free software: you can redistribute it and/or modify
 * it under the terms of the GNU General Public License as published by
 * the Free Software Foundation, either version 3 of the License, or
 * (at your option) any later version.
 *
 * FISCO-BCOS is distributed in the hope that it will be useful,
 * but WITHOUT ANY WARRANTY; without even the implied warranty of
 * MERCHANTABILITY or FITNESS FOR A PARTICULAR PURPOSE.  See the
 * GNU General Public License for more details.
 *
 * You should have received a copy of the GNU General Public License
 * along with FISCO-BCOS.  If not, see <http://www.gnu.org/licenses/>
 * (c) 2016-2018 fisco-dev contributors.
 */
/** @file Socket.h
 * @author toxotguo
 * @date 2018
 *
 * @ author: yujiechen
 * @ date: 2018-09-17
 * @ modification: rename RLPXSocket.h to Socket.h
 */

#pragma once

#include "libnetwork/Common.h"
#include "libnetwork/SocketFace.h"
#include <libdevcore/FileSystem.h>
#include <libdevcore/easylog.h>
#include <openssl/ec.h>
#include <openssl/ssl.h>
#include <boost/beast.hpp>
#include <boost/filesystem.hpp>

namespace dev
{
namespace network
{
class FakeSocket : public SocketFace, public std::enable_shared_from_this<FakeSocket>
{
public:
    FakeSocket(
        ba::io_service& _ioService, ba::ssl::context& _sslContext, NodeIPEndpoint _nodeIPEndpoint)
      : m_nodeIPEndpoint(_nodeIPEndpoint)
    {
        try
        {
            m_wsSocket =
                std::make_shared<boost::beast::websocket::stream<ba::ssl::stream<bi::tcp::socket>>>(
                    _ioService, _sslContext);
        }
        catch (Exception const& _e)
        {
            SESSION_LOG(ERROR) << "ERROR: " << diagnostic_information(_e);
            SESSION_LOG(ERROR) << "Ssl Socket Init Fail! Please Check CERTIFICATE!";
        }
    }
    ~FakeSocket() { close(); }

    bool isConnected() const override { return m_alive; }

    void close() override
    {
        m_alive = false;
        try
        {
            boost::system::error_code ec;
            m_wsSocket->lowest_layer().shutdown(bi::tcp::socket::shutdown_both, ec);
            if (m_wsSocket->lowest_layer().is_open())
                m_wsSocket->lowest_layer().close();
        }
        catch (...)
        {
        }
    }
    void open() { m_alive = true; }
    void write(boost::asio::mutable_buffers_1 buffers)
    {
        auto b = std::make_shared<boost::asio::streambuf>();
        boost::asio::streambuf::mutable_buffers_type bufs = b->prepare(buffers.size());
        auto copydSize = boost::asio::buffer_copy(bufs, buffers);
        b->commit(copydSize);
        m_queue.push(b);
    }
<<<<<<< HEAD

=======
>>>>>>> 5ef982a2
    size_t doRead(boost::asio::mutable_buffers_1 buffers)
    {
        auto p = m_queue.front();
        auto copydSize = boost::asio::buffer_copy(buffers, p->data(), size);
        p->consume(copydSize);
        if (p->size() == 0)
        {
            m_queue.pop();
        }
        return copydSize;
    }
    bi::tcp::endpoint remoteEndpoint() override { return m_nodeIPEndpoint; }
    void setRemoteEndpoint(const bi::tcp::endpoint& end)
    {
        m_nodeIPEndpoint = NodeIPEndpoint(end.address(), 0, end.port());
    }

    bi::tcp::socket& ref() override { return m_wsSocket->next_layer().next_layer(); }
    ba::ssl::stream<bi::tcp::socket>& sslref() override { return m_wsSocket->next_layer(); }
    boost::beast::websocket::stream<ba::ssl::stream<bi::tcp::socket>>& wsref() override
    {
        return *m_wsSocket;
    }

    const NodeIPEndpoint& nodeIPEndpoint() const override { return m_nodeIPEndpoint; }
    void setNodeIPEndpoint(NodeIPEndpoint _nodeIPEndpoint) override
    {
        m_nodeIPEndpoint = _nodeIPEndpoint;
    }


protected:
    bool m_alive = false;
    NodeIPEndpoint m_nodeIPEndpoint;
    std::queue<std::shared_ptr<boost::asio::streambuf>> m_queue;
    std::shared_ptr<boost::beast::websocket::stream<ba::ssl::stream<bi::tcp::socket>>> m_wsSocket;
};

}  // namespace network
}  // namespace dev<|MERGE_RESOLUTION|>--- conflicted
+++ resolved
@@ -84,14 +84,11 @@
         b->commit(copydSize);
         m_queue.push(b);
     }
-<<<<<<< HEAD
 
-=======
->>>>>>> 5ef982a2
     size_t doRead(boost::asio::mutable_buffers_1 buffers)
     {
         auto p = m_queue.front();
-        auto copydSize = boost::asio::buffer_copy(buffers, p->data(), size);
+        auto copydSize = boost::asio::buffer_copy(buffers, p->data(), buffers.size());
         p->consume(copydSize);
         if (p->size() == 0)
         {
