--- conflicted
+++ resolved
@@ -24,15 +24,7 @@
 
 #include <libdevcore/FileSystem.h>
 #include <libethcore/Protocol.h>
-<<<<<<< HEAD
 #include <libinitializer/SecureInitiailizer.h>
-=======
-#include <libinitializer/SecureInitializer.h>
-#include <libp2p/Host.h>
-#include <libp2p/P2pFactory.h>
-#include <libp2p/Session.h>
-#include <libp2p/SessionFace.h>
->>>>>>> a87b1628
 #include <test/tools/libutils/Common.h>
 #include <test/tools/libutils/TestOutputHelper.h>
 #include <boost/test/unit_test.hpp>
@@ -177,14 +169,8 @@
 {
 public:
     FakeHost(std::string const& _clientVersion, KeyPair const& _alias, NetworkConfig const& _n,
-<<<<<<< HEAD
         std::shared_ptr<ASIOInterface>& m_asioInterface, shared_ptr<SocketFactory>& _socketFactory,
         shared_ptr<SessionFactory>& _sessionFactory, shared_ptr<ba::ssl::context> _sslContext)
-=======
-        std::shared_ptr<AsioInterface>& m_asioInterface, shared_ptr<SocketFactory>& _socketFactory,
-        shared_ptr<SessionFactory>& _sessionFactory, shared_ptr<ba::ssl::context> _sslContext,
-        bool forRpc = false)
->>>>>>> a87b1628
       : Host(_clientVersion, _alias, _n, m_asioInterface, _socketFactory, _sessionFactory,
             _sslContext)
     {
@@ -447,7 +433,6 @@
             ec = boost::asio::error::eof;
             handler(ec, transferred_bytes);
         }
-<<<<<<< HEAD
         if (count == 1)
         {
             count++;
@@ -460,18 +445,6 @@
             transferred_bytes = data.size();
             handler(ec, transferred_bytes);
         }
-=======
-        //        if (count == 1)
-        //        {
-        //            count++;
-        //            std::string s(32, 'a');
-        //            bytes data;
-        //            data.assign(s.begin(), s.end());
-        //            buffers = boost::asio::mutable_buffers_1(ref(data).data(), data.size());
-        //            transferred_bytes = data.size();
-        //            handler(ec, transferred_bytes);
-        //        }
->>>>>>> a87b1628
         else
         {
             count++;
