--- conflicted
+++ resolved
@@ -103,7 +103,6 @@
     session->lastReceived();
 }
 
-<<<<<<< HEAD
 BOOST_AUTO_TEST_CASE(testSessionDoRead)
 {
     auto session = getSession();
@@ -111,8 +110,7 @@
     session->setMessageFactory(p2PMessageFactory);
     session->start();
 }
-=======
->>>>>>> bbfd0e72
+
 BOOST_AUTO_TEST_CASE(testSessionConnect)
 {
     auto session = getSession();
