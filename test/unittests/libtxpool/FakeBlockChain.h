--- conflicted
+++ resolved
@@ -1,240 +1,235 @@
-/*
- * @CopyRight:
- * FISCO-BCOS is free software: you can redistribute it and/or modify
- * it under the terms of the GNU General Public License as published by
- * the Free Software Foundation, either version 3 of the License, or
- * (at your option) any later version.
- *
- * FISCO-BCOS is distributed in the hope that it will be useful,
- * but WITHOUT ANY WARRANTY; without even the implied warranty of
- * MERCHANTABILITY or FITNESS FOR A PARTICULAR PURPOSE.  See the
- * GNU General Public License for more details.
- *
- * You should have received a copy of the GNU General Public License
- * along with FISCO-BCOS.  If not, see <http://www.gnu.org/licenses/>
- * (c) 2016-2018 fisco-dev contributors.
- */
-
-/**
- * @brief: fake block-chain
- * @file: FakeBlockChain.h
- * @author: yujiechen
- * @date: 2018-09-25
- */
-#pragma once
-#include <libblockchain/BlockChainInterface.h>
-#include <libp2p/P2PMessage.h>
-#include <libp2p/Service.h>
-#include <libtxpool/TxPool.h>
-#include <test/tools/libutils/TestOutputHelper.h>
-#include <test/unittests/libethcore/FakeBlock.h>
-#include <test/unittests/libp2p/FakeHost.h>
-#include <boost/test/unit_test.hpp>
-
-using namespace dev;
-using namespace dev::txpool;
-using namespace dev::p2p;
-using namespace dev::blockchain;
-
-namespace dev
-{
-namespace test
-{
-class FakeService : public dev::p2p::Service
-{
-public:
-    FakeService() : Service() {}
-    void setSessionInfos(dev::p2p::P2PSessionInfos& sessionInfos) { m_sessionInfos = sessionInfos; }
-    void appendSessionInfo(P2PSessionInfo const& info) { m_sessionInfos.push_back(info); }
-    void clearSessionInfo() { m_sessionInfos.clear(); }
-    P2PSessionInfos sessionInfosByProtocolID(PROTOCOL_ID) const override { return m_sessionInfos; }
-
-<<<<<<< HEAD
-    void asyncSendMessageByNodeID(
-        NodeID nodeID, P2PMessage::Ptr message, CallbackFuncWithSession, dev::p2p::Options) override
-=======
-    void asyncSendMessageByNodeID(dev::p2p::NodeID nodeID, dev::p2p::P2PMessage::Ptr message,
-        CallbackFuncWithSession callback, dev::p2p::Options options = dev::p2p::Options()) override
->>>>>>> 48c8f3a7
-    {
-        if (m_asyncSend.count(nodeID))
-            m_asyncSend[nodeID]++;
-        else
-            m_asyncSend[nodeID] = 1;
-        m_asyncSendMsgs[nodeID] = message;
-    }
-    size_t getAsyncSendSizeByNodeID(NodeID const& nodeID)
-    {
-        if (!m_asyncSend.count(nodeID))
-            return 0;
-        return m_asyncSend[nodeID];
-    }
-
-    P2PMessage::Ptr getAsyncSendMessageByNodeID(NodeID const& nodeID)
-    {
-        auto msg = m_asyncSendMsgs.find(nodeID);
-        if (msg == m_asyncSendMsgs.end())
-            return nullptr;
-        return msg->second;
-    }
-
-    void setConnected() { m_connected = true; }
-    bool isConnected(NodeID const&) const override { return m_connected; }
-
-private:
-    P2PSessionInfos m_sessionInfos;
-    std::map<NodeID, size_t> m_asyncSend;
-    std::map<NodeID, P2PMessage::Ptr> m_asyncSendMsgs;
-    bool m_connected = false;
-};
-class FakeTxPool : public TxPool
-{
-public:
-    FakeTxPool(std::shared_ptr<dev::p2p::Service> _p2pService,
-        std::shared_ptr<dev::blockchain::BlockChainInterface> _blockChain,
-        uint64_t const& _limit = 102400, int32_t const& _protocolId = dev::eth::ProtocolID::TxPool)
-      : TxPool(_p2pService, _blockChain, _protocolId, _limit)
-    {}
-    ImportResult import(bytesConstRef _txBytes, IfDropped _ik = IfDropped::Ignore)
-    {
-        return TxPool::import(_txBytes, _ik);
-    }
-};
-
-class FakeBlockChain : public BlockChainInterface
-{
-public:
-    FakeBlockChain(uint64_t _blockNum, size_t const& transSize = 5,
-        Secret const& sec = KeyPair::create().secret())
-      : m_blockNumber(_blockNum)
-    {
-        m_sec = sec;
-        FakeTheBlockChain(_blockNum, transSize);
-    }
-
-    ~FakeBlockChain() {}
-    /// fake the block chain
-    void FakeTheBlockChain(uint64_t _blockNum, size_t const& trans_size)
-    {
-        m_blockChain.clear();
-        m_blockHash.clear();
-        for (uint64_t blockHeight = 0; blockHeight < _blockNum; blockHeight++)
-        {
-            FakeBlock fake_block(trans_size, m_sec);
-            if (blockHeight > 0)
-            {
-                fake_block.m_block.header().setParentHash(
-                    m_blockChain[blockHeight - 1]->headerHash());
-                fake_block.m_block.header().setNumber(blockHeight);
-            }
-            m_blockHash[fake_block.m_block.header().hash()] = blockHeight;
-            m_blockChain.push_back(std::make_shared<Block>(fake_block.m_block));
-        }
-    }
-
-    int64_t number() override { return m_blockNumber - 1; }
-    void getNonces(std::vector<dev::eth::NonceKeyType>& _nonceVector, int64_t _blockNumber) override
-    {
-        auto pBlock = getBlockByNumber(_blockNumber);
-        for (auto& trans : pBlock->transactions())
-        {
-            _nonceVector.push_back(boost::lexical_cast<dev::eth::NonceKeyType>(trans.nonce()));
-        }
-    }
-    std::pair<int64_t, int64_t> totalTransactionCount() override
-    {
-        return std::make_pair(m_totalTransactionCount, m_blockNumber - 1);
-    }
-
-    dev::h256 numberHash(int64_t _i) override { return m_blockChain[_i]->headerHash(); }
-
-    std::shared_ptr<dev::eth::Block> getBlockByHash(dev::h256 const& _blockHash) override
-    {
-        if (m_blockHash.count(_blockHash))
-            return m_blockChain[m_blockHash[_blockHash]];
-        return nullptr;
-    }
-
-    std::shared_ptr<dev::eth::Block> getBlockByNumber(int64_t _i) override
-    {
-        return getBlockByHash(numberHash(_i));
-    }
-
-    dev::eth::Transaction getTxByHash(dev::h256 const&) override { return Transaction(); }
-    dev::eth::LocalisedTransaction getLocalisedTxByHash(dev::h256 const&) override
-    {
-        return LocalisedTransaction();
-    }
-    dev::eth::TransactionReceipt getTransactionReceiptByHash(dev::h256 const&) override
-    {
-        return TransactionReceipt();
-    }
-
-    dev::eth::LocalisedTransactionReceipt getLocalisedTxReceiptByHash(dev::h256 const&) override
-    {
-        return LocalisedTransactionReceipt(
-            TransactionReceipt(), h256(0), h256(0), -1, Address(), Address(), -1, 0);
-    }
-
-    CommitResult commitBlock(
-        dev::eth::Block& block, std::shared_ptr<dev::blockverifier::ExecutiveContext>) override
-    {
-        block.header().setParentHash(m_blockChain[m_blockNumber - 1]->header().hash());
-        block.header().setNumber(m_blockNumber);
-        std::shared_ptr<Block> p_block = std::make_shared<Block>(block);
-        m_blockChain.push_back(p_block);
-        m_blockHash[p_block->blockHeader().hash()] = m_blockNumber;
-        m_blockNumber += 1;
-        m_totalTransactionCount += block.transactions().size();
-        return CommitResult::OK;
-    }
-
-    dev::bytes getCode(dev::Address) override { return bytes(); }
-    bool checkAndBuildGenesisBlock(GenesisBlockParam&) override { return true; }
-    dev::h512s minerList() override { return dev::h512s(); };
-    dev::h512s observerList() override { return dev::h512s(); };
-    std::string getSystemConfigByKey(std::string const&, int64_t) override { return "300000000"; };
-    std::map<h256, int64_t> m_blockHash;
-    std::vector<std::shared_ptr<Block> > m_blockChain;
-    int64_t m_blockNumber;
-    int64_t m_totalTransactionCount;
-    Secret m_sec;
-};
-class TxPoolFixture
-{
-public:
-    TxPoolFixture(uint64_t blockNum = 5, size_t const& transSize = 5,
-        Secret const& sec = KeyPair::create().secret())
-    {
-        FakeTxPoolFunc(blockNum, transSize, sec);
-    }
-    void FakeTxPoolFunc(uint64_t _blockNum, size_t const& transSize, Secret const& sec)
-    {
-        /// fake block manager
-        m_blockChain = std::make_shared<FakeBlockChain>(_blockNum, transSize, sec);
-        /// fake service of p2p module
-        m_topicService = std::make_shared<FakeService>();
-        std::shared_ptr<BlockChainInterface> blockChain =
-            std::shared_ptr<BlockChainInterface>(m_blockChain);
-        /// fake txpool
-        PROTOCOL_ID protocol = getGroupProtoclID(0, dev::eth::ProtocolID::TxPool);
-        m_txPool = std::make_shared<FakeTxPool>(m_topicService, blockChain, 1024000, protocol);
-    }
-
-    void setSessionData(std::string const&)
-    {
-#if 0
-        for (auto session : m_host->sessions())
-            dynamic_cast<FakeSessionForTest*>(session.second.get())->setDataContent(data_content);
-#endif
-    }
-    std::shared_ptr<FakeTxPool> m_txPool;
-    std::shared_ptr<FakeService> m_topicService;
-    std::shared_ptr<FakeBlockChain> m_blockChain;
-    Secret sec;
-    std::string clientVersion = "2.0";
-    std::string listenIp = "127.0.0.1";
-    uint16_t listenPort = 30304;
-};
-}  // namespace test
-}  // namespace dev
+/*
+ * @CopyRight:
+ * FISCO-BCOS is free software: you can redistribute it and/or modify
+ * it under the terms of the GNU General Public License as published by
+ * the Free Software Foundation, either version 3 of the License, or
+ * (at your option) any later version.
+ *
+ * FISCO-BCOS is distributed in the hope that it will be useful,
+ * but WITHOUT ANY WARRANTY; without even the implied warranty of
+ * MERCHANTABILITY or FITNESS FOR A PARTICULAR PURPOSE.  See the
+ * GNU General Public License for more details.
+ *
+ * You should have received a copy of the GNU General Public License
+ * along with FISCO-BCOS.  If not, see <http://www.gnu.org/licenses/>
+ * (c) 2016-2018 fisco-dev contributors.
+ */
+
+/**
+ * @brief: fake block-chain
+ * @file: FakeBlockChain.h
+ * @author: yujiechen
+ * @date: 2018-09-25
+ */
+#pragma once
+#include <libblockchain/BlockChainInterface.h>
+#include <libp2p/P2PMessage.h>
+#include <libp2p/Service.h>
+#include <libtxpool/TxPool.h>
+#include <test/tools/libutils/TestOutputHelper.h>
+#include <test/unittests/libethcore/FakeBlock.h>
+#include <test/unittests/libp2p/FakeHost.h>
+#include <boost/test/unit_test.hpp>
+
+using namespace dev;
+using namespace dev::txpool;
+using namespace dev::p2p;
+using namespace dev::blockchain;
+
+namespace dev
+{
+namespace test
+{
+class FakeService : public dev::p2p::Service
+{
+public:
+    FakeService() : Service() {}
+    void setSessionInfos(dev::p2p::P2PSessionInfos& sessionInfos) { m_sessionInfos = sessionInfos; }
+    void appendSessionInfo(P2PSessionInfo const& info) { m_sessionInfos.push_back(info); }
+    void clearSessionInfo() { m_sessionInfos.clear(); }
+    P2PSessionInfos sessionInfosByProtocolID(PROTOCOL_ID) const override { return m_sessionInfos; }
+
+    void asyncSendMessageByNodeID(
+        NodeID nodeID, P2PMessage::Ptr message, CallbackFuncWithSession, dev::p2p::Options) override
+    {
+        if (m_asyncSend.count(nodeID))
+            m_asyncSend[nodeID]++;
+        else
+            m_asyncSend[nodeID] = 1;
+        m_asyncSendMsgs[nodeID] = message;
+    }
+    size_t getAsyncSendSizeByNodeID(NodeID const& nodeID)
+    {
+        if (!m_asyncSend.count(nodeID))
+            return 0;
+        return m_asyncSend[nodeID];
+    }
+
+    P2PMessage::Ptr getAsyncSendMessageByNodeID(NodeID const& nodeID)
+    {
+        auto msg = m_asyncSendMsgs.find(nodeID);
+        if (msg == m_asyncSendMsgs.end())
+            return nullptr;
+        return msg->second;
+    }
+
+    void setConnected() { m_connected = true; }
+    bool isConnected(NodeID const&) const override { return m_connected; }
+
+private:
+    P2PSessionInfos m_sessionInfos;
+    std::map<NodeID, size_t> m_asyncSend;
+    std::map<NodeID, P2PMessage::Ptr> m_asyncSendMsgs;
+    bool m_connected = false;
+};
+class FakeTxPool : public TxPool
+{
+public:
+    FakeTxPool(std::shared_ptr<dev::p2p::Service> _p2pService,
+        std::shared_ptr<dev::blockchain::BlockChainInterface> _blockChain,
+        uint64_t const& _limit = 102400, int32_t const& _protocolId = dev::eth::ProtocolID::TxPool)
+      : TxPool(_p2pService, _blockChain, _protocolId, _limit)
+    {}
+    ImportResult import(bytesConstRef _txBytes, IfDropped _ik = IfDropped::Ignore)
+    {
+        return TxPool::import(_txBytes, _ik);
+    }
+};
+
+class FakeBlockChain : public BlockChainInterface
+{
+public:
+    FakeBlockChain(uint64_t _blockNum, size_t const& transSize = 5,
+        Secret const& sec = KeyPair::create().secret())
+      : m_blockNumber(_blockNum)
+    {
+        m_sec = sec;
+        FakeTheBlockChain(_blockNum, transSize);
+    }
+
+    ~FakeBlockChain() {}
+    /// fake the block chain
+    void FakeTheBlockChain(uint64_t _blockNum, size_t const& trans_size)
+    {
+        m_blockChain.clear();
+        m_blockHash.clear();
+        for (uint64_t blockHeight = 0; blockHeight < _blockNum; blockHeight++)
+        {
+            FakeBlock fake_block(trans_size, m_sec);
+            if (blockHeight > 0)
+            {
+                fake_block.m_block.header().setParentHash(
+                    m_blockChain[blockHeight - 1]->headerHash());
+                fake_block.m_block.header().setNumber(blockHeight);
+            }
+            m_blockHash[fake_block.m_block.header().hash()] = blockHeight;
+            m_blockChain.push_back(std::make_shared<Block>(fake_block.m_block));
+        }
+    }
+
+    int64_t number() override { return m_blockNumber - 1; }
+    void getNonces(std::vector<dev::eth::NonceKeyType>& _nonceVector, int64_t _blockNumber) override
+    {
+        auto pBlock = getBlockByNumber(_blockNumber);
+        for (auto& trans : pBlock->transactions())
+        {
+            _nonceVector.push_back(boost::lexical_cast<dev::eth::NonceKeyType>(trans.nonce()));
+        }
+    }
+    std::pair<int64_t, int64_t> totalTransactionCount() override
+    {
+        return std::make_pair(m_totalTransactionCount, m_blockNumber - 1);
+    }
+
+    dev::h256 numberHash(int64_t _i) override { return m_blockChain[_i]->headerHash(); }
+
+    std::shared_ptr<dev::eth::Block> getBlockByHash(dev::h256 const& _blockHash) override
+    {
+        if (m_blockHash.count(_blockHash))
+            return m_blockChain[m_blockHash[_blockHash]];
+        return nullptr;
+    }
+
+    std::shared_ptr<dev::eth::Block> getBlockByNumber(int64_t _i) override
+    {
+        return getBlockByHash(numberHash(_i));
+    }
+
+    dev::eth::Transaction getTxByHash(dev::h256 const&) override { return Transaction(); }
+    dev::eth::LocalisedTransaction getLocalisedTxByHash(dev::h256 const&) override
+    {
+        return LocalisedTransaction();
+    }
+    dev::eth::TransactionReceipt getTransactionReceiptByHash(dev::h256 const&) override
+    {
+        return TransactionReceipt();
+    }
+
+    dev::eth::LocalisedTransactionReceipt getLocalisedTxReceiptByHash(dev::h256 const&) override
+    {
+        return LocalisedTransactionReceipt(
+            TransactionReceipt(), h256(0), h256(0), -1, Address(), Address(), -1, 0);
+    }
+
+    CommitResult commitBlock(
+        dev::eth::Block& block, std::shared_ptr<dev::blockverifier::ExecutiveContext>) override
+    {
+        block.header().setParentHash(m_blockChain[m_blockNumber - 1]->header().hash());
+        block.header().setNumber(m_blockNumber);
+        std::shared_ptr<Block> p_block = std::make_shared<Block>(block);
+        m_blockChain.push_back(p_block);
+        m_blockHash[p_block->blockHeader().hash()] = m_blockNumber;
+        m_blockNumber += 1;
+        m_totalTransactionCount += block.transactions().size();
+        return CommitResult::OK;
+    }
+
+    dev::bytes getCode(dev::Address) override { return bytes(); }
+    bool checkAndBuildGenesisBlock(GenesisBlockParam&) override { return true; }
+    dev::h512s minerList() override { return dev::h512s(); };
+    dev::h512s observerList() override { return dev::h512s(); };
+    std::string getSystemConfigByKey(std::string const&, int64_t) override { return "300000000"; };
+    std::map<h256, int64_t> m_blockHash;
+    std::vector<std::shared_ptr<Block> > m_blockChain;
+    int64_t m_blockNumber;
+    int64_t m_totalTransactionCount;
+    Secret m_sec;
+};
+class TxPoolFixture
+{
+public:
+    TxPoolFixture(uint64_t blockNum = 5, size_t const& transSize = 5,
+        Secret const& sec = KeyPair::create().secret())
+    {
+        FakeTxPoolFunc(blockNum, transSize, sec);
+    }
+    void FakeTxPoolFunc(uint64_t _blockNum, size_t const& transSize, Secret const& sec)
+    {
+        /// fake block manager
+        m_blockChain = std::make_shared<FakeBlockChain>(_blockNum, transSize, sec);
+        /// fake service of p2p module
+        m_topicService = std::make_shared<FakeService>();
+        std::shared_ptr<BlockChainInterface> blockChain =
+            std::shared_ptr<BlockChainInterface>(m_blockChain);
+        /// fake txpool
+        PROTOCOL_ID protocol = getGroupProtoclID(0, dev::eth::ProtocolID::TxPool);
+        m_txPool = std::make_shared<FakeTxPool>(m_topicService, blockChain, 1024000, protocol);
+    }
+
+    void setSessionData(std::string const&)
+    {
+#if 0
+        for (auto session : m_host->sessions())
+            dynamic_cast<FakeSessionForTest*>(session.second.get())->setDataContent(data_content);
+#endif
+    }
+    std::shared_ptr<FakeTxPool> m_txPool;
+    std::shared_ptr<FakeService> m_topicService;
+    std::shared_ptr<FakeBlockChain> m_blockChain;
+    Secret sec;
+    std::string clientVersion = "2.0";
+    std::string listenIp = "127.0.0.1";
+    uint16_t listenPort = 30304;
+};
+}  // namespace test
+}  // namespace dev