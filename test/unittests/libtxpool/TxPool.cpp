--- conflicted
+++ resolved
@@ -1,141 +1,137 @@
-/*
- * @CopyRight:
- * FISCO-BCOS is free software: you can redistribute it and/or modify
- * it under the terms of the GNU General Public License as published by
- * the Free Software Foundation, either version 3 of the License, or
- * (at your option) any later version.
- *
- * FISCO-BCOS is distributed in the hope that it will be useful,
- * but WITHOUT ANY WARRANTY; without even the implied warranty of
- * MERCHANTABILITY or FITNESS FOR A PARTICULAR PURPOSE.  See the
- * GNU General Public License for more details.
- *
- * You should have received a copy of the GNU General Public License
- * along with FISCO-BCOS.  If not, see <http://www.gnu.org/licenses/>
- * (c) 2016-2018 fisco-dev contributors.
- */
-
-/**
- * @brief: unit test for transaction pool
- * @file: TxPool.cpp
- * @author: yujiechen
- * @date: 2018-09-25
- */
-#include "FakeBlockChain.h"
-#include <libdevcrypto/Common.h>
-#include <test/tools/libutils/TestOutputHelper.h>
-#include <boost/test/unit_test.hpp>
-using namespace dev;
-using namespace dev::txpool;
-using namespace dev::blockchain;
-namespace dev
-{
-namespace test
-{
-BOOST_FIXTURE_TEST_SUITE(TxPoolTest, TestOutputHelperFixture)
-BOOST_AUTO_TEST_CASE(testSessionRead)
-{
-    TxPoolFixture pool_test;
-    BOOST_CHECK(!!pool_test.m_txPool);
-    BOOST_CHECK(!!pool_test.m_topicService);
-    BOOST_CHECK(!!pool_test.m_blockChain);
-    ba::io_service m_ioservice(2);
-    NodeIPEndpoint m_endpoint(bi::address::from_string("127.0.0.1"), 30303, 30303);
-    std::shared_ptr<FakeSocket> fake_socket = std::make_shared<FakeSocket>(m_ioservice, m_endpoint);
-    NodeID m_nodeId = KeyPair::create().pub();
-    /// start peer session and doRead
-<<<<<<< HEAD
-//    BOOST_CHECK_THROW(pool_test.m_host->startPeerSession(m_nodeId, fake_socket), std::exception);
-=======
-    BOOST_REQUIRE_NO_THROW(pool_test.m_host->startPeerSession(m_nodeId, fake_socket));
->>>>>>> fcc27e3d
-}
-
-BOOST_AUTO_TEST_CASE(testImportAndSubmit)
-{
-    TxPoolFixture pool_test;
-    BOOST_CHECK(!!pool_test.m_txPool);
-    BOOST_CHECK(!!pool_test.m_topicService);
-    BOOST_CHECK(!!pool_test.m_blockChain);
-    std::shared_ptr<dev::ThreadPool> threadPool =
-        std::make_shared<dev::ThreadPool>("SessionCallBackThreadPool", 2);
-    pool_test.m_host->setThreadPool(threadPool);
-
-    Transactions trans =
-        pool_test.m_blockChain->getBlockByHash(pool_test.m_blockChain->numberHash(0))
-            ->transactions();
-    bytes trans_data;
-    trans[0].encode(trans_data);
-    /// import invalid transaction
-    ImportResult result = pool_test.m_txPool->import(ref(trans_data));
-    BOOST_CHECK(result == ImportResult::NonceCheckFail);
-    /// submit invalid transaction
-    Transaction tx(trans_data, CheckTransaction::Everything);
-    std::pair<h256, Address> ret_result = pool_test.m_txPool->submit(tx);
-    BOOST_CHECK(ret_result == std::make_pair(tx.sha3(), Address(1)));
-    Transactions transaction_vec =
-        pool_test.m_blockChain->getBlockByHash(pool_test.m_blockChain->numberHash(0))
-            ->transactions();
-    Secret sec = KeyPair::create().secret();
-    /// set valid nonce
-    size_t i = 0;
-    for (auto tx : transaction_vec)
-    {
-        tx.setNonce(tx.nonce() + u256(i) + u256(1));
-        bytes trans_bytes2;
-        tx.encode(trans_bytes2);
-        BOOST_CHECK_THROW(pool_test.m_txPool->import(ref(trans_bytes2)), InvalidSignature);
-        /// resignature
-        Signature sig = sign(sec, tx.sha3(WithoutSignature));
-        tx.updateSignature(SignatureStruct(sig));
-        tx.encode(trans_bytes2);
-        result = pool_test.m_txPool->import(ref(trans_bytes2));
-        BOOST_CHECK(result == ImportResult::Success);
-        i++;
-    }
-    BOOST_CHECK(pool_test.m_txPool->pendingSize() == 5);
-    /// test ordering of txPool
-    Transactions pending_list = pool_test.m_txPool->pendingList();
-    for (unsigned int i = 1; i < pool_test.m_txPool->pendingSize(); i++)
-    {
-        BOOST_CHECK(pending_list[i - 1].importTime() <= pending_list[i].importTime());
-    }
-    /// test out of limit, clear the queue
-    tx.setNonce(u256(tx.nonce() + u256(10)));
-    Signature sig = sign(sec, tx.sha3(WithoutSignature));
-    tx.updateSignature(SignatureStruct(sig));
-    tx.encode(trans_data);
-    pool_test.m_txPool->setTxPoolLimit(2);
-    pool_test.m_txPool->import(ref(trans_data));
-    BOOST_CHECK(pool_test.m_txPool->pendingSize() == 2);
-    /// test status
-    TxPoolStatus m_status = pool_test.m_txPool->status();
-    BOOST_CHECK(m_status.current == 2);
-    BOOST_CHECK(m_status.dropped == 0);
-    /// test drop
-    bool ret = pool_test.m_txPool->drop(pending_list[4].sha3());
-    BOOST_CHECK(ret == false);
-    ret = pool_test.m_txPool->drop(pending_list[0].sha3());
-    BOOST_CHECK(ret == true);
-    BOOST_CHECK(pool_test.m_txPool->pendingSize() == 1);
-    m_status = pool_test.m_txPool->status();
-    BOOST_CHECK(m_status.current == 1);
-    BOOST_CHECK(m_status.dropped == 1);
-
-    /// test topTransactions
-    Transactions top_transactions = pool_test.m_txPool->topTransactions(20);
-    BOOST_CHECK(top_transactions.size() == pool_test.m_txPool->pendingSize());
-    h256Hash avoid;
-    for (size_t i = 0; i < pool_test.m_txPool->pendingList().size(); i++)
-        avoid.insert(pool_test.m_txPool->pendingList()[i].sha3());
-    top_transactions = pool_test.m_txPool->topTransactions(20, avoid);
-    BOOST_CHECK(top_transactions.size() == 0);
-    /// check getProtocol id
-    BOOST_CHECK(pool_test.m_txPool->getProtocolId() == dev::eth::ProtocolID::TxPool);
-    BOOST_CHECK(pool_test.m_txPool->maxBlockLimit() == u256(1000));
-    pool_test.m_txPool->setMaxBlockLimit(u256(100));
-    BOOST_CHECK(pool_test.m_txPool->maxBlockLimit() == u256(100));
-}
-BOOST_AUTO_TEST_SUITE_END()
-}  // namespace test
-}  // namespace dev
+/*
+ * @CopyRight:
+ * FISCO-BCOS is free software: you can redistribute it and/or modify
+ * it under the terms of the GNU General Public License as published by
+ * the Free Software Foundation, either version 3 of the License, or
+ * (at your option) any later version.
+ *
+ * FISCO-BCOS is distributed in the hope that it will be useful,
+ * but WITHOUT ANY WARRANTY; without even the implied warranty of
+ * MERCHANTABILITY or FITNESS FOR A PARTICULAR PURPOSE.  See the
+ * GNU General Public License for more details.
+ *
+ * You should have received a copy of the GNU General Public License
+ * along with FISCO-BCOS.  If not, see <http://www.gnu.org/licenses/>
+ * (c) 2016-2018 fisco-dev contributors.
+ */
+
+/**
+ * @brief: unit test for transaction pool
+ * @file: TxPool.cpp
+ * @author: yujiechen
+ * @date: 2018-09-25
+ */
+#include "FakeBlockChain.h"
+#include <libdevcrypto/Common.h>
+#include <test/tools/libutils/TestOutputHelper.h>
+#include <boost/test/unit_test.hpp>
+using namespace dev;
+using namespace dev::txpool;
+using namespace dev::blockchain;
+namespace dev
+{
+namespace test
+{
+BOOST_FIXTURE_TEST_SUITE(TxPoolTest, TestOutputHelperFixture)
+BOOST_AUTO_TEST_CASE(testSessionRead)
+{
+    TxPoolFixture pool_test;
+    BOOST_CHECK(!!pool_test.m_txPool);
+    BOOST_CHECK(!!pool_test.m_topicService);
+    BOOST_CHECK(!!pool_test.m_blockChain);
+    ba::io_service m_ioservice(2);
+    NodeIPEndpoint m_endpoint(bi::address::from_string("127.0.0.1"), 30303, 30303);
+    std::shared_ptr<FakeSocket> fake_socket = std::make_shared<FakeSocket>(m_ioservice, m_endpoint);
+    NodeID m_nodeId = KeyPair::create().pub();
+    /// start peer session and doRead
+    // BOOST_REQUIRE_NO_THROW(pool_test.m_host->startPeerSession(m_nodeId, fake_socket));
+}
+
+BOOST_AUTO_TEST_CASE(testImportAndSubmit)
+{
+    TxPoolFixture pool_test;
+    BOOST_CHECK(!!pool_test.m_txPool);
+    BOOST_CHECK(!!pool_test.m_topicService);
+    BOOST_CHECK(!!pool_test.m_blockChain);
+    std::shared_ptr<dev::ThreadPool> threadPool =
+        std::make_shared<dev::ThreadPool>("SessionCallBackThreadPool", 2);
+    pool_test.m_host->setThreadPool(threadPool);
+
+    Transactions trans =
+        pool_test.m_blockChain->getBlockByHash(pool_test.m_blockChain->numberHash(0))
+            ->transactions();
+    bytes trans_data;
+    trans[0].encode(trans_data);
+    /// import invalid transaction
+    ImportResult result = pool_test.m_txPool->import(ref(trans_data));
+    BOOST_CHECK(result == ImportResult::NonceCheckFail);
+    /// submit invalid transaction
+    Transaction tx(trans_data, CheckTransaction::Everything);
+    std::pair<h256, Address> ret_result = pool_test.m_txPool->submit(tx);
+    BOOST_CHECK(ret_result == std::make_pair(tx.sha3(), Address(1)));
+    Transactions transaction_vec =
+        pool_test.m_blockChain->getBlockByHash(pool_test.m_blockChain->numberHash(0))
+            ->transactions();
+    Secret sec = KeyPair::create().secret();
+    /// set valid nonce
+    size_t i = 0;
+    for (auto tx : transaction_vec)
+    {
+        tx.setNonce(tx.nonce() + u256(i) + u256(1));
+        bytes trans_bytes2;
+        tx.encode(trans_bytes2);
+        BOOST_CHECK_THROW(pool_test.m_txPool->import(ref(trans_bytes2)), InvalidSignature);
+        /// resignature
+        Signature sig = sign(sec, tx.sha3(WithoutSignature));
+        tx.updateSignature(SignatureStruct(sig));
+        tx.encode(trans_bytes2);
+        result = pool_test.m_txPool->import(ref(trans_bytes2));
+        BOOST_CHECK(result == ImportResult::Success);
+        i++;
+    }
+    BOOST_CHECK(pool_test.m_txPool->pendingSize() == 5);
+    /// test ordering of txPool
+    Transactions pending_list = pool_test.m_txPool->pendingList();
+    for (unsigned int i = 1; i < pool_test.m_txPool->pendingSize(); i++)
+    {
+        BOOST_CHECK(pending_list[i - 1].importTime() <= pending_list[i].importTime());
+    }
+    /// test out of limit, clear the queue
+    tx.setNonce(u256(tx.nonce() + u256(10)));
+    Signature sig = sign(sec, tx.sha3(WithoutSignature));
+    tx.updateSignature(SignatureStruct(sig));
+    tx.encode(trans_data);
+    pool_test.m_txPool->setTxPoolLimit(2);
+    pool_test.m_txPool->import(ref(trans_data));
+    BOOST_CHECK(pool_test.m_txPool->pendingSize() == 2);
+    /// test status
+    TxPoolStatus m_status = pool_test.m_txPool->status();
+    BOOST_CHECK(m_status.current == 2);
+    BOOST_CHECK(m_status.dropped == 0);
+    /// test drop
+    bool ret = pool_test.m_txPool->drop(pending_list[4].sha3());
+    BOOST_CHECK(ret == false);
+    ret = pool_test.m_txPool->drop(pending_list[0].sha3());
+    BOOST_CHECK(ret == true);
+    BOOST_CHECK(pool_test.m_txPool->pendingSize() == 1);
+    m_status = pool_test.m_txPool->status();
+    BOOST_CHECK(m_status.current == 1);
+    BOOST_CHECK(m_status.dropped == 1);
+
+    /// test topTransactions
+    Transactions top_transactions = pool_test.m_txPool->topTransactions(20);
+    BOOST_CHECK(top_transactions.size() == pool_test.m_txPool->pendingSize());
+    h256Hash avoid;
+    for (size_t i = 0; i < pool_test.m_txPool->pendingList().size(); i++)
+        avoid.insert(pool_test.m_txPool->pendingList()[i].sha3());
+    top_transactions = pool_test.m_txPool->topTransactions(20, avoid);
+    BOOST_CHECK(top_transactions.size() == 0);
+    /// check getProtocol id
+    BOOST_CHECK(pool_test.m_txPool->getProtocolId() == dev::eth::ProtocolID::TxPool);
+    BOOST_CHECK(pool_test.m_txPool->maxBlockLimit() == u256(1000));
+    pool_test.m_txPool->setMaxBlockLimit(u256(100));
+    BOOST_CHECK(pool_test.m_txPool->maxBlockLimit() == u256(100));
+}
+BOOST_AUTO_TEST_SUITE_END()
+}  // namespace test
+}  // namespace dev