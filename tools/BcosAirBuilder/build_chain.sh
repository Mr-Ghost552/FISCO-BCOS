#!/bin/bash
set -e

dirpath="$(cd "$(dirname "$0")" && pwd)"
listen_ip="0.0.0.0"
port_start=(30300 20200 3901)
p2p_listen_port=port_start[0]
rpc_listen_port=port_start[1]
mtail_listen_port=3901
use_ip_param=
mtail_ip_param=""
ip_array=
output_dir="./nodes"
current_dir=$(pwd)
binary_name="fisco-bcos"
lightnode_binary_name="fisco-bcos-lightnode"
mtail_binary_name="mtail"
key_page_size=10240
# for cert generation
ca_cert_dir="${dirpath}"
sm_cert_conf='sm_cert.cnf'
cert_conf="${output_dir}/cert.cnf"
days=36500
rsa_key_length=2048
sm_mode='false'
macOS=""
x86_64_arch="true"
sm2_params="sm_sm2.param"
cdn_link_header="https://osp-1257653870.cos.ap-guangzhou.myqcloud.com/FISCO-BCOS"
OPENSSL_CMD="${HOME}/.fisco/tassl-1.1.1b"
nodeid_list=""
file_dir="./"
p2p_connected_conf_name="nodes.json"
command="deploy"
ca_dir=""
prometheus_dir=""
config_path=""
docker_mode=
default_version="v3.2.0"
compatibility_version=${default_version}
default_mtail_version="3.0.0-rc49"
compatibility_mtail_version=${default_mtail_version}
auth_mode="false"
monitor_mode="false"
auth_admin_account=
binary_path=""
lightnode_binary_path=""
download_lightnode_binary="false"
mtail_binary_path=""
wasm_mode="false"
serial_mode="false"
nodeids_dir=""
# if the config.genesis path has been set, don't generate genesis file, use the config instead
genesis_conf_path=""
lightnode_flag="false"
download_timeout=240
make_tar=
default_group="group0"
default_chainid="chain0"

LOG_WARN() {
    local content=${1}
    echo -e "\033[31m[ERROR] ${content}\033[0m"
}

LOG_INFO() {
    local content=${1}
    echo -e "\033[32m[INFO] ${content}\033[0m"
}

LOG_FATAL() {
    local content=${1}
    echo -e "\033[31m[FATAL] ${content}\033[0m"
    exit 1
}

dir_must_exists() {
    if [ ! -d "$1" ]; then
        LOG_FATAL "$1 DIR does not exist, please check!"
    fi
}

dir_must_not_exists() {
    if [  -d "$1" ]; then
        LOG_FATAL "$1 DIR already exist, please check!"
    fi
}

file_must_not_exists() {
    if [ -f "$1" ]; then
        LOG_FATAL "$1 file already exist, please check!"
    fi
}

file_must_exists() {
    if [ ! -f "$1" ]; then
        LOG_FATAL "$1 file does not exist, please check!"
    fi
}

check_env() {
    if [ "$(uname)" == "Darwin" ];then
        macOS="macOS"
    fi
    if [ "$(uname -m)" != "x86_64" ];then
        x86_64_arch="false"
    fi
}

check_name() {
    local name="$1"
    local value="$2"
    [[ "$value" =~ ^[a-zA-Z0-9._-]+$ ]] || {
        LOG_FATAL "$name name [$value] invalid, it should match regex: ^[a-zA-Z0-9._-]+\$"
    }
}

generate_sm_sm2_param() {
    local output=$1
    cat << EOF > ${output}
-----BEGIN EC PARAMETERS-----
BggqgRzPVQGCLQ==
-----END EC PARAMETERS-----

EOF
}

generate_sm_cert_conf() {
    local output=$1
    cat <<EOF >"${output}"
oid_section		= new_oids

[ new_oids ]
tsa_policy1 = 1.2.3.4.1
tsa_policy2 = 1.2.3.4.5.6
tsa_policy3 = 1.2.3.4.5.7

####################################################################
[ ca ]
default_ca	= CA_default		# The default ca section

####################################################################
[ CA_default ]

dir		= ./demoCA		# Where everything is kept
certs		= $dir/certs		# Where the issued certs are kept
crl_dir		= $dir/crl		# Where the issued crl are kept
database	= $dir/index.txt	# database index file.
#unique_subject	= no			# Set to 'no' to allow creation of
					# several ctificates with same subject.
new_certs_dir	= $dir/newcerts		# default place for new certs.

certificate	= $dir/cacert.pem 	# The CA certificate
serial		= $dir/serial 		# The current serial number
crlnumber	= $dir/crlnumber	# the current crl number
					# must be commented out to leave a V1 CRL
crl		= $dir/crl.pem 		# The current CRL
private_key	= $dir/private/cakey.pem # The private key
RANDFILE	= $dir/private/.rand	# private random number file

x509_extensions	= usr_cert		# The extensions to add to the cert

name_opt 	= ca_default		# Subject Name options
cert_opt 	= ca_default		# Certificate field options

default_days	= 36500			# how long to certify for
default_crl_days= 30			# how long before next CRL
default_md	= default		# use public key default MD
preserve	= no			# keep passed DN ordering

policy		= policy_match

[ policy_match ]
countryName		= match
stateOrProvinceName	= match
organizationName	= match
organizationalUnitName	= optional
commonName		= supplied
emailAddress		= optional

[ policy_anything ]
countryName		= optional
stateOrProvinceName	= optional
localityName		= optional
organizationName	= optional
organizationalUnitName	= optional
commonName		= supplied
emailAddress		= optional

####################################################################
[ req ]
default_bits		= 2048
default_md		= sm3
default_keyfile 	= privkey.pem
distinguished_name	= req_distinguished_name
x509_extensions	= v3_ca	# The extensions to add to the self signed cert

string_mask = utf8only

# req_extensions = v3_req # The extensions to add to a certificate request

[ req_distinguished_name ]
countryName = CN
countryName_default = CN
stateOrProvinceName = State or Province Name (full name)
stateOrProvinceName_default =GuangDong
localityName = Locality Name (eg, city)
localityName_default = ShenZhen
organizationalUnitName = Organizational Unit Name (eg, section)
organizationalUnitName_default = fisco
commonName =  Organizational  commonName (eg, fisco)
commonName_default =  fisco
commonName_max = 64

[ usr_cert ]
basicConstraints=CA:FALSE
nsComment			= "OpenSSL Generated Certificate"

subjectKeyIdentifier=hash
authorityKeyIdentifier=keyid,issuer

[ v3_req ]

# Extensions to add to a certificate request

basicConstraints = CA:FALSE
keyUsage = nonRepudiation, digitalSignature

[ v3enc_req ]

# Extensions to add to a certificate request
basicConstraints = CA:FALSE
keyUsage = keyAgreement, keyEncipherment, dataEncipherment

[ v3_agency_root ]
subjectKeyIdentifier=hash
authorityKeyIdentifier=keyid:always,issuer
basicConstraints = CA:true
keyUsage = cRLSign, keyCertSign

[ v3_ca ]
subjectKeyIdentifier=hash
authorityKeyIdentifier=keyid:always,issuer
basicConstraints = CA:true
keyUsage = cRLSign, keyCertSign

EOF
}

generate_cert_conf() {
    local output=$1
    cat <<EOF >"${output}"
[ca]
default_ca=default_ca

[default_ca]
default_days = 36500
default_md = sha256

[req]
distinguished_name = req_distinguished_name
req_extensions = v3_req

[req_distinguished_name]
countryName = CN
countryName_default = CN
stateOrProvinceName = State or Province Name (full name)
stateOrProvinceName_default =GuangDong
localityName = Locality Name (eg, city)
localityName_default = ShenZhen
organizationalUnitName = Organizational Unit Name (eg, section)
organizationalUnitName_default = FISCO-BCOS
commonName =  Organizational  commonName (eg, FISCO-BCOS)
commonName_default = FISCO-BCOS
commonName_max = 64

[ v3_req ]
basicConstraints = CA:FALSE
keyUsage = nonRepudiation, digitalSignature, keyEncipherment

[ v4_req ]
basicConstraints = CA:FALSE

EOF
}

gen_chain_cert() {

    if [ ! -f "${cert_conf}" ]; then
        generate_cert_conf "${cert_conf}"
    fi

    local chaindir="${1}"

    file_must_not_exists "${chaindir}"/ca.key
    file_must_not_exists "${chaindir}"/ca.crt
    file_must_exists "${cert_conf}"

    mkdir -p "$chaindir"
    dir_must_exists "$chaindir"

    ${OPENSSL_CMD} genrsa -out "${chaindir}"/ca.key "${rsa_key_length}" 2>/dev/null
    ${OPENSSL_CMD} req -new -x509 -days "${days}" -subj "/CN=FISCO-BCOS/O=FISCO-BCOS/OU=chain" -key "${chaindir}"/ca.key -config "${cert_conf}" -out "${chaindir}"/ca.crt  2>/dev/null
    if [ ! -f "${chaindir}/cert.cnf" ];then
        mv "${cert_conf}" "${chaindir}"
    fi

    LOG_INFO "Generate ca cert successfully!"
}

gen_rsa_node_cert() {
    local capath="${1}"
    local ndpath="${2}"
    local type="${3}"

    file_must_exists "$capath/ca.key"
    file_must_exists "$capath/ca.crt"
    # check_name node "$node"

    file_must_not_exists "$ndpath"/"${type}".key
    file_must_not_exists "$ndpath"/"${type}".crt

    mkdir -p "${ndpath}"
    dir_must_exists "${ndpath}"

    ${OPENSSL_CMD} genrsa -out "${ndpath}"/"${type}".key "${rsa_key_length}" 2>/dev/null
    ${OPENSSL_CMD} req -new -sha256 -subj "/CN=FISCO-BCOS/O=fisco-bcos/OU=agency" -key "$ndpath"/"${type}".key -config "$capath"/cert.cnf -out "$ndpath"/"${type}".csr
    ${OPENSSL_CMD} x509 -req -days "${days}" -sha256 -CA "${capath}"/ca.crt -CAkey "$capath"/ca.key -CAcreateserial \
        -in "$ndpath"/"${type}".csr -out "$ndpath"/"${type}".crt -extensions v4_req -extfile "$capath"/cert.cnf 2>/dev/null

    ${OPENSSL_CMD} pkcs8 -topk8 -in "$ndpath"/"${type}".key -out "$ndpath"/pkcs8_node.key -nocrypt
    cp "$capath"/ca.crt "$capath"/cert.cnf "$ndpath"/

    rm -f "$ndpath"/"$type".csr
    rm -f "$ndpath"/"$type".key

    mv "$ndpath"/pkcs8_node.key "$ndpath"/"$type".key

    # extract p2p id
    ${OPENSSL_CMD} rsa -in "$ndpath"/"$type".key -pubout -out public.pem
    ${OPENSSL_CMD} rsa -pubin -in public.pem -text -noout 2> /dev/null | sed -n '3,20p' | sed 's/://g' | tr "\n" " " | sed 's/ //g' | awk '{print substr($0,3);}'  | cat > "${ndpath}/${type}.nodeid"
    rm -f public.pem

    LOG_INFO "Generate ${ndpath} cert successful!"
}

download_bin()
{
    if [ ! -z "${binary_path}" ];then
        LOG_INFO "Use binary ${binary_path}"
        return
    fi
    if [ "${x86_64_arch}" != "true" ] && [ "${macOS}" != "macOS" ];then exit_with_clean "We only offer x86_64 and macOS precompiled fisco-bcos binary, your OS architecture is not x86_64 or macOS. Please compile from source."; fi
    binary_path="bin/${binary_name}"
    package_name="${binary_name}-linux-x86_64.tar.gz"
    if [ -n "${macOS}" ];then
        package_name="${binary_name}-macOS-x86_64.tar.gz"
    fi

    local Download_Link="${cdn_link_header}/FISCO-BCOS/releases/${compatibility_version}/${package_name}"
    local github_link="https://github.com/FISCO-BCOS/FISCO-BCOS/releases/download/${compatibility_version}/${package_name}"
    # the binary can obtained from the cos
    if [ $(curl -IL -o /dev/null -s -w %{http_code} "${Download_Link}") == 200 ];then
        # try cdn_link
        LOG_INFO "Downloading fisco-bcos binary from ${Download_Link} ..."
        curl -#LO "${Download_Link}"
    else
        LOG_INFO "Downloading fisco-bcos binary from ${github_link} ..."
        curl -#LO "${github_link}"
    fi
    if [[ "$(ls -al . | grep "fisco-bcos.*tar.gz" | awk '{print $5}')" -lt "1048576" ]];then
        exit_with_clean "Download fisco-bcos failed, please try again. Or download and extract it manually from ${Download_Link} and use -e option."
    fi
    mkdir -p bin && mv ${package_name} bin && cd bin && tar -zxf ${package_name} && cd ..
    chmod a+x ${binary_path}
}

download_lightnode_bin()
{
    lightnode_binary_path="bin/${lightnode_binary_name}"
    light_package_name="${lightnode_binary_name}-linux-x86_64.tar.gz"
    if [ -n "${macOS}" ];then
        light_package_name="${lightnode_binary_name}-macOS-x86_64.tar.gz"
    fi

    local Download_Link="${cdn_link_header}/FISCO-BCOS/releases/${compatibility_version}/${light_package_name}"
    local github_link="https://github.com/FISCO-BCOS/FISCO-BCOS/releases/download/${compatibility_version}/${light_package_name}"
    echo "Download_Link is ${Download_Link}"
    # the binary can obtained from the cos
    if [ $(curl -IL -o /dev/null -s -w %{http_code} "${Download_Link}") == 200 ];then
        # try cdn_link
        echo "=============="
        LOG_INFO "Downloading fisco-bcos lightnode binary from ${Download_Link} ..."
        curl -#LO "${Download_Link}"
    else
        LOG_INFO "Downloading fisco-bcos lightnode binary from ${github_link} ..."
        curl -#LO "${github_link}"
    fi
    if [[ "$(ls -al . | grep "fisco-bcos-lightnode.*tar.gz" | awk '{print $5}')" -lt "1048576" ]];then
        exit_with_clean "Download fisco-bcos-lightnode failed, please try again. Or download and extract it manually from ${Download_Link} and use -e option."
    fi
    mkdir -p bin && mv ${light_package_name} bin && cd bin && tar -zxf ${light_package_name} && cd ..
    chmod a+x ${lightnode_binary_path}
}

download_monitor_bin()
{
    if [ ! -z "${mtail_binary_path}" ];then
        LOG_INFO "Use binary ${mtail_binary_path}"
        return
    fi
    local platform="$(uname -m)"
    local mtail_postfix=""
    if [[ -n "${macOS}" ]];then
        if [[ "${platform}" == "arm64" ]];then
            mtail_postfix ="Darwin_arm64"
        elif [[ "${platform}" == "x86_64" ]];then
            mtail_postfix="Darwin_x86_64"
        else
            LOG_FATAL "Unsupported platform ${platform} for mtail"
            exit 1
        fi
    else
        if [[ "${platform}" == "aarch64" ]];then
            mtail_postfix ="Linux_arm64"
        elif [[ "${platform}" == "x86_64" ]];then
            mtail_postfix="Linux_x86_64"
        else
            LOG_FATAL "Unsupported platform ${platform} for mtail"
            exit 1
        fi
    fi
    mtail_binary_path="bin/${mtail_binary_name}"
    package_name="${mtail_binary_name}_${compatibility_mtail_version}_${mtail_postfix}.tar.gz"

    local Download_Link="${cdn_link_header}/FISCO-BCOS/tools/mtail/${package_name}"
    local github_link="https://github.com/google/mtail/releases/download/v${compatibility_mtail_version}/${package_name}"
    # the binary can obtained from the cos
    if [ $(curl -IL -o /dev/null -s -w %{http_code} "${Download_Link}") == 200 ];then
        # try cdn_link
        LOG_INFO "Downloading monitor binary from ${Download_Link} ..."
        curl -#LO "${Download_Link}"
    else
        LOG_INFO "Downloading monitor binary from ${github_link} ..."
        curl -#LO "${github_link}"
    fi
    mkdir -p bin && mv ${package_name} bin && cd bin && tar -zxf ${package_name} && cd ..
    chmod a+x ${mtail_binary_path}
}


gen_sm_chain_cert() {
    local chaindir="${1}"
    name=$(basename "$chaindir")
    check_name chain "$name"

    if [ ! -f "${sm_cert_conf}" ]; then
        generate_sm_cert_conf ${sm_cert_conf}
    fi

    generate_sm_sm2_param "${sm2_params}"

    mkdir -p "$chaindir"
    dir_must_exists "$chaindir"

    "$OPENSSL_CMD" genpkey -paramfile "${sm2_params}" -out "$chaindir/sm_ca.key" 2>/dev/null
    "$OPENSSL_CMD" req -config sm_cert.cnf -x509 -days "${days}" -subj "/CN=FISCO-BCOS/O=FISCO-BCOS/OU=chain" -key "$chaindir/sm_ca.key" -extensions v3_ca -out "$chaindir/sm_ca.crt" 2>/dev/null
    if [ ! -f "${chaindir}/${sm_cert_conf}" ];then
        cp "${sm_cert_conf}" "${chaindir}"
    fi
    if [ ! -f "${chaindir}/${sm2_params}" ];then
        cp "${sm2_params}" "${chaindir}"
    fi
}

gen_sm_node_cert_with_ext() {
    local capath="$1"
    local certpath="$2"
    local type="$3"
    local extensions="$4"

    file_must_exists "$capath/sm_ca.key"
    file_must_exists "$capath/sm_ca.crt"

    file_must_not_exists "$ndpath/sm_${type}.crt"
    file_must_not_exists "$ndpath/sm_${type}.key"

    "$OPENSSL_CMD" genpkey -paramfile "$capath/${sm2_params}" -out "$certpath/sm_${type}.key" 2> /dev/null
    "$OPENSSL_CMD" req -new -subj "/CN=FISCO-BCOS/O=fisco-bcos/OU=${type}" -key "$certpath/sm_${type}.key" -config "$capath/sm_cert.cnf" -out "$certpath/sm_${type}.csr" 2> /dev/null

    "$OPENSSL_CMD" x509 -sm3 -req -CA "$capath/sm_ca.crt" -CAkey "$capath/sm_ca.key" -days "${days}" -CAcreateserial -in "$certpath/sm_${type}.csr" -out "$certpath/sm_${type}.crt" -extfile "$capath/sm_cert.cnf" -extensions "$extensions" 2> /dev/null

    rm -f "$certpath/sm_${type}.csr"
}

gen_sm_node_cert() {
    local capath="${1}"
    local ndpath="${2}"
    local type="${3}"

    file_must_exists "$capath/sm_ca.key"
    file_must_exists "$capath/sm_ca.crt"

    mkdir -p "$ndpath"
    dir_must_exists "$ndpath"
    local node=$(basename "$ndpath")
    check_name node "$node"

    gen_sm_node_cert_with_ext "$capath" "$ndpath" "${type}" v3_req
    gen_sm_node_cert_with_ext "$capath" "$ndpath" "en${type}" v3enc_req
    #nodeid is pubkey
    $OPENSSL_CMD ec -in "$ndpath/sm_${type}.key" -text -noout 2> /dev/null | sed -n '7,11p' | sed 's/://g' | tr "\n" " " | sed 's/ //g' | awk '{print substr($0,3);}'  | cat > "${ndpath}/sm_${type}.nodeid"
    cp "$capath/sm_ca.crt" "$ndpath"
}

help() {
    echo $1
    cat <<EOF
Usage:
    -C <Command>                        [Optional] the command, support 'deploy' and 'expand' now, default is deploy
    -g <group id>                       [Optional] set the group id, default: group0
    -I <chain id>                       [Optional] set the chain id, default: chain0
    -v <FISCO-BCOS binary version>      [Optional] Default is the latest ${default_version}
    -l <IP list>                        [Required] "ip1:nodeNum1,ip2:nodeNum2" e.g:"192.168.0.1:2,192.168.0.2:3"
<<<<<<< HEAD
    -L <fisco bcos lightnode exec>      [Optional] fisco bcos lightnode executable，input "download_binary" to download lightnode binary or assign correct lightnode binary path
=======
    -L <fisco bcos lightnode exec>      [Optional] fisco bcos lightnode executable, input "download_binary" to download lightnode binary or assign correct lightnode binary path
>>>>>>> a1380f7a
    -e <fisco-bcos exec>                [Optional] fisco-bcos binary exec
    -t <mtail exec>                     [Optional] mtail binary exec
    -o <output dir>                     [Optional] output directory, default ./nodes
    -p <Start port>                     [Optional] Default 30300,20200 means p2p_port start from 30300, rpc_port from 20200
    -s <SM model>                       [Optional] SM SSL connection or not, default is false
    -c <Config Path>                    [Required when expand node] Specify the path of the expanded node config.ini, config.genesis and p2p connection file nodes.json
    -d <CA cert path>                   [Required when expand node] When expanding the node, specify the path where the CA certificate and private key are located
    -D <docker mode>                    Default off. If set -D, build with docker
    -A <Auth mode>                      Default off. If set -A, build chain with auth, and generate admin account.
    -a <Auth account>                   [Optional] when Auth mode Specify the admin account address.
    -w <WASM mode>                      [Optional] Whether to use the wasm virtual machine engine, default is false
    -R <Serial_mode>                    [Optional] Whether to use serial execute,default is false
    -k <key page size>                  [Optional] key page size, default is 10240
    -m <fisco-bcos monitor>             [Optional] node monitor or not, default is false
    -i <fisco-bcos monitor ip/port>     [Optional] When expanding the node, should specify ip and port
    -M <fisco-bcos monitor>             [Optional] When expanding the node, specify the path where prometheus are located
    -z <Generate tar packet>            [Optional] Pack the data on the chain to generate tar packet
    -h Help

deploy nodes e.g
    bash $0 -p 30300,20200 -l 127.0.0.1:4 -o nodes -e ./fisco-bcos
    bash $0 -p 30300,20200 -l 127.0.0.1:4 -o nodes -e ./fisco-bcos -m
    bash $0 -p 30300,20200 -l 127.0.0.1:4 -o nodes -e ./fisco-bcos -s
expand node e.g
    bash $0 -C expand -c config -d config/ca -o nodes/127.0.0.1/node5 -e ./fisco-bcos
    bash $0 -C expand -c config -d config/ca -o nodes/127.0.0.1/node5 -e ./fisco-bcos -m -i 127.0.0.1:5 -M monitor/prometheus/prometheus.yml
    bash $0 -C expand -c config -d config/ca -o nodes/127.0.0.1/node5 -e ./fisco-bcos -s
EOF
    exit 0
}

parse_params() {
    while getopts "l:C:c:o:e:t:p:d:g:G:L:v:i:I:M:k:zwDshmn:ARa:" option; do
        case $option in
        l)
            ip_param=$OPTARG
            use_ip_param="true"
            ;;
        L)
            lightnode_flag="true"
            lightnode_binary_path="$OPTARG"
            if [ "${lightnode_binary_path}" == "download_binary" ]; then
               download_lightnode_binary="true"
            fi
            ;;
        o)
            output_dir="$OPTARG"
            ;;
        e)
            binary_path="$OPTARG"
            file_must_exists "${binary_path}"
            ;;
        t)
            mtail_binary_path="$OPTARG"
            file_must_exists "${mtail_binary_path}"
            ;;
        C) command="${OPTARG}"
            ;;
        d) ca_dir="${OPTARG}"
        ;;
        c) config_path="${OPTARG}"
        ;;
        p)
            port_start=(${OPTARG//,/ })
            if [ ${#port_start[@]} -ne 2 ]; then LOG_WARN "p2p start port error. e.g: 30300" && exit 1; fi
            ;;
        s) sm_mode="true" ;;
        g) default_group="${OPTARG}"
            check_name "group" "${default_group}"
            ;;
        G) genesis_conf_path="${OPTARG}"
            ;;
        I) default_chainid="${OPTARG}"
            check_name "chain" "${default_chainid}"
            ;;
        m)
           monitor_mode="true"
           ;;
        n)
           nodeids_dir="${OPTARG}"
           dir_must_exists "${nodeids_dir}"
           ;;
        i)
           mtail_ip_param="${OPTARG}"
           ;;
        k) key_page_size="${OPTARG}";;
        M) prometheus_dir="${OPTARG}" ;;
        D) docker_mode="true"
           if [ -n "${macOS}" ];then
                LOG_FATAL "Not support docker mode for macOS now"
           fi
        ;;
        A) auth_mode="true" ;;
        w) wasm_mode="true";;
        R) serial_mode="true";;
        a)
          auth_mode="true"
          auth_admin_account="${OPTARG}"
        ;;
        v) compatibility_version="${OPTARG}";;
        z) make_tar="true";;
        h) help ;;
        *) help ;;
        esac
    done
}

print_result() {
    echo "=============================================================="
    LOG_INFO "GroupID               : ${default_group}"
    LOG_INFO "ChainID               : ${default_chainid}"
    if [ -z "${docker_mode}" ];then
        LOG_INFO "${binary_name} path      : ${binary_path}"
    else
        LOG_INFO "docker mode      : ${docker_mode}"
        LOG_INFO "docker tag       : ${compatibility_version}"
    fi
    LOG_INFO "Auth mode            : ${auth_mode}"
    if ${auth_mode} ; then
        LOG_INFO "Auth account     : ${auth_admin_account}"
    fi
    LOG_INFO "Start port           : ${port_start[*]}"
    LOG_INFO "Server IP            : ${ip_array[*]}"
    LOG_INFO "SM model             : ${sm_mode}"
    LOG_INFO "Output dir           : ${output_dir}"
    LOG_INFO "All completed. Files in ${output_dir}"
}

generate_all_node_scripts() {
    local output=${1}
    mkdir -p ${output}

    cat <<EOF >"${output}/start_all.sh"
#!/bin/bash
dirpath="\$(cd "\$(dirname "\$0")" && pwd)"
cd "\${dirpath}"

dirs=(\$(ls -l \${dirpath} | awk '/^d/ {print \$NF}'))
for dir in \${dirs[*]}
do
    if [[ -f "\${dirpath}/\${dir}/config.ini" && -f "\${dirpath}/\${dir}/start.sh" ]];then
        echo "try to start \${dir}"
        bash \${dirpath}/\${dir}/start.sh &
    fi
done
wait
EOF
    chmod u+x "${output}/start_all.sh"

    cat <<EOF >"${output}/stop_all.sh"
#!/bin/bash
dirpath="\$(cd "\$(dirname "\$0")" && pwd)"
cd "\${dirpath}"

dirs=(\$(ls -l \${dirpath} | awk '/^d/ {print \$NF}'))
for dir in \${dirs[*]}
do
    if [[ -f "\${dirpath}/\${dir}/config.ini" && -f "\${dirpath}/\${dir}/stop.sh" ]];then
        echo "try to stop \${dir}"
        bash \${dirpath}/\${dir}/stop.sh
    fi
done
wait
EOF
    chmod u+x "${output}/stop_all.sh"
}

generate_script_template()
{
    local filepath=$1
    mkdir -p $(dirname $filepath)
    cat << EOF > "${filepath}"
#!/bin/bash
SHELL_FOLDER=\$(cd \$(dirname \$0);pwd)

LOG_ERROR() {
    content=\${1}
    echo -e "\033[31m[ERROR] \${content}\033[0m"
}

LOG_INFO() {
    content=\${1}
    echo -e "\033[32m[INFO] \${content}\033[0m"
}

EOF
    chmod +x ${filepath}
}

generate_lightnode_scripts() {
    local output=${1}
    local lightnode_binary_name=${2}

    generate_script_template "$output/start.sh"
    generate_script_template "$output/stop.sh"
    chmod u+x "${output}/stop.sh"

    local ps_cmd="\$(ps aux|grep \${fisco_bcos}|grep -v grep|awk '{print \$2}')"
    local start_cmd="nohup \${fisco_bcos} -c config.ini -g config.genesis >>nohup.out 2>&1 &"
    local stop_cmd="kill \${node_pid}"

     cat <<EOF >> "${output}/start.sh"
fisco_bcos=\${SHELL_FOLDER}/${lightnode_binary_name}
cd \${SHELL_FOLDER}
node=\$(basename \${SHELL_FOLDER})
node_pid=${ps_cmd}
ulimit -n 1024
if [ ! -z \${node_pid} ];then
    echo " \${node} is running, pid is \$node_pid."
    exit 0
else
    ${start_cmd}
    sleep 1.5
fi
try_times=4
i=0
while [ \$i -lt \${try_times} ]
do
    node_pid=${ps_cmd}
    if [[ ! -z \${node_pid} ]];then
        echo -e "\033[32m \${node} start successfully pid=\${node_pid}\033[0m"
        exit 0
    fi
    sleep 0.5
    ((i=i+1))
done
echo -e "\033[31m  Exceed waiting time. Please try again to start \${node} \033[0m"
${log_cmd}
EOF
    chmod u+x "${output}/start.sh"
    generate_script_template "$output/stop.sh"
    cat <<EOF >> "${output}/stop.sh"
fisco_bcos=\${SHELL_FOLDER}/${lightnode_binary_name}
node=\$(basename \${SHELL_FOLDER})
node_pid=${ps_cmd}
try_times=10
i=0
if [ -z \${node_pid} ];then
    echo " \${node} isn't running."
    exit 0
fi

[ ! -z \${node_pid} ] && ${stop_cmd} > /dev/null
while [ \$i -lt \${try_times} ]
do
    sleep 1
    node_pid=${ps_cmd}
    if [ -z \${node_pid} ];then
        echo -e "\033[32m stop \${node} success.\033[0m"
        exit 0
    fi
    ((i=i+1))
done
echo "  Exceed maximum number of retries. Please try again to stop \${node}"
exit 1
EOF
    chmod u+x "${output}/stop.sh"
}

generate_node_scripts() {
    local output=${1}
    local docker_mode="${2}"
    local docker_tag="${compatibility_version}"
    local ps_cmd="\$(ps aux|grep \${fisco_bcos}|grep -v grep|awk '{print \$2}')"
    local start_cmd="nohup \${fisco_bcos} -c config.ini -g config.genesis >>nohup.out 2>&1 &"
    local stop_cmd="kill \${node_pid}"
    local pid="pid"
    local log_cmd="tail -n20  nohup.out"
    local check_success="\$(${log_cmd} | grep running)"
    if [ -n "${docker_mode}" ];then
        ps_cmd="\$(docker ps |grep \${SHELL_FOLDER//\//} | grep -v grep|awk '{print \$1}')"
        start_cmd="docker run -d --rm --name \${SHELL_FOLDER//\//} -v \${SHELL_FOLDER}:/data --network=host -w=/data fiscoorg/fiscobcos:${docker_tag} -c config.ini -g config.genesis"
        stop_cmd="docker kill \${node_pid} 2>/dev/null"
        pid="container id"
        log_cmd="tail -n20 \$(docker inspect --format='{{.LogPath}}' \${SHELL_FOLDER//\//})"
        check_success="success"
    fi
    generate_script_template "$output/start.sh"
    cat <<EOF >> "${output}/start.sh"
fisco_bcos=\${SHELL_FOLDER}/../${binary_name}
export RUST_LOG=bcos_wasm=error
cd \${SHELL_FOLDER}
node=\$(basename \${SHELL_FOLDER})
node_pid=${ps_cmd}
ulimit -n 1024
#start monitor
dirs=(\$(ls -l \${SHELL_FOLDER} | awk '/^d/ {print \$NF}'))
for dir in \${dirs[*]}
do
    if [[ -f "\${SHELL_FOLDER}/\${dir}/node.mtail" && -f "\${SHELL_FOLDER}/\${dir}/start_mtail_monitor.sh" ]];then
        echo "try to start \${dir}"
        bash \${SHELL_FOLDER}/\${dir}/start_mtail_monitor.sh &
    fi
done


if [ ! -z \${node_pid} ];then
    echo " \${node} is running, ${pid} is \$node_pid."
    exit 0
else
    ${start_cmd}
    sleep 1.5
fi
try_times=4
i=0
while [ \$i -lt \${try_times} ]
do
    node_pid=${ps_cmd}
    success_flag=${check_success}
    if [[ ! -z \${node_pid} && ! -z "\${success_flag}" ]];then
        echo -e "\033[32m \${node} start successfully pid=\${node_pid}\033[0m"
        exit 0
    fi
    sleep 0.5
    ((i=i+1))
done
echo -e "\033[31m  Exceed waiting time. Please try again to start \${node} \033[0m"
${log_cmd}
EOF
    chmod u+x "${output}/start.sh"
    generate_script_template "$output/stop.sh"
    cat <<EOF >> "${output}/stop.sh"
fisco_bcos=\${SHELL_FOLDER}/../${binary_name}
node=\$(basename \${SHELL_FOLDER})
node_pid=${ps_cmd}
try_times=10
i=0
if [ -z \${node_pid} ];then
    echo " \${node} isn't running."
    exit 0
fi

#Stop monitor here
dirs=(\$(ls -l \${SHELL_FOLDER} | awk '/^d/ {print \$NF}'))
for dir in \${dirs[*]}
do
    if [[ -f "\${SHELL_FOLDER}/\${dir}/node.mtail" && -f "\${SHELL_FOLDER}/\${dir}/stop_mtail_monitor.sh" ]];then
        echo "try to start \${dir}"
        bash \${SHELL_FOLDER}/\${dir}/stop_mtail_monitor.sh &
    fi
done

[ ! -z \${node_pid} ] && ${stop_cmd} > /dev/null
while [ \$i -lt \${try_times} ]
do
    sleep 1
    node_pid=${ps_cmd}
    if [ -z \${node_pid} ];then
        echo -e "\033[32m stop \${node} success.\033[0m"
        exit 0
    fi
    ((i=i+1))
done
echo "  Exceed maximum number of retries. Please try again to stop \${node}"
exit 1
EOF
    chmod u+x "${output}/stop.sh"
}

generate_mtail_scripts() {
    local output=${1}
    local ip="${2}"
    local port="${3}"
    local node="${4}"
    local ps_cmd="\$(ps aux|grep \${mtail}|grep -v grep|awk '{print \$2}')"
    local start_cmd="nohup \${mtail} -logtostderr -progs \${mtailScript} -logs '../log/*.log' -port ${port} >>nohup.out 2>&1 &"
    local stop_cmd="kill \${node_pid}"
    local pid="pid"
    local log_cmd="tail -n20  nohup.out"
    local check_success="\$(${log_cmd} | grep Listening)"

    mkdir -p $(dirname $output/mtail/node.mtail)
    cat <<EOF >> "${output}/mtail/node.mtail"
hidden text host
host = "${ip}"

#node
hidden text node
node = "${node}"

#chain id
hidden text chain
chain = "${default_chainid}"



#group id
hidden text group
group = "${default_group}"


gauge p2p_session_actived by host , node
/\[P2PService\]\[Service\]\[METRIC\]heartBeat,connected count=(?P<count>\d+)/ {
  p2p_session_actived[host][node] = \$count
}

gauge block_exec_duration_milliseconds_gauge by chain , group , host , node
/\[CONSENSUS\]\[Core\]\[METRIC\]asyncExecuteBlock success.*?timeCost=(?P<timeCost>\d+)/ {
   block_exec_duration_milliseconds_gauge[chain][group][host][node] = \$timeCost
}

histogram block_exec_duration_milliseconds buckets 0, 50, 100, 150 by chain , group , host , node
/\[CONSENSUS\]\[Core\]\[METRIC\]asyncExecuteBlock success.*?timeCost=(?P<timeCost>\d+)/ {
   block_exec_duration_milliseconds[chain][group][host][node] = \$timeCost
}

gauge block_commit_duration_milliseconds_gauge by chain , group , host , node
/\[CONSENSUS\]\[PBFT\]\[STORAGE\]\[METRIC\]commitStableCheckPoint success.*?timeCost=(?P<timeCost>\d+)/ {
   block_commit_duration_milliseconds_gauge[chain][group][host][node] = \$timeCost
}


histogram block_commit_duration_milliseconds buckets 0, 50, 100, 150 by chain , group , host , node
/\[CONSENSUS\]\[PBFT\]\[STORAGE\]\[METRIC\]commitStableCheckPoint success.*?timeCost=(?P<timeCost>\d+)/ {
   block_commit_duration_milliseconds[chain][group][host][node] = \$timeCost
}

gauge ledger_block_height by chain , group , host , node
/\[LEDGER\]\[METRIC\]asyncPrewriteBlock,number=(?P<number>\d+)/ {
  ledger_block_height[chain][group][host][node] = \$number
}

gauge txpool_pending_tx_size by chain , group , host , node
/\[TXPOOL\]\[METRIC\]batchFetchTxs success,.*?pendingTxs=(?P<pendingTxs>\d+)/ {
  txpool_pending_tx_size[chain][group][host][node] = \$pendingTxs
}
EOF

    generate_script_template "$output/mtail/start_mtail_monitor.sh"
    cat <<EOF >> "${output}/mtail/start_mtail_monitor.sh"
mtail=\${SHELL_FOLDER}/../../mtail
mtailScript=\${SHELL_FOLDER}/node.mtail
export RUST_LOG=bcos_wasm=error
cd \${SHELL_FOLDER}
node=\$(basename \${SHELL_FOLDER})
node_pid=${ps_cmd}
if [ ! -z \${node_pid} ];then
    echo " \${node} is Listening, ${pid} is \$node_pid."
    exit 0
else
    ${start_cmd}
    sleep 1.5
fi

try_times=4
i=0
while [ \$i -lt \${try_times} ]
do
    node_pid=${ps_cmd}
    success_flag=${check_success}
    if [[ ! -z \${node_pid} && ! -z "\${success_flag}" ]];then
        echo -e "\033[32m \${node} start successfully\033[0m"
        exit 0
    fi
    sleep 0.5
    ((i=i+1))
done
echo -e "\033[31m  Exceed waiting time. Please try again to start \${node} \033[0m"
${log_cmd}
EOF
    chmod u+x "${output}/mtail/start_mtail_monitor.sh"


    generate_script_template "$output/mtail/stop_mtail_monitor.sh"
    cat <<EOF >> "${output}/mtail/stop_mtail_monitor.sh"
mtail=\${SHELL_FOLDER}/../../mtail
node=\$(basename \${SHELL_FOLDER})
node_pid=${ps_cmd}
try_times=10
i=0
if [ -z \${node_pid} ];then
    echo " \${node} isn't running."
    exit 0
fi
[ ! -z \${node_pid} ] && ${stop_cmd} > /dev/null

while [ \$i -lt \${try_times} ]
do
    sleep 1
    node_pid=${ps_cmd}
    if [ -z \${node_pid} ];then
        echo -e "\033[32m stop \${node} success.\033[0m"
        exit 0
    fi
    ((i=i+1))
done
echo "  Exceed maximum number of retries. Please try again to stop \${node}"
exit 1
EOF
    chmod u+x "${output}/mtail/stop_mtail_monitor.sh"
}


generate_monitor_scripts() {
    local output=${1}
    local mtail_host_list=""
    local ip_params="${2}"
    local monitor_ip="${3}"
    local ip_array=(${ip_params//,/ })
    local ip_length=${#ip_array[@]}
    local i=0
    for (( ; i < ip_length; i++)); do
        local ip=${ip_array[i]}
        local delim=""
        if [[ $i == $((ip_length - 1)) ]]; then
            delim=""
        else
            delim=","
        fi
        mtail_host_list="${mtail_host_list}'${ip}'${delim}"
    done


    mkdir -p $(dirname $output/compose.yaml)
    cat <<EOF >> "${output}/compose.yaml"
version: '2'

services:

  prometheus:
    container_name: prometheus
    image: prom/prometheus:latest
    restart: unless-stopped
    volumes:
      - ./prometheus/prometheus.yml:/etc/prometheus/prometheus.yml
      - /etc/localtime:/etc/localtime
    network_mode: host
   # ports:
   #   - \${PROMETHEUS_PORT}:9090

  grafana:
    container_name: grafana
    image: grafana/grafana-oss:7.3.3
    restart: unless-stopped
    user: '0'
    network_mode: host
   # ports:
   #   - \${GRAFANA_PORT}:3000
    volumes:
      - ./grafana/grafana.ini:/etc/grafana/grafana.ini
      - ./grafana/data:/var/lib/grafana
      - ./grafana/logs:/var/log/grafana
      - /etc/localtime:/etc/localtime
    environment:
      - GF_USERS_ALLOW_SIGN_UP=false
      - GF_AUTH_ANONYMOUS_ENABLED=true
      - GF_AUTH_ANONYMOUS_ORG_ROLE=Viewer
EOF

    mkdir -p $(dirname $output/prometheus/prometheus.yml)
    cat <<EOF >> "${output}/prometheus/prometheus.yml"
global:
  scrape_interval:     15s # By default, scrape targets every 15 seconds.

  # Attach these labels to any time series or alerts when communicating with
  # external systems (federation, remote storage, Alertmanager).
  external_labels:
    monitor: 'bcos'

# A scrape configuration containing exactly one endpoint to scrape:
# Here it's Prometheus itself.
scrape_configs:
  # The job name is added as a label job=<job_name> to any timeseries scraped from this config.
  - job_name: 'prometheus'

    # Override the global default and scrape targets from this job every 5 seconds.
    scrape_interval: 5s

    static_configs:
      - targets: [${mtail_host_list}]
EOF

    mkdir -p $(dirname $output/grafana/grafana.ini)
    cat <<EOF >> "${output}/grafana/grafana.ini"
[server]
# The http port  to use
http_port = 3001

[security]
# disable creation of admin user on first start of grafana
;disable_initial_admin_creation = false
;
;# default admin user, created on startup
admin_user = admin
;
;# default admin password, can be changed before first start of grafana,  or in profile settings
admin_password = admin

EOF

    generate_script_template "$output/start_monitor.sh"
    cat <<EOF >> "${output}/start_monitor.sh"

DOCKER_FILE=\${SHELL_FOLDER}/compose.yaml
docker-compose -f \${DOCKER_FILE} up -d prometheus grafana 2>&1
echo "graphna web address: http://${monitor_ip}:3001/"
echo "prometheus web address: http://${monitor_ip}:9090/"
EOF
    chmod u+x "${output}/start_monitor.sh"


    generate_script_template "$output/stop_monitor.sh"
    cat <<EOF >> "${output}/stop_monitor.sh"

DOCKER_FILE=\${SHELL_FOLDER}/compose.yaml
docker-compose -f \${DOCKER_FILE} stop
echo -e "\033[32m stop monitor successfully\033[0m"
EOF
    chmod u+x "${output}/stop_monitor.sh"
}


generate_sdk_cert() {
    local sm_mode="$1"
    local ca_cert_path="${2}"
    local sdk_cert_path="${3}"

    mkdir -p ${sdk_cert_path}
    if [[ "${sm_mode}" == "false" ]]; then
        gen_rsa_node_cert "${ca_cert_path}" "${sdk_cert_path}" "sdk" 2>&1
    else
        gen_sm_node_cert "${ca_cert_path}" "${sdk_cert_path}" "sdk" 2>&1
    fi
}

generate_node_cert() {
    local sm_mode="$1"
    local ca_cert_path="${2}"
    local node_cert_path="${3}"

    mkdir -p ${node_cert_path}
    if [[ "${sm_mode}" == "false" ]]; then
        gen_rsa_node_cert "${ca_cert_path}" "${node_cert_path}" "ssl" 2>&1
    else
        gen_sm_node_cert "${ca_cert_path}" "${node_cert_path}" "ssl" 2>&1
    fi
}

generate_chain_cert() {
    local sm_mode="$1"
    local chain_cert_path="$2"
    mkdir -p "${chain_cert_path}"
    if [[ "${sm_mode}" == "false" ]]; then
        gen_chain_cert "${chain_cert_path}" 2>&1
    else
        gen_sm_chain_cert "${chain_cert_path}" 2>&1
    fi
}
generate_config_ini() {
    local output="${1}"
    local p2p_listen_ip="${2}"
    local p2p_listen_port="${3}"

    local rpc_listen_ip="${4}"
    local rpc_listen_port="${5}"
    local disable_ssl="${6}"

    local disable_ssl_content=";disable_ssl=true"
    if [[ "${disable_ssl}" == "true" ]]; then
        disable_ssl_content="disable_ssl=true"
    fi

    cat <<EOF >"${output}"
[p2p]
    listen_ip=${p2p_listen_ip}
    listen_port=${p2p_listen_port}
    ; ssl or sm ssl
    sm_ssl=false
    nodes_path=${file_dir}
    nodes_file=${p2p_connected_conf_name}

[certificate_blacklist]
    ; crl.0 should be nodeid, nodeid's length is 512
    ;crl.0=

[certificate_whitelist]
    ; cal.0 should be nodeid, nodeid's length is 512
    ;cal.0=

[rpc]
    listen_ip=${rpc_listen_ip}
    listen_port=${rpc_listen_port}
    thread_count=4
    ; ssl or sm ssl
    sm_ssl=false
    ; ssl connection switch, if disable the ssl connection, default: false
    ${disable_ssl_content}

[cert]
    ; directory the certificates located in
    ca_path=./conf
    ; the ca certificate file
    ca_cert=ca.crt
    ; the node private key file
    node_key=ssl.key
    ; the node certificate file
    node_cert=ssl.crt
EOF
    generate_common_ini "${output}"
}

generate_common_ini() {
    local output=${1}
    # LOG_INFO "Begin generate uuid"
    local uuid=$(uuidgen)
    LOG_INFO "Generate uuid success: ${uuid}"
    cat <<EOF >>"${output}"

[security]
    private_key_path=conf/node.pem

[storage_security]
    ; enable data disk encryption or not, default is false
    enable=false
    ; url of the key center, in format of ip:port
    ;key_center_url=
    ;cipher_data_key=

[consensus]
    ; min block generation time(ms)
    min_seal_time=500

[storage]
    data_path=data
    enable_cache=true
    ; The granularity of the storage page, in bytes, must not be less than 4096 Bytes, the default is 10240 Bytes (10KB)
    key_page_size=${key_page_size}
    pd_ssl_ca_path=
    pd_ssl_cert_path=
    pd_ssl_key_path=
    enable_archive=false
    archive_ip=127.0.0.1
    archive_port=

[txpool]
    ; size of the txpool, default is 15000
    limit=15000
    ; txs notification threads num, default is 2
    notify_worker_num=2
    ; txs verification threads num, default is the number of CPU cores
    ;verify_worker_num=2
    ; txs expiration time, in seconds, default is 10 minutes
    txs_expiration_time = 600

[redis]
    ; redis server ip
    ;server_ip=127.0.0.1
    ; redis server port
    ;server_port=6379
    ; redis request timeout, unit ms
    ;request_timeout=3000
    ; redis connection pool size
    ;connection_pool_size=16
    ; redis password, default empty
    ;password=
    ; redis db, default 0th
    ;db=0

[flow_control]
    ; the switch for distributed rate limit
    ; enable_distributed_ratelimit=false

    ; rate limiter stat reporter interval, unit: ms
    ; stat_reporter_interval=60000

    ; the module that does not limit bandwidth
    ; list of all modules: raft,pbft,amop,block_sync,txs_sync,light_node,cons_txs_sync
    ;
    ; modules_without_bw_limit=raft,pbft

    ; restrict the outgoing bandwidth of the node
    ; both integer and decimal is support, unit: Mb
    ;
    ; total_outgoing_bw_limit=10

    ; restrict the outgoing bandwidth of the the connection
    ; both integer and decimal is support, unit: Mb
    ;
    ; conn_outgoing_bw_limit=2
    ;
    ; specify IP to limit bandwidth, format: conn_outgoing_bw_limit_x.x.x.x=n
    ;   conn_outgoing_bw_limit_192.108.0.1=3
    ;   conn_outgoing_bw_limit_192.108.0.2=3
    ;   conn_outgoing_bw_limit_192.108.0.3=3
    ;
    ; default bandwidth limit for the group
    ; group_outgoing_bw_limit=2
    ;
    ; specify group to limit bandwidth, group_outgoing_bw_limit_groupName=n
    ;   group_outgoing_bw_limit_group0=2
    ;   group_outgoing_bw_limit_group1=2
    ;   group_outgoing_bw_limit_group2=2

[log]
    enable=true
    ; print the log to std::cout or not, default print to the log files
    enable_console_output = false
    log_path=./log
    ; info debug trace
    level=info
    ; MB
    max_log_file_size=1024
    ; rotate the log every hour
    ;enable_rotate_by_hour=true
EOF
}

generate_sm_config_ini() {
    local output=${1}
    local p2p_listen_ip="${2}"
    local p2p_listen_port="${3}"
    local rpc_listen_ip="${4}"
    local rpc_listen_port="${5}"
    local disable_ssl="${6}"

    local disable_ssl_content=";disable_ssl=true"
    if [[ "${disable_ssl}" == "true" ]]; then
        disable_ssl_content="disable_ssl=true"
    fi

    cat <<EOF >"${output}"
[p2p]
    listen_ip=${p2p_listen_ip}
    listen_port=${p2p_listen_port}
    ; ssl or sm ssl
    sm_ssl=true
    nodes_path=${file_dir}
    nodes_file=${p2p_connected_conf_name}

[certificate_blacklist]
    ; crl.0 should be nodeid, nodeid's length is 128
    ;crl.0=

[certificate_whitelist]
    ; cal.0 should be nodeid, nodeid's length is 128
    ;cal.0=

[rpc]
    listen_ip=${rpc_listen_ip}
    listen_port=${rpc_listen_port}
    thread_count=16
    ; ssl or sm ssl
    sm_ssl=true
    ;ssl connection switch, if disable the ssl connection, default: false
    ${disable_ssl_content}

[cert]
    ; directory the certificates located in
    ca_path=./conf
    ; the ca certificate file
    sm_ca_cert=sm_ca.crt
    ; the node private key file
    sm_node_key=sm_ssl.key
    ; the node certificate file
    sm_node_cert=sm_ssl.crt
    ; the node private key file
    sm_ennode_key=sm_enssl.key
    ; the node certificate file
    sm_ennode_cert=sm_enssl.crt
EOF
    generate_common_ini "${output}"
}

generate_p2p_connected_conf() {
    local output="${1}"
    local ip_params="${2}"
    local template="${3}"

    local p2p_host_list=""
    if [[ "${template}" == "true" ]]; then
        p2p_host_list="${ip_params}"
    else
        local ip_array=(${ip_params//,/ })
        local ip_length=${#ip_array[@]}

        local i=0
        for (( ; i < ip_length; i++)); do
            local ip=${ip_array[i]}
            local delim=""
            if [[ $i == $((ip_length - 1)) ]]; then
                delim=""
            else
                delim=","
            fi
            p2p_host_list="${p2p_host_list}\"${ip}\"${delim}"
        done
    fi

    cat <<EOF >"${output}"
{"nodes":[${p2p_host_list}]}
EOF
}

generate_config() {
    local sm_mode="${1}"
    local node_config_path="${2}"
    local p2p_listen_ip="${3}"
    local p2p_listen_port="${4}"
    local rpc_listen_ip="${5}"
    local rpc_listen_port="${6}"
    local disable_ssl="${7}"

    check_auth_account
    if [ "${sm_mode}" == "false" ]; then
        generate_config_ini "${node_config_path}" "${p2p_listen_ip}" "${p2p_listen_port}" "${rpc_listen_ip}" "${rpc_listen_port}" "${disable_ssl}"
    else
        generate_sm_config_ini "${node_config_path}" "${p2p_listen_ip}" "${p2p_listen_port}" "${rpc_listen_ip}" "${rpc_listen_port}" "${disable_ssl}"
    fi
}

generate_secp256k1_node_account() {
    local output_path="${1}"
    local node_index="${2}"
    if [ ! -d "${output_path}" ]; then
        mkdir -p ${output_path}
    fi
    if [ ! -f /tmp/secp256k1.param ]; then
        ${OPENSSL_CMD} ecparam -out /tmp/secp256k1.param -name secp256k1
    fi
    ${OPENSSL_CMD} genpkey -paramfile /tmp/secp256k1.param -out ${output_path}/node.pem 2>/dev/null
    # generate nodeid
    ${OPENSSL_CMD} ec -text -noout -in "${output_path}/node.pem" 2>/dev/null | sed -n '7,11p' | tr -d ": \n" | awk '{print substr($0,3);}' | cat >"$output_path"/node.nodeid
    local node_id=$(cat "${output_path}/node.nodeid")
    nodeid_list=$"${nodeid_list}node.${node_index}=${node_id}: 1
    "
}

generate_sm_node_account() {
    local output_path="${1}"
    local node_index="${2}"
    if [ ! -d "${output_path}" ]; then
        mkdir -p ${output_path}
    fi
    if [ ! -f ${sm2_params} ]; then
        generate_sm_sm2_param ${sm2_params}
    fi
    ${OPENSSL_CMD} genpkey -paramfile ${sm2_params} -out ${output_path}/node.pem 2>/dev/null
    $OPENSSL_CMD ec -in "$output_path/node.pem" -text -noout 2> /dev/null | sed -n '7,11p' | sed 's/://g' | tr "\n" " " | sed 's/ //g' | awk '{print substr($0,3);}'  | cat > "$output_path/node.nodeid"
    local node_id=$(cat "${output_path}/node.nodeid")
    nodeid_list=$"${nodeid_list}node.${node_index}=${node_id}:1
    "
}

generate_genesis_config() {
    local output=${1}
    local node_list=${2}

    cat <<EOF >"${output}"
[chain]
    ; use SM crypto or not, should nerver be changed
    sm_crypto=${sm_mode}
    ; the group id, should nerver be changed
    group_id=${default_group}
    ; the chain id, should nerver be changed
    chain_id=${default_chainid}

[consensus]
    ; consensus algorithm now support PBFT(consensus_type=pbft)
    consensus_type=pbft
    ; the max number of transactions of a block
    block_tx_count_limit=1000
    ; in millisecond, block consensus timeout, at least 3000ms
    consensus_timeout=3000
    ; the number of blocks generated by each leader
    leader_period=1
    ; the node id of consensusers
    ${node_list}

[version]
    ; compatible version, can be dynamically upgraded through setSystemConfig
    ; the default is 3.2.0
    compatibility_version=3.2.0
[tx]
    ; transaction gas limit
    gas_limit=3000000000
[executor]
    ; use the wasm virtual machine or not
    is_wasm=${wasm_mode}
    is_auth_check=${auth_mode}
    auth_admin_account=${auth_admin_account}
    is_serial_execute=${serial_mode}
EOF
}

parse_ip_config() {
    local config=$1
    n=0
    while read line; do
        ip_array[n]=$(echo ${line} | awk '{print $1}')
        agency_array[n]=$(echo ${line} | awk '{print $2}')
        group_array[n]=$(echo ${line} | awk '{print $3}')
        if [ -z "${ip_array[$n]}" -o -z "${agency_array[$n]}" -o -z "${group_array[$n]}" ]; then
            exit_with_clean "Please check ${config}, make sure there is no empty line!"
        fi
        ((++n))
    done <${config}
}

get_value() {
    local var_name=${1}
    var_name=var_${var_name//./}
    local res=$(eval echo '$'"${var_name}")
    echo ${res}
}

set_value() {
    local var_name=${1}
    var_name=var_${var_name//./}
    local var_value=${2}
    eval "${var_name}=${var_value}"
}

exit_with_clean() {
    local content=${1}
    echo -e "\033[31m[ERROR] ${content}\033[0m"
    if [ -d "${output_dir}" ]; then
        rm -rf ${output_dir}
    fi
    exit 1
}

check_and_install_tassl(){
    if [ -f "${OPENSSL_CMD}" ];then
        return
    fi
    # https://en.wikipedia.org/wiki/Uname#Examples
    local x86_64_name="x86_64"
    local arm_name="aarch64"
    local tassl_mid_name="linux"
    if [[ -n "${macOS}" ]];then
        x86_64_name="x86_64"
        arm_name="arm64"
        tassl_mid_name="macOS"
    fi

    local tassl_post_fix="x86_64"
    local platform="$(uname -m)"
    if [[ "${platform}" == "${arm_name}" ]];then
        tassl_post_fix="aarch64"
    elif [[ "${platform}" == "${x86_64_name}" ]];then
        tassl_post_fix="x86_64"
    else
        LOG_FATAL "Unsupported platform ${platform} for ${tassl_mid_name}"
        exit 1
    fi
    local tassl_package_name="tassl-1.1.1b-${tassl_mid_name}-${tassl_post_fix}"
    local tassl_tgz_name="${tassl_package_name}.tar.gz"
    local tassl_link_prefix="${cdn_link_header}/FISCO-BCOS/tools/tassl-1.1.1b/${tassl_tgz_name}"
    LOG_INFO "Downloading tassl binary from ${tassl_link_prefix}..."
    wget --no-check-certificate  "${tassl_link_prefix}"
    tar zxvf ${tassl_tgz_name} && rm ${tassl_tgz_name}
    chmod u+x ${tassl_package_name}
    mkdir -p "${HOME}"/.fisco
    mv ${tassl_package_name} "${HOME}"/.fisco/tassl-1.1.1b
}

generate_node_account()
{
    local sm_mode="${1}"
    local account_dir="${2}"
    local count="${3}"
    if [[ "${sm_mode}" == "false" ]]; then
        generate_secp256k1_node_account "${account_dir}" "${count}"
    else
        generate_sm_node_account "${account_dir}" "${count}"
    fi
}

expand_node()
{
    local sm_mode="${1}"
    local ca_dir="${2}"
    local node_dir="${3}"
    local config_path="${4}"
    local mtail_ip_param="${5}"
    local prometheus_dir="${6}"
    if [ -d "${node_dir}" ];then
        LOG_FATAL "expand node failed for ${node_dir} already exists!"
    fi

    if "${monitor_mode}" ; then
       LOG_INFO "start generate monitor scripts"
       ip=`echo $mtail_ip_param | awk '{split($0,a,":");print a[1]}'`
       if [ -z $(echo $ip | grep -E "^[0-9]{1,3}\.[0-9]{1,3}\.[0-9]{1,3}\.[0-9]{1,3}$") ]; then
            LOG_WARN "Please check IP address: ${ip}, if you use domain name please ignore this."
        fi
       num=`echo $mtail_ip_param | awk '{split($0,a,":");print a[2]}'`
       local port=$((mtail_listen_port + num))
       connected_mtail_nodes="${ip}:${port}"
       generate_mtail_scripts "${node_dir}" "${ip}" "${port}" "node${num}"
       if [ -n "${prometheus_dir}" ];then
           sed -i  "s/]/,\'${connected_mtail_nodes}\']/g" ${prometheus_dir}
       fi
       LOG_INFO "generate monitor scripts success"
    fi

    file_must_exists "${config_path}/config.ini"
    file_must_exists "${config_path}/config.genesis"
    file_must_exists "${config_path}/nodes.json"
    # check binary
    parent_path=$(dirname ${node_dir})
    if [ -z "${docker_mode}" ];then
        download_bin
        if [ ! -f ${binary_path} ];then
            LOG_FATAL "fisco bcos binary exec ${binary_path} not exist, please input the correct path."
        fi
    fi
    mkdir -p "${node_dir}"
    sdk_path="${parent_path}/sdk"
    if [ ! -d "${sdk_path}" ];then
        LOG_INFO "generate sdk cert, path: ${sdk_path} .."
        generate_sdk_cert "${sm_mode}" "${ca_dir}" "${sdk_path}"
        LOG_INFO "generate sdk cert success.."
    fi
    start_all_script_path="${parent_path}/start_all.sh"
    if [ ! -f "${start_all_script_path}" ];then
         LOG_INFO "generate start_all.sh and stop_all.sh ..."
         generate_all_node_scripts "${parent_path}"
         LOG_INFO "generate start_all.sh and stop_all.sh success..."
    fi
    LOG_INFO "generate_node_scripts ..."
    generate_node_scripts "${node_dir}" "${docker_mode}"
    LOG_INFO "generate_node_scripts success..."
    # generate cert
    LOG_INFO "generate_node_cert ..."
    generate_node_cert "${sm_mode}" "${ca_dir}" "${node_dir}/conf"
    LOG_INFO "generate_node_cert success..."
    # generate node account
    LOG_INFO "generate_node_account ..."
    generate_node_account "${sm_mode}" "${node_dir}/conf" "${i}"
    LOG_INFO "generate_node_account success..."

    LOG_INFO "copy configurations ..."
    cp "${config_path}/config.ini" "${node_dir}"
    cp "${config_path}/config.genesis" "${node_dir}"
    cp "${config_path}/nodes.json" "${node_dir}"
    LOG_INFO "copy configurations success..."
    echo "=============================================================="
    if [ -z "${docker_mode}" ];then
        LOG_INFO "${binary_name} Path       : ${binary_path}"
    else
        LOG_INFO "docker mode        : ${docker_mode}"
        LOG_INFO "docker tag     : ${compatibility_version}"
    fi
    LOG_INFO "sdk dir         : ${sdk_path}"
    LOG_INFO "SM Model         : ${sm_mode}"

    LOG_INFO "output dir         : ${output_dir}"
    LOG_INFO "All completed. Files in ${output_dir}"
}

deploy_nodes()
{
    dir_must_not_exists "${output_dir}"
    mkdir -p "$output_dir"
    dir_must_exists "${output_dir}"
    cert_conf="${output_dir}/cert.cnf"
    p2p_listen_port=port_start[0]
    rpc_listen_port=port_start[1]
    [ -z $use_ip_param ] && help 'ERROR: Please set -l or -f option.'
    if [ "${use_ip_param}" == "true" ]; then
        ip_array=(${ip_param//,/ })
    elif [ "${use_ip_param}" == "false" ]; then
        if ! parse_ip_config $ip_file; then
            exit_with_clean "Parse $ip_file error!"
        fi
    else
        help
    fi
    #check the binary
    if [ -z "${docker_mode}" ];then
        download_bin
        if [[ ! -f "$binary_path" ]]; then
            LOG_FATAL "fisco bcos binary exec ${binary_path} not exist, Must copy binary file ${binary_name} to ${binary_path}"
        fi
    fi
    #check the lightnode binary
    if [ -f "${lightnode_binary_path}" ] && [ "${download_lightnode_binary}" != "true" ];then
      LOG_INFO "Use lightnode binary ${lightnode_binary_path}"
    fi
    if [ "${download_lightnode_binary}" == "true" ];then
        download_lightnode_bin
<<<<<<< HEAD
=======
    fi
    if [ "${lightnode_flag}" == "true" ] && [ ! -f "${lightnode_binary_path}" ] && [ "${download_lightnode_binary}" != "true" ];then
      LOG_FATAL "please input \"download_binary\" or assign correct lightnode binary path"
>>>>>>> a1380f7a
    fi
    if [ "${lightnode_flag}" == "true" ] && [ ! -f "${lightnode_binary_path}" ] && [ "${download_lightnode_binary}" != "true" ];then
      LOG_FATAL "please input \"download_binary\" or assign correct lightnode binary path"
    fi


    if "${monitor_mode}" ;then
        download_monitor_bin
        if [[ ! -f "$mtail_binary_path" ]]; then
            LOG_FATAL "mtail binary exec ${mtail_binary_path} not exist, Must copy binary file ${mtail_binary_name} to ${mtail_binary_path}"
        fi
    fi

    local i=0
    node_count=0
    local count=0
    connected_nodes=""
    connected_mtail_nodes=""
    local monitor_ip=""
    # Note: must generate the node account firstly
    ca_dir="${output_dir}"/ca
    generate_chain_cert "${sm_mode}" "${ca_dir}"

    for line in ${ip_array[*]}; do
        ip=${line%:*}
        num=${line#*:}
        if [ -z $(echo $ip | grep -E "^[0-9]{1,3}\.[0-9]{1,3}\.[0-9]{1,3}\.[0-9]{1,3}$") ]; then
            LOG_WARN "Please check IP address: ${ip}, if you use domain name please ignore this."
        fi
        # echo $num
        [ "$num" == "$ip" ] || [ -z "${num}" ] && num=${node_num}
        echo "Processing IP:${ip} Total:${num}"
        [ -z "$(get_value ${ip//./}_count)" ] && set_value ${ip//./}_count 0

        nodes_dir="${output_dir}/${ip}"
        # start_all.sh and stop_all.sh
        generate_all_node_scripts "${nodes_dir}"
        if [ -z "${docker_mode}" ];then
            cp "${binary_path}" "${nodes_dir}"
        fi
        if "${monitor_mode}" ;then
            cp $mtail_binary_path "${nodes_dir}"
        fi
        ca_cert_dir="${nodes_dir}"/ca
        mkdir -p ${ca_cert_dir}
        cp -r ${ca_dir}/* ${ca_cert_dir}

        # generate sdk cert
        generate_sdk_cert "${sm_mode}" "${ca_dir}" "${nodes_dir}/sdk"
        for ((i = 0; i < num; ++i)); do
            local node_count=$(get_value ${ip//./}_count)
            node_dir="${output_dir}/${ip}/node${node_count}"
            mkdir -p "${node_dir}"
            generate_node_cert "${sm_mode}" "${ca_dir}" "${node_dir}/conf"
            generate_node_scripts "${node_dir}" "${docker_mode}"
            if "${monitor_mode}" ;then
                local port=$((mtail_listen_port + node_count))
                connected_mtail_nodes=${connected_mtail_nodes}"${ip}:${port}, "
                if [[ $count == 0 ]]; then
                    monitor_ip="${ip}"
                fi
                generate_mtail_scripts "${node_dir}" "${ip}" "${port}" "node${node_count}"
            fi
            local port=$((p2p_listen_port + node_count))
            connected_nodes=${connected_nodes}"${ip}:${port}, "
            account_dir="${node_dir}/conf"
            generate_node_account "${sm_mode}" "${account_dir}" "${count}"
            set_value ${ip//./}_count $(($(get_value ${ip//./}_count) + 1))
            ((++count))
            ((++node_count))
        done
    done

    if "${monitor_mode}" ;then
        monitor_dir="${output_dir}/monitor"
        generate_monitor_scripts "${monitor_dir}" "${connected_mtail_nodes}" ${monitor_ip}
    fi

    local i=0
    local count=0
    for line in ${ip_array[*]}; do
        ip=${line%:*}
        num=${line#*:}
        if [ -z $(echo $ip | grep -E "^[0-9]{1,3}\.[0-9]{1,3}\.[0-9]{1,3}\.[0-9]{1,3}$") ]; then
            LOG_WARN "Please check IP address: ${ip}, if you use domain name please ignore this."
        fi
        [ "$num" == "$ip" ] || [ -z "${num}" ] && num=${node_num}
        set_value ${ip//./}_count 0
        for ((i = 0; i < num; ++i)); do
            local node_count=$(get_value ${ip//./}_count)
            node_dir="${output_dir}/${ip}/node${node_count}"
            local p2p_port=$((p2p_listen_port + node_count))
            local rpc_port=$((rpc_listen_port + node_count))
            generate_config "${sm_mode}" "${node_dir}/config.ini" "${listen_ip}" "${p2p_port}" "${listen_ip}" "${rpc_port}"
            generate_p2p_connected_conf "${node_dir}/${p2p_connected_conf_name}" "${connected_nodes}" "false"
            generate_genesis_config "${node_dir}/config.genesis" "${nodeid_list}"
            set_value ${ip//./}_count $(($(get_value ${ip//./}_count) + 1))
            ((++count))
        done
        if [ -n "$make_tar" ];then cd ${output_dir} && tar zcf "${ip}.tar.gz" "${ip}" && cd ${current_dir};fi
    done

    # Generate lightnode cert
    if [ -e "${lightnode_binary_path}" ]; then
        local lightnode_dir="${output_dir}/lightnode"
        mkdir -p ${lightnode_dir}
        generate_genesis_config "${lightnode_dir}/config.genesis" "${nodeid_list}"

        generate_node_cert "${sm_mode}" "${ca_dir}" "${lightnode_dir}/conf"
        generate_lightnode_scripts "${lightnode_dir}" "fisco-bcos-lightnode"
        local lightnode_account_dir="${lightnode_dir}/conf"
        generate_node_account "${sm_mode}" "${lightnode_account_dir}" ${count}

        local node_count=$(get_value ${ip//./}_count)
        local p2p_port=$((p2p_listen_port + node_count))
        local rpc_port=$((rpc_listen_port + node_count))
        generate_config "${sm_mode}" "${lightnode_dir}/config.ini" "${listen_ip}" "${p2p_port}" "${listen_ip}" "${rpc_port}"
        generate_p2p_connected_conf "${lightnode_dir}/${p2p_connected_conf_name}" "${connected_nodes}" "false"

        cp "${lightnode_binary_path}" ${lightnode_dir}/
        if [ -n "$make_tar" ];then cd ${output_dir} && tar zcf "lightnode.tar.gz" "../${lightnode_dir}" && cd ${current_dir};fi
    fi

    print_result
}

generate_template_package()
{
    local node_name="${1}"
    local binary_path="${2}"
    local genesis_conf_path="${3}"
    local output_dir="${4}"

    # do not support docker
    if [ -n "${docker_mode}" ];then
        LOG_FATAL "Docker mode is not supported on building template install package"
    fi

    # do not support monitor
    if "${monitor_mode}" ;then
        LOG_FATAL "Monitor mode is not support on building template install package"
    fi

    # check if node.nodid dir exist
    file_must_exists "${genesis_conf_path}"
    file_must_exists "${binary_path}"
    # dir_must_not_exists "${output_dir}"

    mkdir -p "${output_dir}"
    dir_must_exists "${output_dir}"

    # mkdir node dir
    node_dir="${output_dir}/${node_name}"
    mkdir -p "${node_dir}"
    mkdir -p "${node_dir}/conf"

    p2p_listen_ip="[#P2P_LISTEN_IP]"
    rpc_listen_ip="[#RPC_LISTEN_IP]"

    p2p_listen_port="[#P2P_LISTEN_PORT]"
    rpc_listen_port="[#RPC_LISTEN_PORT]"

    # copy binary file
    cp "${binary_path}" "${node_dir}/../"
    # copy config.genesis
    cp "${genesis_conf_path}" "${node_dir}/"

    # generate start_all.sh and stop_all.sh
    generate_all_node_scripts "${node_dir}/../"

    # generate node start.sh stop.sh
    generate_node_scripts "${node_dir}"

    local connected_nodes="[#P2P_CONNECTED_NODES]"
    # generate config for node
    generate_config "${sm_mode}" "${node_dir}/config.ini" "${p2p_listen_ip}" "${p2p_listen_port}" "${rpc_listen_ip}" "${rpc_listen_port}" "true"
    generate_p2p_connected_conf "${node_dir}/${p2p_connected_conf_name}" "${connected_nodes}" "true"

    LOG_INFO "Building template intstall package"
    # TODO: auth mode handle
    LOG_INFO "Auth mode            : ${auth_mode}"
    if ${auth_mode} ; then
        LOG_INFO "Auth account     : ${auth_admin_account}"
    fi
    LOG_INFO "SM model             : ${sm_mode}"
    LOG_INFO "All completed. Files in ${output_dir}"
}

generate_genesis_config_by_nodeids()
{
    local nodeid_dir="${1}"
    local output_dir="${2}"

    local nodeid_list=""
    local node_index=0

    local nodeid_file_list=$(ls "${nodeid_dir}" | tr "\n" " ")
    local nodeid_file_array=(${nodeid_file_list})
    # gen node.N=xxxx first
    for nodeid_file in ${nodeid_file_array[@]}
    do
        if [[ ! -f "${nodeid_dir}/${nodeid_file}" ]]; then
            LOG_WARN " x.nodeid file not exist, ${nodeid_dir}/${nodeid_file}"
            continue
        fi
        local nodeid=$(cat "${nodeid_dir}/${nodeid_file}")
        nodeid_list=$"${nodeid_list}node.${node_index}=${nodeid}: 1
        "

        ((node_index += 1))
    done

    if [[ -z "${nodeid_list}" ]]; then
        LOG_FATAL "generate config.genesis failed, please check if the nodeids directory correct"
    fi

    if [ ! -d "${output_dir}" ]; then
        mkdir -p "${output_dir}"
    fi

    generate_genesis_config "${output_dir}/config.genesis" "${nodeid_list}"
}

check_auth_account()
{
  if ${auth_mode} ; then
      if [ -z "${auth_admin_account}" ]; then
        # get account string to auth_admin_account
        generate_auth_account
      fi
  fi
}

generate_auth_account()
{
  local account_script="get_account.sh"
  if ${sm_mode}; then
    account_script="get_gm_account.sh"
  fi

  if [ ! -f ${account_script} ]; then
        local get_account_link="${cdn_link_header}/FISCO-BCOS/tools/${account_script}"
        LOG_INFO "Downloading ${account_script} from ${get_account_link}..."
        curl -#LO "${get_account_link}"
  fi
  auth_admin_account=$(bash ${account_script} | grep Address | sed -r "s/\x1B\[([0-9]{1,2}(;[0-9]{1,2})?)?[m|K]//g" | awk '{print $5}')
  mv accounts* "${ca_dir}"
}

main() {
    check_env
    check_and_install_tassl
    parse_params "$@"
    if [[ "${command}" == "deploy" ]]; then
        deploy_nodes
    elif [[ "${command}" == "expand" ]]; then
        dir_must_exists "${ca_dir}"
        expand_node "${sm_mode}" "${ca_dir}" "${output_dir}" "${config_path}" "${mtail_ip_param}" "${prometheus_dir}"
    elif [[ "${command}" == "generate-template-package"  ]]; then
        local node_name="node0"
        if [[ -n "${genesis_conf_path}" ]]; then
            dir_must_not_exists "${output_dir}"
            # config.genesis is set
            file_must_exists "${genesis_conf_path}"
            generate_template_package "${node_name}" "${binary_path}" "${genesis_conf_path}" "${output_dir}"
        elif [[ -n "${nodeids_dir}" ]] && [[ -d "${nodeids_dir}" ]]; then
            dir_must_not_exists "${output_dir}"
            generate_genesis_config_by_nodeids "${nodeids_dir}" "${output_dir}/"
            file_must_exists "${output_dir}/config.genesis"
            generate_template_package "${node_name}" "${binary_path}" "${output_dir}/config.genesis" "${output_dir}"
        else
            echo "bash build_chain.sh generate-template-package -h "
            echo "  eg:"
            echo "      bash build_chain.sh -C generate-template-package -e ./fisco-bcos -o ./nodes -G ./config.genesis "
            echo "      bash build_chain.sh -C generate-template-package -e ./fisco-bcos -o ./nodes -G ./config.genesis -s"
            echo "      bash build_chain.sh -C generate-template-package -e ./fisco-bcos -o ./nodes -n nodeids -s -R"
        fi
    else
        LOG_FATAL "Unsupported command ${command}, only support \'deploy\' and \'expand\' now!"
    fi
}

main "$@"<|MERGE_RESOLUTION|>--- conflicted
+++ resolved
@@ -522,11 +522,7 @@
     -I <chain id>                       [Optional] set the chain id, default: chain0
     -v <FISCO-BCOS binary version>      [Optional] Default is the latest ${default_version}
     -l <IP list>                        [Required] "ip1:nodeNum1,ip2:nodeNum2" e.g:"192.168.0.1:2,192.168.0.2:3"
-<<<<<<< HEAD
     -L <fisco bcos lightnode exec>      [Optional] fisco bcos lightnode executable，input "download_binary" to download lightnode binary or assign correct lightnode binary path
-=======
-    -L <fisco bcos lightnode exec>      [Optional] fisco bcos lightnode executable, input "download_binary" to download lightnode binary or assign correct lightnode binary path
->>>>>>> a1380f7a
     -e <fisco-bcos exec>                [Optional] fisco-bcos binary exec
     -t <mtail exec>                     [Optional] mtail binary exec
     -o <output dir>                     [Optional] output directory, default ./nodes
@@ -1709,12 +1705,7 @@
     fi
     if [ "${download_lightnode_binary}" == "true" ];then
         download_lightnode_bin
-<<<<<<< HEAD
-=======
-    fi
-    if [ "${lightnode_flag}" == "true" ] && [ ! -f "${lightnode_binary_path}" ] && [ "${download_lightnode_binary}" != "true" ];then
-      LOG_FATAL "please input \"download_binary\" or assign correct lightnode binary path"
->>>>>>> a1380f7a
+
     fi
     if [ "${lightnode_flag}" == "true" ] && [ ! -f "${lightnode_binary_path}" ] && [ "${download_lightnode_binary}" != "true" ];then
       LOG_FATAL "please input \"download_binary\" or assign correct lightnode binary path"
