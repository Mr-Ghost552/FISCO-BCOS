--- conflicted
+++ resolved
@@ -30,8 +30,4 @@
     is_auth_check=false
     auth_admin_account=
     ; enable serial execute or not, default use parallel
-<<<<<<< HEAD
-    is_serial_execute=false
-=======
-    is_serial_execute=true
->>>>>>> f0d1012d
+    is_serial_execute=true