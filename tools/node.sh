--- conflicted
+++ resolved
@@ -133,18 +133,6 @@
 }
 
 current_path=`pwd`
-<<<<<<< HEAD
-agency=$1
-nodepath=${agency}"/"$2
-gen_node_cert "" ${agency} ${nodepath} > build.log 2>&1
-
-cd ${current_path}
-cat ${agency}/agency.crt >> ${nodepath}/node.crt
-cat ${agency}/ca.crt >> ${nodepath}/node.crt
-rm build.log
-cd ${nodepath}
-rm node.json node.param node.private node.ca node.pubkey
-=======
 agency=
 nodepath="node"
 
@@ -189,5 +177,4 @@
 execute_cmd "cat ${agency}/agency.crt >> ${nodepath}/node.crt"
 execute_cmd "cat ${agency}/ca.crt >> ${nodepath}/node.crt"
 }
-main "$@"
->>>>>>> 22fc82c2
+main "$@"