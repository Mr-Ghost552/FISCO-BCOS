--- conflicted
+++ resolved
@@ -72,28 +72,7 @@
         {
             co_await storage2::removeOne(storage.m_storage.get(), record.key, storage2::DIRECT);
         }
-<<<<<<< HEAD
-        co_return;
-    }
-
-    friend auto tag_invoke(storage2::tag_t<storage2::readSome> /*unused*/, Rollbackable& storage,
-        RANGES::input_range auto&& keys)
-        -> task::Task<task::AwaitableReturnType<
-            std::invoke_result_t<storage2::ReadSome, Storage&, decltype(keys)>>>
-    {
-        co_return co_await storage2::readSome(
-            storage.m_storage.get(), std::forward<decltype(keys)>(keys));
-    }
-
-    friend auto tag_invoke(storage2::tag_t<storage2::readOne> /*unused*/, Rollbackable& storage,
-        auto&& key) -> task::Task<task::AwaitableReturnType<std::invoke_result_t<storage2::ReadOne,
-                        Storage&, decltype(key)>>>
-    {
-        co_return co_await storage2::readOne(
-            storage.m_storage.get(), std::forward<decltype(key)>(key));
-=======
         storage.m_records.pop_back();
->>>>>>> 602bfb4b
     }
     co_return;
 }
@@ -165,16 +144,6 @@
         }
     }
 
-<<<<<<< HEAD
-    friend auto tag_invoke(bcos::storage2::tag_t<storage2::range> /*unused*/, Rollbackable& storage,
-        auto&&... args) -> task::Task<storage2::ReturnType<std::invoke_result_t<storage2::Range,
-                            std::add_lvalue_reference_t<Storage>, decltype(args)...>>>
-    {
-        co_return co_await storage2::range(
-            storage.m_storage.get(), std::forward<decltype(args)>(args)...);
-    }
-};
-=======
     co_return co_await storage2::removeSome(storage.m_storage.get(), keys);
 }
 
@@ -187,6 +156,5 @@
     co_return co_await storage2::range(
         storage.m_storage.get(), std::forward<decltype(args)>(args)...);
 }
->>>>>>> 602bfb4b
 
 }  // namespace bcos::transaction_executor