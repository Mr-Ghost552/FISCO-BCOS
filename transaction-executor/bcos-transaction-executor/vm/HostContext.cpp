#include "HostContext.h"
#include <fmt/format.h>

evmc_bytes32 bcos::transaction_executor::evm_hash_fn(const uint8_t* data, size_t size)
{
    return toEvmC(executor::GlobalHashImpl::g_hashImpl->hash(bytesConstRef(data, size)));
<<<<<<< HEAD
=======
}

bcos::executor::VMSchedule const& bcos::transaction_executor::vmSchedule()
{
    return executor::FiscoBcosScheduleV320;
}

std::variant<const evmc_message*, evmc_message> bcos::transaction_executor::getMessage(
    const evmc_message& inputMessage, protocol::BlockNumber blockNumber, int64_t contextID,
    int64_t seq, crypto::Hash const& hashImpl)
{
    std::variant<const evmc_message*, evmc_message> message;
    switch (inputMessage.kind)
    {
    case EVMC_CREATE:
    {
        message.emplace<evmc_message>(inputMessage);
        auto& ref = std::get<evmc_message>(message);

        if (concepts::bytebuffer::equalTo(
                inputMessage.code_address.bytes, executor::EMPTY_EVM_ADDRESS.bytes))
        {
            auto address = fmt::format(FMT_COMPILE("{}_{}_{}"), blockNumber, contextID, seq);
            auto hash = hashImpl.hash(address);
            std::copy_n(hash.data(), sizeof(ref.code_address.bytes), ref.code_address.bytes);
        }
        ref.recipient = ref.code_address;
        break;
    }
    case EVMC_CREATE2:
    {
        message.emplace<evmc_message>(inputMessage);
        auto& ref = std::get<evmc_message>(message);

        std::array<uint8_t, 1 + sizeof(ref.sender.bytes) + sizeof(inputMessage.create2_salt) +
                                crypto::HashType::SIZE>
            buffer;
        uint8_t* ptr = buffer.data();
        *ptr++ = 0xff;
        ptr = std::uninitialized_copy_n(ref.sender.bytes, sizeof(ref.sender.bytes), ptr);
        auto salt = toBigEndian(fromEvmC(inputMessage.create2_salt));
        ptr = std::uninitialized_copy(salt.begin(), salt.end(), ptr);
        auto inputHash = hashImpl.hash(bytesConstRef(ref.input_data, ref.input_size));
        ptr = std::uninitialized_copy(inputHash.begin(), inputHash.end(), ptr);
        auto addressHash = hashImpl.hash(bytesConstRef(buffer.data(), buffer.size()));

        std::copy_n(
            addressHash.begin() + 12, sizeof(ref.code_address.bytes), ref.code_address.bytes);
        ref.recipient = ref.code_address;
        break;
    }
    default:
    {
        message.emplace<const evmc_message*>(std::addressof(inputMessage));
        break;
    }
    }
    return message;
>>>>>>> 73e385f8
}<|MERGE_RESOLUTION|>--- conflicted
+++ resolved
@@ -4,13 +4,6 @@
 evmc_bytes32 bcos::transaction_executor::evm_hash_fn(const uint8_t* data, size_t size)
 {
     return toEvmC(executor::GlobalHashImpl::g_hashImpl->hash(bytesConstRef(data, size)));
-<<<<<<< HEAD
-=======
-}
-
-bcos::executor::VMSchedule const& bcos::transaction_executor::vmSchedule()
-{
-    return executor::FiscoBcosScheduleV320;
 }
 
 std::variant<const evmc_message*, evmc_message> bcos::transaction_executor::getMessage(
@@ -64,5 +57,4 @@
     }
     }
     return message;
->>>>>>> 73e385f8
 }