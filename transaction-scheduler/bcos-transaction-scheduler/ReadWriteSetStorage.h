#pragma once
#include "bcos-framework/storage2/Storage.h"
#include <bcos-task/Trait.h>
#include <type_traits>

namespace bcos::transaction_scheduler
{

template <class Storage, class KeyType>
class ReadWriteSetStorage
{
public:
    constexpr static bool isReadWriteSetStorage = true;
    std::reference_wrapper<std::remove_reference_t<Storage>> m_storage;
    struct ReadWriteFlag
    {
        bool read = false;
        bool write = false;
    };
    std::unordered_map<size_t, ReadWriteFlag> m_readWriteSet;

    using Key = KeyType;
    using Value = typename task::AwaitableReturnType<decltype(storage2::readOne(
        m_storage.get(), std::declval<KeyType>()))>::value_type;
    using BackendStorage = Storage;

    ReadWriteSetStorage(Storage& storage) : m_storage(std::ref(storage)) {}
};

template <class Storage>
concept IsReadWriteSetStorage = std::remove_cvref_t<Storage>::isReadWriteSetStorage;

template <IsReadWriteSetStorage ReadWriteSetStorage>
void putSet(ReadWriteSetStorage& storage, bool write, size_t hash)
{
    auto [it, inserted] = storage.m_readWriteSet.try_emplace(
        hash, typename ReadWriteSetStorage::ReadWriteFlag{.read = !write, .write = write});
    if (!inserted)
    {
        it->second.write |= write;
        it->second.read |= (!write);
    }
}

template <IsReadWriteSetStorage ReadWriteSetStorage>
void putSet(ReadWriteSetStorage& storage, bool write, auto const& key)
{
    auto hash = std::hash<typename ReadWriteSetStorage::Key>{}(key);
    putSet(storage, write, hash);
}

template <IsReadWriteSetStorage ReadWriteSetStorage>
auto tag_invoke(storage2::tag_t<storage2::readSome> /*unused*/, ReadWriteSetStorage& storage,
    RANGES::input_range auto&& keys)
    -> task::Task<task::AwaitableReturnType<std::invoke_result_t<storage2::ReadSome,
        typename ReadWriteSetStorage::BackendStorage&, decltype(keys)>>>
{
    for (auto&& key : keys)
    {
        putSet(storage, false, std::forward<decltype(key)>(key));
    }
    co_return co_await storage2::readSome(
        storage.m_storage.get(), std::forward<decltype(keys)>(keys));
}

template <IsReadWriteSetStorage ReadWriteSetStorage>
auto tag_invoke(storage2::tag_t<storage2::readSome> /*unused*/, ReadWriteSetStorage& storage,
    RANGES::input_range auto&& keys, storage2::DIRECT_TYPE direct)
    -> task::Task<task::AwaitableReturnType<std::invoke_result_t<storage2::ReadSome,
        typename ReadWriteSetStorage::BackendStorage&, decltype(keys)>>>
{
    co_return co_await storage2::readSome(
        storage.m_storage.get(), std::forward<decltype(keys)>(keys), direct);
}

template <IsReadWriteSetStorage ReadWriteSetStorage>
auto tag_invoke(storage2::tag_t<storage2::readOne> /*unused*/, ReadWriteSetStorage& storage,
    auto&& key) -> task::Task<task::AwaitableReturnType<std::invoke_result_t<storage2::ReadOne,
                    typename ReadWriteSetStorage::BackendStorage&, decltype(key)>>>
{
    putSet(storage, false, key);
    co_return co_await storage2::readOne(storage.m_storage.get(), std::forward<decltype(key)>(key));
}

template <IsReadWriteSetStorage ReadWriteSetStorage>
auto tag_invoke(storage2::tag_t<storage2::readOne> /*unused*/, ReadWriteSetStorage& storage,
    auto&& key, storage2::DIRECT_TYPE direct)
    -> task::Task<task::AwaitableReturnType<std::invoke_result_t<storage2::ReadOne,
        typename ReadWriteSetStorage::BackendStorage&, decltype(key)>>>
{
    co_return co_await storage2::readOne(
        storage.m_storage.get(), std::forward<decltype(key)>(key), direct);
}

template <IsReadWriteSetStorage ReadWriteSetStorage>
auto tag_invoke(storage2::tag_t<storage2::writeSome> /*unused*/, ReadWriteSetStorage& storage,
    RANGES::input_range auto&& keys, RANGES::input_range auto&& values)
    -> task::Task<task::AwaitableReturnType<std::invoke_result_t<storage2::WriteSome,
        typename ReadWriteSetStorage::BackendStorage&, decltype(keys), decltype(values)>>>
{
    for (auto&& key : keys)
    {
        putSet(storage, true, key);
    }
    co_return co_await storage2::writeSome(
        storage.m_storage.get(), keys, std::forward<decltype(values)>(values));
}

template <IsReadWriteSetStorage ReadWriteSetStorage>
auto tag_invoke(storage2::tag_t<storage2::removeSome> /*unused*/, ReadWriteSetStorage& storage,
    RANGES::input_range auto const& keys, auto&&... args)
    -> task::Task<task::AwaitableReturnType<std::invoke_result_t<storage2::RemoveSome,
        std::add_lvalue_reference_t<typename ReadWriteSetStorage::BackendStorage>, decltype(keys),
        decltype(args)...>>>
{
    for (auto&& key : keys)
    {
        putSet(storage, true, key);
    }
    co_return co_await storage2::removeSome(
        storage.m_storage.get(), keys, std::forward<decltype(args)>(args)...);
}

template <IsReadWriteSetStorage ReadWriteSetStorage>
auto tag_invoke(bcos::storage2::tag_t<storage2::range> /*unused*/, ReadWriteSetStorage& storage,
    auto&&... args) -> task::Task<storage2::ReturnType<std::invoke_result_t<storage2::Range,
                        std::add_lvalue_reference_t<typename ReadWriteSetStorage::BackendStorage>,
                        decltype(args)...>>>
{
    co_return co_await storage2::range(
        storage.m_storage.get(), std::forward<decltype(args)>(args)...);
}

template <IsReadWriteSetStorage ReadWriteSetStorage>
auto& readWriteSet(ReadWriteSetStorage& storage)
{
    return storage.m_readWriteSet;
}

template <IsReadWriteSetStorage ReadWriteSetStorage>
auto const& readWriteSet(ReadWriteSetStorage const& storage)
{
    return storage.m_readWriteSet;
}

template <IsReadWriteSetStorage ReadWriteSetStorage>
void mergeWriteSet(ReadWriteSetStorage& storage, auto& inputWriteSet)
{
    auto& writeMap = readWriteSet(inputWriteSet);
    for (auto& [key, flag] : writeMap)
    {
        if (flag.write)
        {
            putSet(storage, true, key);
        }
    }
}

<<<<<<< HEAD
    friend auto tag_invoke(bcos::storage2::tag_t<storage2::range> /*unused*/,
        ReadWriteSetStorage& storage,
        auto&&... args) -> task::Task<storage2::ReturnType<std::invoke_result_t<storage2::Range,
                            std::add_lvalue_reference_t<Storage>, decltype(args)...>>>
    {
        co_return co_await storage2::range(
            storage.m_storage.get(), std::forward<decltype(args)>(args)...);
    }

    using Key = KeyType;
    using Value = typename task::AwaitableReturnType<decltype(storage2::readOne(
        m_storage.get(), std::declval<KeyType>()))>::value_type;

    ReadWriteSetStorage(Storage& storage) : m_storage(std::ref(storage)) {}
=======
// RAW: read after write
template <IsReadWriteSetStorage ReadWriteSetStorage>
bool hasRAWIntersection(ReadWriteSetStorage const& lhs, const auto& rhs)
{
    auto const& lhsSet = readWriteSet(lhs);
    auto const& rhsSet = readWriteSet(rhs);
>>>>>>> 602bfb4b

    if (RANGES::empty(lhsSet) || RANGES::empty(rhsSet))
    {
        return false;
    }

    for (auto const& [key, flag] : rhsSet)
    {
        if (flag.read && lhsSet.contains(key))
        {
            return true;
        }
    }

    return false;
}

}  // namespace bcos::transaction_scheduler<|MERGE_RESOLUTION|>--- conflicted
+++ resolved
@@ -156,29 +156,12 @@
     }
 }
 
-<<<<<<< HEAD
-    friend auto tag_invoke(bcos::storage2::tag_t<storage2::range> /*unused*/,
-        ReadWriteSetStorage& storage,
-        auto&&... args) -> task::Task<storage2::ReturnType<std::invoke_result_t<storage2::Range,
-                            std::add_lvalue_reference_t<Storage>, decltype(args)...>>>
-    {
-        co_return co_await storage2::range(
-            storage.m_storage.get(), std::forward<decltype(args)>(args)...);
-    }
-
-    using Key = KeyType;
-    using Value = typename task::AwaitableReturnType<decltype(storage2::readOne(
-        m_storage.get(), std::declval<KeyType>()))>::value_type;
-
-    ReadWriteSetStorage(Storage& storage) : m_storage(std::ref(storage)) {}
-=======
 // RAW: read after write
 template <IsReadWriteSetStorage ReadWriteSetStorage>
 bool hasRAWIntersection(ReadWriteSetStorage const& lhs, const auto& rhs)
 {
     auto const& lhsSet = readWriteSet(lhs);
     auto const& rhsSet = readWriteSet(rhs);
->>>>>>> 602bfb4b
 
     if (RANGES::empty(lhsSet) || RANGES::empty(rhsSet))
     {
