--- conflicted
+++ resolved
@@ -73,13 +73,8 @@
 BOOST_AUTO_TEST_CASE(merge)
 {
     task::syncWait([this]() -> task::Task<void> {
-<<<<<<< HEAD
-        auto view = std::make_optional(multiLayerStorage.fork());
-        view->newMutable();
-=======
         auto view = std::make_optional(fork(multiLayerStorage));
         newMutable(*view);
->>>>>>> 602bfb4b
         auto toKey = RANGES::views::transform(
             [](int num) { return StateKey{"test_table"sv, fmt::format("key: {}", num)}; });
         auto toValue = RANGES::views::transform([](int num) {
