{
  "name": "fiscobcos",
<<<<<<< HEAD
  "version-string": "3.8.0",
=======
  "version-string": "3.7.1",
>>>>>>> 95069396
  "homepage": "https://github.com/FISCO-BCOS/FISCO-BCOS",
  "description": "FISCO BCOS",
  "dependencies": [
    {
      "name": "vcpkg-cmake",
      "host": true
    },
    {
      "name": "vcpkg-cmake-config",
      "host": true
    },
    "magic-enum",
    "boost-log",
    "boost-beast",
    "boost-uuid",
    "boost-heap",
    "boost-graph",
    "boost-context",
    "boost-property-map",
    "boost-chrono",
    "boost-iostreams",
    "boost-thread",
    "boost-test",
    "boost-compute",
    "boost-container-hash",
    "boost-multiprecision",
    "boost-program-options",
    "boost-mp11",
    "ms-gsl",
    "tbb",
    {
      "name": "jsoncpp",
      "version>=": "1.9.5"
    },
    {
      "name": "openssl",
      "version>=": "1.1.1-tassl"
    },
    "fmt",
    {
      "name": "secp256k1",
      "version>=": "2022-12-13#1",
      "features": []
    },
    "wedprcrypto",
    "range-v3",
    "hsm-crypto",
    "tarscpp"
  ],
  "features": {
    "fullnode": {
      "description": "Full node dependencies",
      "dependencies": [
        {
          "name": "evmone",
          "version>=": "0.10.0"
        },
        {
          "name": "evmc",
          "version>=": "10.1.0"
        },
        {
          "name": "boost-coroutine2",
          "version>=": "1.83.0"
        },
        {
          "name": "rocksdb",
          "features": [
            "zstd"
          ]
        },
        "zstd",
        {
          "name": "protobuf",
          "version>=": "3.19.4"
        },
        {
          "name": "cryptopp",
          "version>=": "8.6.0"
        },
        {
          "name": "redis-plus-plus",
          "version>=": "1.3.2"
        },
        "tarscpp"
      ]
    },
    "lightnode": {
      "description": "Light node dependencies",
      "dependencies": [
        {
          "name": "rocksdb",
          "features": [
            "zstd"
          ]
        },
        {
          "name": "redis-plus-plus",
          "version>=": "1.3.2"
        },
        "zstd",
        "tarscpp"
      ]
    },
    "tests": {
      "description": "for test dependencies",
      "dependencies": [
        "indicators",
        "benchmark",
        "zlib",
        "tarscpp",
        "hsm-crypto"
      ]
    },
    "etcd": {
      "description": "ETCD dependencies",
      "dependencies": [
        "etcd-cpp-apiv3"
      ]
    },
    "tcmalloc": {
      "description": "tcmalloc dependencies",
      "dependencies": [
        {
          "name": "gperftools",
          "features": [
            "override"
          ]
        }
      ]
    },
    "jemalloc": {
      "description": "jemalloc dependencies",
      "dependencies": [
        {
          "name": "jemalloc",
          "version>=": "5.3.0#1"
        }
      ]
    },
    "mimalloc": {
      "description": "mimalloc dependencies",
      "dependencies": [
        "mimalloc"
      ]
    }
  },
  "builtin-baseline": "51b14cd4e1230dd51c11ffeff6f7d53c61cc5297",
  "overrides": [
    {
      "name": "boost-log",
      "version": "1.83.0"
    },
    {
      "name": "boost-beast",
      "version": "1.83.0"
    },
    {
      "name": "boost-uuid",
      "version": "1.83.0"
    },
    {
      "name": "boost-heap",
      "version": "1.83.0"
    },
    {
      "name": "boost-graph",
      "version": "1.83.0"
    },
    {
      "name": "boost-context",
      "version": "1.80.0"
    },
    {
      "name": "boost-asio",
      "version": "1.79.0"
    },
    {
      "name": "boost-property-map",
      "version": "1.83.0"
    },
    {
      "name": "boost-chrono",
      "version": "1.83.0"
    },
    {
      "name": "boost-iostreams",
      "version": "1.83.0"
    },
    {
      "name": "boost-thread",
      "version": "1.83.0"
    },
    {
      "name": "boost-test",
      "version": "1.83.0"
    },
    {
      "name": "boost-compute",
      "version": "1.83.0"
    },
    {
      "name": "boost-container-hash",
      "version": "1.83.0"
    },
    {
      "name": "boost-multiprecision",
      "version": "1.83.0"
    },
    {
      "name": "boost-program-options",
      "version": "1.83.0"
    },
    {
      "name": "boost-variant2",
      "version": "1.83.0"
    },
    {
      "name": "rocksdb",
      "version": "6.27.3"
    },
    {
      "name": "magic-enum",
      "version": "0.8.0"
    },
    {
      "name": "ms-gsl",
      "version": "4.0.0"
    },
    {
      "name": "zstd",
      "version": "1.5.5"
    },
    {
      "name": "upb",
      "version": "2022-06-21",
      "port-version": 1
    },
    {
      "name": "tbb",
      "version": "2021.8.0"
    },
    {
      "name": "zlib",
      "version": "1.2.12",
      "port-version": 1
    },
    {
      "name": "fmt",
      "version": "8.1.1"
    },
    {
      "name": "benchmark",
      "version": "1.6.1"
    },
    {
      "name": "range-v3",
      "version": "0.12.0",
      "port-version": 1
    },
    {
      "name": "grpc",
      "version": "1.51.1",
      "port-version": 1
    },
    {
      "name": "abseil",
      "version": "20230802.1"
    },
    {
      "name": "intx",
      "version": "0.10.1"
    },
    {
      "name": "indicators",
      "version": "2.2"
    },
    {
      "name": "redis-plus-plus",
      "version": "1.3.2"
    },
    {
      "name": "protobuf",
      "version": "3.19.4"
    },
    {
      "name": "cryptopp",
      "version": "8.6.0"
    },
    {
      "name": "hiredis",
      "version": "1.0.2"
    },
    {
      "name": "tarscpp",
      "version": "3.0.3-1#1"
    },
    {
      "name": "wedprcrypto",
      "version": "1.3.1#1"
    },
    {
      "name": "evmc",
      "version": "10.1.0"
    },
    {
      "name": "evmone",
      "version": "0.10.0"
    }
  ]
}<|MERGE_RESOLUTION|>--- conflicted
+++ resolved
@@ -1,10 +1,6 @@
 {
   "name": "fiscobcos",
-<<<<<<< HEAD
   "version-string": "3.8.0",
-=======
-  "version-string": "3.7.1",
->>>>>>> 95069396
   "homepage": "https://github.com/FISCO-BCOS/FISCO-BCOS",
   "description": "FISCO BCOS",
   "dependencies": [
