{
  "name": "fiscobcos",
<<<<<<< HEAD
  "version-string": "3.0.1",
=======
  "version-string": "3.1.0",
>>>>>>> 35458a3f
  "homepage": "https://github.com/FISCO-BCOS/FISCO-BCOS",
  "description": "FISCO BCOS",
  "dependencies": [
    {
      "name": "vcpkg-cmake",
      "host": true
    },
    {
      "name": "vcpkg-cmake-config",
      "host": true
    },
    "boost-log",
    "boost-beast",
    "boost-uuid",
    "boost-heap",
    "boost-graph",
    "boost-property-map",
    "boost-chrono",
    "boost-iostreams",
    "boost-thread",
    "boost-test",
    "boost-multiprecision",
    "boost-program-options",
    "ms-gsl",
    "zstd",
    "tbb",
    "zlib",
    "redis-plus-plus",
    "jsoncpp",
    "protobuf",
    "cryptopp",
    {
      "name": "tarscpp",
      "version>=": "3.0.3-m"
    },
    {
      "name": "openssl",
      "version>=": "1.1.1-tassl"
    },
    {
      "name": "boost-context",
      "version>=": "1.79.0-m1"
    },
    "wedprcrypto",
    "range-v3"
  ],
  "features": {
    "fullnode": {
      "description": "Full node dependencies",
      "dependencies": [
        "evmone",
        "boost-coroutine2",
        {
          "name": "rocksdb",
          "features": [
            "zstd"
          ]
        },
        "zstd"
      ]
    },
    "lightnode": {
      "description": "Light node dependencies",
      "dependencies": [
        "evmone",
        {
          "name": "rocksdb",
          "features": [
            "zstd"
          ]
        }
      ]
    },
    "etcd": {
      "description": "ETCD dependencies",
      "dependencies": [
        "etcd-cpp-apiv3",
        {
          "name": "grpc",
          "version>=": "1.44.0"
        }
      ]
    },
    "tcmalloc": {
      "description": "tcmalloc dependencies",
      "dependencies": [
        {
          "name": "gperftools",
          "features": [
            "override"
          ]
        }
      ]
    },
    "jemalloc": {
      "description": "jemalloc dependencies",
      "dependencies": [
        "jemalloc"
      ]
    },
    "mimalloc": {
      "description": "mimalloc dependencies",
      "dependencies": [
        "mimalloc"
      ]
    }
  },
  "builtin-baseline": "7e3dcf74e37034eea358934a90a11d618520e139"
}<|MERGE_RESOLUTION|>--- conflicted
+++ resolved
@@ -1,10 +1,6 @@
 {
   "name": "fiscobcos",
-<<<<<<< HEAD
-  "version-string": "3.0.1",
-=======
   "version-string": "3.1.0",
->>>>>>> 35458a3f
   "homepage": "https://github.com/FISCO-BCOS/FISCO-BCOS",
   "description": "FISCO BCOS",
   "dependencies": [
